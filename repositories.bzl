--- conflicted
+++ resolved
@@ -113,11 +113,7 @@
             actual = "@googletest_git//:googletest_prod",
         )
 
-<<<<<<< HEAD
 ISTIO_API = "f403f2ff3a7ee656a1bfbf23e66966a633160300"
-=======
-ISTIO_API = "c747495e9419606fa1febe210a7626e177b1935c"
->>>>>>> e641d508
 
 def mixerapi_repositories(bind=True):
     BUILD = """
