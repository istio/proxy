# Copyright 2017 Istio Authors. All Rights Reserved.
#
# Licensed under the Apache License, Version 2.0 (the "License");
# you may not use this file except in compliance with the License.
# You may obtain a copy of the License at
#
#    http://www.apache.org/licenses/LICENSE-2.0
#
# Unless required by applicable law or agreed to in writing, software
# distributed under the License is distributed on an "AS IS" BASIS,
# WITHOUT WARRANTIES OR CONDITIONS OF ANY KIND, either express or implied.
# See the License for the specific language governing permissions and
# limitations under the License.
#
################################################################################
#
load("@bazel_tools//tools/build_defs/repo:http.bzl", "http_archive")

GOOGLETEST = "d225acc90bc3a8c420a9bcd1f033033c1ccd7fe0"
GOOGLETEST_SHA256 = "01508c8f47c99509130f128924f07f3a60be05d039cff571bb11d60bb11a3581"

def googletest_repositories(bind = True):
    BUILD = """
# Copyright 2017 Istio Authors. All Rights Reserved.
#
# Licensed under the Apache License, Version 2.0 (the "License");
# you may not use this file except in compliance with the License.
# You may obtain a copy of the License at
#
#    http://www.apache.org/licenses/LICENSE-2.0
#
# Unless required by applicable law or agreed to in writing, software
# distributed under the License is distributed on an "AS IS" BASIS,
# WITHOUT WARRANTIES OR CONDITIONS OF ANY KIND, either express or implied.
# See the License for the specific language governing permissions and
# limitations under the License.
#
################################################################################
#
cc_library(
    name = "googletest",
    srcs = [
        "googletest/src/gtest-all.cc",
        "googlemock/src/gmock-all.cc",
    ],
    hdrs = glob([
        "googletest/include/**/*.h",
        "googlemock/include/**/*.h",
        "googletest/src/*.cc",
        "googletest/src/*.h",
        "googlemock/src/*.cc",
    ]),
    includes = [
        "googlemock",
        "googletest",
        "googletest/include",
        "googlemock/include",
    ],
    visibility = ["//visibility:public"],
)
cc_library(
    name = "googletest_main",
    srcs = ["googlemock/src/gmock_main.cc"],
    visibility = ["//visibility:public"],
    deps = [":googletest"],
)
cc_library(
    name = "googletest_prod",
    hdrs = [
        "googletest/include/gtest/gtest_prod.h",
    ],
    includes = [
        "googletest/include",
    ],
    visibility = ["//visibility:public"],
)
"""
    http_archive(
        name = "googletest_git",
        build_file_content = BUILD,
        strip_prefix = "googletest-" + GOOGLETEST,
        url = "https://github.com/google/googletest/archive/" + GOOGLETEST + ".tar.gz",
        sha256 = GOOGLETEST_SHA256,
    )

    if bind:
        native.bind(
            name = "googletest",
            actual = "@googletest_git//:googletest",
        )

        native.bind(
            name = "googletest_main",
            actual = "@googletest_git//:googletest_main",
        )

        native.bind(
            name = "googletest_prod",
            actual = "@googletest_git//:googletest_prod",
        )

<<<<<<< HEAD
ISTIO_API = "214c7598afb74f7f4dea49f77e45832c49382a15"
=======
ISTIO_API = "aec9db9d9a57faf688b4d5606fddede85d4d3855"
ISTIO_API_SHA256 = "52a23e3453b0e639879e34365f9b80d0c7888851ed51034aad89268d4100e908"
>>>>>>> b6b4b5dd

def mixerapi_repositories(bind = True):
    BUILD = """
# Copyright 2018 Istio Authors. All Rights Reserved.
#
# Licensed under the Apache License, Version 2.0 (the "License");
# you may not use this file except in compliance with the License.
# You may obtain a copy of the License at
#
#    http://www.apache.org/licenses/LICENSE-2.0
#
# Unless required by applicable law or agreed to in writing, software
# distributed under the License is distributed on an "AS IS" BASIS,
# WITHOUT WARRANTIES OR CONDITIONS OF ANY KIND, either express or implied.
# See the License for the specific language governing permissions and
# limitations under the License.
#
################################################################################
#
load("@com_google_protobuf//:protobuf.bzl", "cc_proto_library")

cc_proto_library(
    name = "mixer_api_cc_proto",
    srcs = glob(
        ["mixer/v1/*.proto"],
    ),
    default_runtime = "//external:protobuf",
    protoc = "//external:protoc",
    visibility = ["//visibility:public"],
    deps = [
        "//external:cc_gogoproto",
        "//external:cc_wkt_protos",
        "//external:rpc_status_proto",
    ],
)

cc_proto_library(
    name = "mixer_client_config_cc_proto",
    srcs = glob(
        ["mixer/v1/config/client/*.proto"],
    ),
    default_runtime = "//external:protobuf",
    protoc = "//external:protoc",
    visibility = ["//visibility:public"],
    deps = [
        ":mixer_api_cc_proto",
    ],
)

cc_proto_library(
    name = "authentication_policy_config_cc_proto",
    srcs = glob(
        ["envoy/config/filter/http/authn/v2alpha1/*.proto",
         "authentication/v1alpha1/*.proto",
         "common/v1alpha1/*.proto",
        ],
    ),
    default_runtime = "//external:protobuf",
    protoc = "//external:protoc",
    visibility = ["//visibility:public"],
    deps = [
        "//external:cc_gogoproto",
    ],
)

cc_proto_library(
    name = "jwt_auth_config_cc_proto",
    srcs = glob(
        ["envoy/config/filter/http/jwt_auth/v2alpha1/*.proto", ],
    ),
    default_runtime = "//external:protobuf",
    protoc = "//external:protoc",
    visibility = ["//visibility:public"],
    deps = [
        "//external:cc_gogoproto",
    ],
)

cc_proto_library(
    name = "tcp_cluster_rewrite_config_cc_proto",
    srcs = glob(
        ["envoy/config/filter/network/tcp_cluster_rewrite/v2alpha1/*.proto", ],
    ),
    default_runtime = "//external:protobuf",
    protoc = "//external:protoc",
    visibility = ["//visibility:public"],
    deps = [
        "//external:cc_gogoproto",
    ],
)

filegroup(
    name = "global_dictionary_file",
    srcs = ["mixer/v1/global_dictionary.yaml"],
    visibility = ["//visibility:public"],
)

"""
    http_archive(
        name = "mixerapi_git",
        build_file_content = BUILD,
        strip_prefix = "api-" + ISTIO_API,
        url = "https://github.com/istio/api/archive/" + ISTIO_API + ".tar.gz",
        sha256 = ISTIO_API_SHA256,
    )
    if bind:
        native.bind(
            name = "mixer_api_cc_proto",
            actual = "@mixerapi_git//:mixer_api_cc_proto",
        )
        native.bind(
            name = "mixer_client_config_cc_proto",
            actual = "@mixerapi_git//:mixer_client_config_cc_proto",
        )
        native.bind(
            name = "authentication_policy_config_cc_proto",
            actual = "@mixerapi_git//:authentication_policy_config_cc_proto",
        )
        native.bind(
            name = "jwt_auth_config_cc_proto",
            actual = "@mixerapi_git//:jwt_auth_config_cc_proto",
        )
        native.bind(
            name = "tcp_cluster_rewrite_config_cc_proto",
            actual = "@mixerapi_git//:tcp_cluster_rewrite_config_cc_proto",
        )

load(":protobuf.bzl", "protobuf_repositories")
load(":cc_gogo_protobuf.bzl", "cc_gogoproto_repositories")
load(":x_tools_imports.bzl", "go_x_tools_imports_repositories")
load(":googleapis.bzl", "googleapis_repositories")

def mixerapi_dependencies():
    protobuf_repositories(load_repo = True, bind = True)
    cc_gogoproto_repositories()
    go_x_tools_imports_repositories()
    googleapis_repositories()
    mixerapi_repositories()<|MERGE_RESOLUTION|>--- conflicted
+++ resolved
@@ -99,12 +99,8 @@
             actual = "@googletest_git//:googletest_prod",
         )
 
-<<<<<<< HEAD
-ISTIO_API = "214c7598afb74f7f4dea49f77e45832c49382a15"
-=======
 ISTIO_API = "aec9db9d9a57faf688b4d5606fddede85d4d3855"
 ISTIO_API_SHA256 = "52a23e3453b0e639879e34365f9b80d0c7888851ed51034aad89268d4100e908"
->>>>>>> b6b4b5dd
 
 def mixerapi_repositories(bind = True):
     BUILD = """
