--- conflicted
+++ resolved
@@ -113,11 +113,7 @@
             actual = "@googletest_git//:googletest_prod",
         )
 
-<<<<<<< HEAD
-ISTIO_API = "ecef45ec0f0ef17c4b383ee84dcbcdba4fcc0c8d"
-=======
 ISTIO_API = "8d67e57e3612dae1a3423795bce93a372cfe4fa4"
->>>>>>> 38353474
 
 def mixerapi_repositories(bind=True):
     BUILD = """
