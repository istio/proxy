# Copyright 2017 Istio Authors. All Rights Reserved.
#
# Licensed under the Apache License, Version 2.0 (the "License");
# you may not use this file except in compliance with the License.
# You may obtain a copy of the License at
#
#    http://www.apache.org/licenses/LICENSE-2.0
#
# Unless required by applicable law or agreed to in writing, software
# distributed under the License is distributed on an "AS IS" BASIS,
# WITHOUT WARRANTIES OR CONDITIONS OF ANY KIND, either express or implied.
# See the License for the specific language governing permissions and
# limitations under the License.
#
################################################################################
#
load("@bazel_tools//tools/build_defs/repo:git.bzl", "git_repository")

def boringssl_repositories(bind=True):
    git_repository(
        name = "boringssl",
        commit = "12c35d69008ae6b8486e435447445240509f7662",  # 2016-10-24
        remote = "https://boringssl.googlesource.com/boringssl",
    )

    if bind:
        native.bind(
            name = "boringssl_crypto",
            actual = "@boringssl//:crypto",
        )

        native.bind(
            name = "libssl",
            actual = "@boringssl//:ssl",
        )

def googletest_repositories(bind=True):
    BUILD = """
# Copyright 2017 Istio Authors. All Rights Reserved.
#
# Licensed under the Apache License, Version 2.0 (the "License");
# you may not use this file except in compliance with the License.
# You may obtain a copy of the License at
#
#    http://www.apache.org/licenses/LICENSE-2.0
#
# Unless required by applicable law or agreed to in writing, software
# distributed under the License is distributed on an "AS IS" BASIS,
# WITHOUT WARRANTIES OR CONDITIONS OF ANY KIND, either express or implied.
# See the License for the specific language governing permissions and
# limitations under the License.
#
################################################################################
#
cc_library(
    name = "googletest",
    srcs = [
        "googletest/src/gtest-all.cc",
        "googlemock/src/gmock-all.cc",
    ],
    hdrs = glob([
        "googletest/include/**/*.h",
        "googlemock/include/**/*.h",
        "googletest/src/*.cc",
        "googletest/src/*.h",
        "googlemock/src/*.cc",
    ]),
    includes = [
        "googlemock",
        "googletest",
        "googletest/include",
        "googlemock/include",
    ],
    visibility = ["//visibility:public"],
)
cc_library(
    name = "googletest_main",
    srcs = ["googlemock/src/gmock_main.cc"],
    visibility = ["//visibility:public"],
    deps = [":googletest"],
)
cc_library(
    name = "googletest_prod",
    hdrs = [
        "googletest/include/gtest/gtest_prod.h",
    ],
    includes = [
        "googletest/include",
    ],
    visibility = ["//visibility:public"],
)
"""
    native.new_git_repository(
        name = "googletest_git",
        build_file_content = BUILD,
        commit = "d225acc90bc3a8c420a9bcd1f033033c1ccd7fe0",
        remote = "https://github.com/google/googletest.git",
    )

    if bind:
        native.bind(
            name = "googletest",
            actual = "@googletest_git//:googletest",
        )

        native.bind(
            name = "googletest_main",
            actual = "@googletest_git//:googletest_main",
        )

        native.bind(
            name = "googletest_prod",
            actual = "@googletest_git//:googletest_prod",
        )

<<<<<<< HEAD
ISTIO_API = "78da6e6eb4ad4f158fb58e02f94efde4abf4cabf"
=======
ISTIO_API = "e0393132615598242fd7140e894fb336621b8a5b"
>>>>>>> a6cf6066

def mixerapi_repositories(bind=True):
    BUILD = """
# Copyright 2018 Istio Authors. All Rights Reserved.
#
# Licensed under the Apache License, Version 2.0 (the "License");
# you may not use this file except in compliance with the License.
# You may obtain a copy of the License at
#
#    http://www.apache.org/licenses/LICENSE-2.0
#
# Unless required by applicable law or agreed to in writing, software
# distributed under the License is distributed on an "AS IS" BASIS,
# WITHOUT WARRANTIES OR CONDITIONS OF ANY KIND, either express or implied.
# See the License for the specific language governing permissions and
# limitations under the License.
#
################################################################################
#
load("@com_google_protobuf//:protobuf.bzl", "cc_proto_library")

cc_proto_library(
    name = "mixer_api_cc_proto",
    srcs = glob(
        ["mixer/v1/*.proto"],
    ),
    default_runtime = "//external:protobuf",
    protoc = "//external:protoc",
    visibility = ["//visibility:public"],
    deps = [
        "//external:cc_gogoproto",
        "//external:cc_wkt_protos",
        "//external:rpc_status_proto",
    ],
)

cc_proto_library(
    name = "mixer_client_config_cc_proto",
    srcs = glob(
        ["mixer/v1/config/client/*.proto"],
    ),
    default_runtime = "//external:protobuf",
    protoc = "//external:protoc",
    visibility = ["//visibility:public"],
    deps = [
        ":mixer_api_cc_proto",
    ],
)

cc_proto_library(
    name = "authentication_policy_config_cc_proto",
    srcs = glob(
        ["envoy/config/filter/http/authn/v2alpha1/*.proto",
         "authentication/v1alpha1/*.proto",
        ],
    ),
    default_runtime = "//external:protobuf",
    protoc = "//external:protoc",
    visibility = ["//visibility:public"],
    deps = [
        "//external:cc_gogoproto",
    ],
)

filegroup(
    name = "global_dictionary_file",
    srcs = ["mixer/v1/global_dictionary.yaml"],
    visibility = ["//visibility:public"],
)

"""
    native.new_git_repository(
        name = "mixerapi_git",
        build_file_content = BUILD,
        commit = ISTIO_API,
        remote = "https://github.com/istio/api.git",
    )
    if bind:
        native.bind(
            name = "mixer_api_cc_proto",
            actual = "@mixerapi_git//:mixer_api_cc_proto",
        )
        native.bind(
            name = "mixer_client_config_cc_proto",
            actual = "@mixerapi_git//:mixer_client_config_cc_proto",
        )
        native.bind(
            name = "authentication_policy_config_cc_proto",
            actual = "@mixerapi_git//:authentication_policy_config_cc_proto",
        )

load(":protobuf.bzl", "protobuf_repositories")
load(":cc_gogo_protobuf.bzl", "cc_gogoproto_repositories")
load(":x_tools_imports.bzl", "go_x_tools_imports_repositories")
load(":googleapis.bzl", "googleapis_repositories")

def  mixerapi_dependencies():
     protobuf_repositories(load_repo=True, bind=True)
     cc_gogoproto_repositories()
     go_x_tools_imports_repositories()
     googleapis_repositories()
     mixerapi_repositories()<|MERGE_RESOLUTION|>--- conflicted
+++ resolved
@@ -113,11 +113,7 @@
             actual = "@googletest_git//:googletest_prod",
         )
 
-<<<<<<< HEAD
-ISTIO_API = "78da6e6eb4ad4f158fb58e02f94efde4abf4cabf"
-=======
-ISTIO_API = "e0393132615598242fd7140e894fb336621b8a5b"
->>>>>>> a6cf6066
+ISTIO_API = "9b8e46e9e9710d6a8b50772964ef2194b0b26bd7"
 
 def mixerapi_repositories(bind=True):
     BUILD = """
