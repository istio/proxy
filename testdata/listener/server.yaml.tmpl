{{- if ne .Vars.ServerListeners "" }}
{{ .Vars.ServerListeners }}
{{- else }}
name: server
traffic_direction: INBOUND
address:
  socket_address:
    address: 127.0.0.1
    port_value: {{ .Ports.ServerPort }}
filter_chains:
- filters:
  - name: http
    typed_config:
      "@type": type.googleapis.com/envoy.extensions.filters.network.http_connection_manager.v3.HttpConnectionManager
      codec_type: AUTO
      stat_prefix: server
      http_filters:
{{- if eq .Vars.EnableMetadataExchange "true" }}
      - name: envoy.filters.http.wasm
        typed_config:
          "@type": type.googleapis.com/udpa.type.v1.TypedStruct
          type_url: envoy.extensions.filters.http.wasm.v3.Wasm
          value:
            config:
              vm_config:
                {{- if .Vars.WasmRuntime }}
                runtime: {{ .Vars.WasmRuntime }}
                {{- else }}
                runtime: envoy.wasm.runtime.null
                {{- end }}
                code:
<<<<<<< HEAD
                  {{- if .Vars.MetadataExchangeFilterCode }}
                  local: { {{ .Vars.MetadataExchangeFilterCode }} }
                  {{- else }}
                  local: { inline_string: "envoy.wasm.metadata_exchange" }
                  {{- end }}
              configuration: "{ max_peer_cache_size: 20 }"
=======
                  local:
                    inline_string: envoy.wasm.metadata_exchange
              configuration: |
                { "max_peer_cache_size": 20 }
>>>>>>> d1dd3cef
{{- end }}
{{- if ne .Vars.ServerHTTPFilters "" }}
{{ .Vars.ServerHTTPFilters | indent 6 }}
{{- end }}
      - name: envoy.router
      route_config:
        name: server
        virtual_hosts:
        - name: server
          domains: ["*"]
          routes:
          - match: { prefix: / }
            route:
              cluster: inbound|9080|http|server.default.svc.cluster.local
              timeout: 0s
{{ .Vars.ServerTLSContext | indent 2 }}
{{- end }}<|MERGE_RESOLUTION|>--- conflicted
+++ resolved
@@ -29,19 +29,13 @@
                 runtime: envoy.wasm.runtime.null
                 {{- end }}
                 code:
-<<<<<<< HEAD
                   {{- if .Vars.MetadataExchangeFilterCode }}
                   local: { {{ .Vars.MetadataExchangeFilterCode }} }
                   {{- else }}
                   local: { inline_string: "envoy.wasm.metadata_exchange" }
                   {{- end }}
-              configuration: "{ max_peer_cache_size: 20 }"
-=======
-                  local:
-                    inline_string: envoy.wasm.metadata_exchange
               configuration: |
                 { "max_peer_cache_size": 20 }
->>>>>>> d1dd3cef
 {{- end }}
 {{- if ne .Vars.ServerHTTPFilters "" }}
 {{ .Vars.ServerHTTPFilters | indent 6 }}
