http_request:
  {{- if .Vars.RequestOperation }}
  request_method: "{{ .Vars.RequestOperation }}"
  {{- else }}
  request_method: "GET"
  {{- end }}
  request_url: "http://127.0.0.1:{{ .Ports.ClientPort }}/{{ .Vars.RequestPath }}"
  server_ip: "127.0.0.1:{{ .Ports.ServerPort }}"
  protocol: "http"
  status: {{ .Vars.SDLogStatusCode }}
labels:
  destination_principal: "{{ .Vars.DestinationPrincipal }}"
  destination_service_host: server.default.svc.cluster.local
  destination_service_name: server
  response_flag: "-"
  service_authentication_policy: {{ .Vars.ServiceAuthenticationPolicy }}
  source_principal: "{{ .Vars.SourcePrincipal }}"
  {{- if .Vars.SourceUnknown }}
  source_name: ""
  source_namespace: ""
  source_workload: ""
  {{- else }}
  source_name: productpage-v1-84975bc778-pxz2w
  source_namespace: default
  source_workload: productpage-v1
  source_app: productpage
  source_canonical_service: productpage-v1
  source_canonical_revision: version-1
  source_version: v1
  {{- end }}
  protocol: http
  {{- if .Vars.LogSampled }}
  log_sampled: "true"
  {{- else }}
  log_sampled: "false"
  {{- end }}
  upstream_cluster: "inbound|9080|http|server.default.svc.cluster.local"
<<<<<<< HEAD
  route_name: server_route
  requested_server_name: ""
  x-envoy-original-dst-host: ""
  x-envoy-original-path: ""
=======
>>>>>>> 697c43c3
severity: INFO<|MERGE_RESOLUTION|>--- conflicted
+++ resolved
@@ -35,11 +35,5 @@
   log_sampled: "false"
   {{- end }}
   upstream_cluster: "inbound|9080|http|server.default.svc.cluster.local"
-<<<<<<< HEAD
   route_name: server_route
-  requested_server_name: ""
-  x-envoy-original-dst-host: ""
-  x-envoy-original-path: ""
-=======
->>>>>>> 697c43c3
 severity: INFO