http_request:
  request_method: "GET"
  request_url: "http://127.0.0.1:{{ .Ports.ClientPort }}/"
  server_ip: "127.0.0.1:{{ .Ports.ServerPort }}"
  protocol: "http"
  status: 200
labels:
  destination_principal: ""
  destination_service_host: server.default.svc.cluster.local
  destination_service_name: server
  protocol: http
  response_flag: "-"
  service_authentication_policy: NONE
  source_name: ratings-v1-84975bc778-pxz2w
  source_namespace: default
  source_principal: ""
  source_workload: ratings-v1
  source_app: ratings
  source_version: v1
  source_canonical_service: ratings
  source_canonical_revision: version-1
  log_sampled: "false"
  upstream_cluster: "inbound|9080|http|server.default.svc.cluster.local"
<<<<<<< HEAD
  route_name: server_route
  requested_server_name: ""
  x-envoy-original-dst-host: ""
  x-envoy-original-path: ""
=======
>>>>>>> 697c43c3
severity: INFO<|MERGE_RESOLUTION|>--- conflicted
+++ resolved
@@ -21,11 +21,5 @@
   source_canonical_revision: version-1
   log_sampled: "false"
   upstream_cluster: "inbound|9080|http|server.default.svc.cluster.local"
-<<<<<<< HEAD
   route_name: server_route
-  requested_server_name: ""
-  x-envoy-original-dst-host: ""
-  x-envoy-original-path: ""
-=======
->>>>>>> 697c43c3
 severity: INFO