--- conflicted
+++ resolved
@@ -1,14 +1,6 @@
 sudo: required
 
-<<<<<<< HEAD
-branches:
-  except:
-  - stable
-
-lang: go
-=======
 dist: trusty
->>>>>>> 71097dec
 
 addons:
   apt:
