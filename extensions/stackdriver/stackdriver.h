/* Copyright 2019 Istio Authors. All Rights Reserved.
 *
 * Licensed under the Apache License, Version 2.0 (the "License");
 * you may not use this file except in compliance with the License.
 * You may obtain a copy of the License at
 *
 *    http://www.apache.org/licenses/LICENSE-2.0
 *
 * Unless required by applicable law or agreed to in writing, software
 * distributed under the License is distributed on an "AS IS" BASIS,
 * WITHOUT WARRANTIES OR CONDITIONS OF ANY KIND, either express or implied.
 * See the License for the specific language governing permissions and
 * limitations under the License.
 */

#pragma once

#include "extensions/common/context.h"
#include "extensions/common/node_info_cache.h"
#include "extensions/stackdriver/common/constants.h"
#include "extensions/stackdriver/config/v1alpha1/stackdriver_plugin_config.pb.h"
#include "extensions/stackdriver/edges/edge_reporter.h"
#include "extensions/stackdriver/log/logger.h"
#include "extensions/stackdriver/metric/record.h"

// OpenCensus is full of unused parameters in metric_service.
#pragma GCC diagnostic push
#pragma GCC diagnostic ignored "-Wunused-parameter"
#include "opencensus/exporters/stats/stackdriver/stackdriver_exporter.h"
#pragma GCC diagnostic pop

#ifndef NULL_PLUGIN
#include "api/wasm/cpp/proxy_wasm_intrinsics.h"
#else

#include "extensions/common/wasm/null/null_plugin.h"

namespace Envoy {
namespace Extensions {
namespace Common {
namespace Wasm {
namespace Null {
namespace Plugin {
#endif

namespace Stackdriver {

#ifdef NULL_PLUGIN
NULL_PLUGIN_ROOT_REGISTRY;
#endif

// StackdriverRootContext is the root context for all streams processed by the
// thread. It has the same lifetime as the worker thread and acts as target for
// interactions that outlives individual stream, e.g. timer, async calls.
class StackdriverRootContext : public RootContext {
 public:
  StackdriverRootContext(uint32_t id, StringView root_id)
      : RootContext(id, root_id) {}
  ~StackdriverRootContext() = default;

  bool onConfigure(std::unique_ptr<WasmData> configuration) override;
  void onStart(std::unique_ptr<WasmData>) override;
  void onTick() override;

  // Get direction of traffic relative to this proxy.
  bool isOutbound();

  // Records telemetry based on the given request info.
  void record(const ::Wasm::Common::RequestInfo& request_info);

 private:
  // Indicates whether to export server access log or not.
  bool enableServerAccessLog();

<<<<<<< HEAD
  // Gets peer node info. It checks the node info cache first, and then try to
  // fetch it from host if cache miss.
  const wasm::common::NodeInfo& getPeerNode();
=======
  // Indicates whether or not to report edges to Stackdriver.
  bool enableEdgeReporting();
>>>>>>> 7a3fd8e7

  // Config for Stackdriver plugin.
  stackdriver::config::v1alpha1::PluginConfig config_;

  // Local node info extracted from node metadata.
  wasm::common::NodeInfo local_node_info_;

  // Cache of peer node info.
  ::Wasm::Common::NodeInfoCache node_info_cache_;

  // Indicates the traffic direction relative to this proxy.
  ::Wasm::Common::TrafficDirection direction_{
      ::Wasm::Common::TrafficDirection::Unspecified};

  // Logger records and exports log entries to Stackdriver backend.
  std::unique_ptr<::Extensions::Stackdriver::Log::Logger> logger_;

  std::unique_ptr<::Extensions::Stackdriver::Edges::EdgeReporter>
      edge_reporter_;

  long int last_edge_report_call_nanos_;

  long int edge_report_duration_nanos_;
};

// StackdriverContext is per stream context. It has the same lifetime as
// the request stream itself.
class StackdriverContext : public Context {
 public:
  StackdriverContext(uint32_t id, RootContext* root) : Context(id, root) {}
  void onLog() override;

  // Stream filter callbacks.
  FilterHeadersStatus onRequestHeaders() override;
  FilterDataStatus onRequestBody(size_t body_buffer_length,
                                 bool end_of_stream) override;
  FilterDataStatus onResponseBody(size_t body_buffer_length,
                                  bool end_of_stream) override;

 private:
  // Request information collected from stream callbacks, used when record
  // metrics and access logs.
  ::Wasm::Common::RequestInfo request_info_;

  // Gets root Stackdriver context that this stream Stackdriver context
  // associated with.
  StackdriverRootContext* getRootContext();
};

class StackdriverOutboundRootContext : public StackdriverRootContext {
 public:
  StackdriverOutboundRootContext(uint32_t id, StringView root_id)
      : StackdriverRootContext(id, root_id) {}
};

class StackdriverInboundRootContext : public StackdriverRootContext {
 public:
  StackdriverInboundRootContext(uint32_t id, StringView root_id)
      : StackdriverRootContext(id, root_id) {}
};

static RegisterContextFactory register_OutboundStackdriverContext(
    CONTEXT_FACTORY(StackdriverContext),
    ROOT_FACTORY(StackdriverOutboundRootContext),
    ::Extensions::Stackdriver::Common::kOutboundRootContextId);
static RegisterContextFactory register_InboundStackdriverContext(
    CONTEXT_FACTORY(StackdriverContext),
    ROOT_FACTORY(StackdriverInboundRootContext),
    ::Extensions::Stackdriver::Common::kInboundRootContextId);

}  // namespace Stackdriver

#ifdef NULL_PLUGIN
}  // namespace Plugin
}  // namespace Null
}  // namespace Wasm
}  // namespace Common
}  // namespace Extensions
}  // namespace Envoy
#endif<|MERGE_RESOLUTION|>--- conflicted
+++ resolved
@@ -72,14 +72,12 @@
   // Indicates whether to export server access log or not.
   bool enableServerAccessLog();
 
-<<<<<<< HEAD
   // Gets peer node info. It checks the node info cache first, and then try to
   // fetch it from host if cache miss.
   const wasm::common::NodeInfo& getPeerNode();
-=======
+
   // Indicates whether or not to report edges to Stackdriver.
   bool enableEdgeReporting();
->>>>>>> 7a3fd8e7
 
   // Config for Stackdriver plugin.
   stackdriver::config::v1alpha1::PluginConfig config_;
