--- conflicted
+++ resolved
@@ -92,14 +92,9 @@
                        bool for_audit);
 
   // Add TCP Specific labels to LogEntry.
-<<<<<<< HEAD
   void addTCPLabelsToEntry(const ::Wasm::Common::RequestInfo& request_info,
-                           google::logging::v2::LogEntry* log_entry);
-=======
-  void addTCPLabelsToLogEntry(const ::Wasm::Common::RequestInfo& request_info,
                               const ::Wasm::Common::FlatNode& peer_node_info,
                               google::logging::v2::LogEntry* log_entry);
->>>>>>> 422ba7d5
 
   // Fill Http_Request entry in LogEntry.
   void fillHTTPRequestInEntry(const ::Wasm::Common::RequestInfo& request_info,
