/* Copyright 2019 Istio Authors. All Rights Reserved.
 *
 * Licensed under the Apache License, Version 2.0 (the "License");
 * you may not use this file except in compliance with the License.
 * You may obtain a copy of the License at
 *
 *    http://www.apache.org/licenses/LICENSE-2.0
 *
 * Unless required by applicable law or agreed to in writing, software
 * distributed under the License is distributed on an "AS IS" BASIS,
 * WITHOUT WARRANTIES OR CONDITIONS OF ANY KIND, either express or implied.
 * See the License for the specific language governing permissions and
 * limitations under the License.
 */

#include "extensions/stackdriver/log/logger.h"

#include "extensions/stackdriver/common/constants.h"
#include "google/logging/v2/log_entry.pb.h"
#include "google/protobuf/util/time_util.h"

#ifndef NULL_PLUGIN
#include "api/wasm/cpp/proxy_wasm_intrinsics.h"
#else

#include "include/proxy-wasm/null_plugin.h"

#endif

namespace Extensions {
namespace Stackdriver {
namespace Log {
namespace {
void setSourceCanonicalService(
    const ::Wasm::Common::FlatNode& peer_node_info,
    google::protobuf::Map<std::string, std::string>* label_map) {
  const auto peer_labels = peer_node_info.labels();
  if (peer_labels) {
    auto ics_iter = peer_labels->LookupByKey(
        Wasm::Common::kCanonicalServiceLabelName.data());
    if (ics_iter) {
      (*label_map)["source_canonical_service"] =
          flatbuffers::GetString(ics_iter->value());
    }
  }
}
<<<<<<< HEAD
}  // namespace

using google::protobuf::util::TimeUtil;

// Name of the HTTP server access log.
constexpr char kServerAccessLogName[] = "server-accesslog-stackdriver";
constexpr char kAuditAccessLogName[] = "istio-audit-log";

Logger::Logger(const ::Wasm::Common::FlatNode& local_node_info,
               std::unique_ptr<Exporter> exporter, int log_request_size_limit) {
  // Get monitored resources derived from local node info.
  const auto platform_metadata = local_node_info.platform_metadata();
  const auto project_iter =
      platform_metadata ? platform_metadata->LookupByKey(Common::kGCPProjectKey)
                        : nullptr;
  if (project_iter) {
    project_id_ = flatbuffers::GetString(project_iter->value());
  }
=======
>>>>>>> 3b0c7f24

void setDestinationCanonicalService(
    const ::Wasm::Common::FlatNode& peer_node_info,
    google::protobuf::Map<std::string, std::string>* label_map) {
  const auto peer_labels = peer_node_info.labels();
  if (peer_labels) {
    auto ics_iter = peer_labels->LookupByKey(
        Wasm::Common::kCanonicalServiceLabelName.data());
    if (ics_iter) {
      (*label_map)["destination_canonical_service"] =
          flatbuffers::GetString(ics_iter->value());
    }
  }
}

<<<<<<< HEAD
  google::api::MonitoredResource monitored_resource;
  Common::getMonitoredResource(resource_type, local_node_info,
                               &monitored_resource);

  initializeLogEntryRequest(monitored_resource, local_node_info,
                            LogEntryType::Server);
  initializeLogEntryRequest(monitored_resource, local_node_info,
                            LogEntryType::ServerAudit);

  log_request_size_limit_ = log_request_size_limit;
  exporter_ = std::move(exporter);
}

void Logger::initializeLogEntryRequest(
    const google::api::MonitoredResource& monitored_resource,
    const ::Wasm::Common::FlatNode& local_node_info,
    Logger::LogEntryType log_type) {
  log_entries_request_map_[log_type] = std::make_unique<WriteLogEntryRequest>();
  auto& entries_request = log_entries_request_map_[log_type]->request;

  entries_request =
      std::make_unique<google::logging::v2::WriteLogEntriesRequest>();

  entries_request->set_log_name(
      "projects/" + project_id_ + "/logs/" +
      (isAuditEntry(log_type) ? kAuditAccessLogName : kServerAccessLogName));

  entries_request->mutable_resource()->CopyFrom(monitored_resource);

  setCommonLabels(local_node_info, log_type);
}

void Logger::setCommonLabels(const ::Wasm::Common::FlatNode& local_node_info,
                             LogEntryType log_type) {
  auto& entries_request = log_entries_request_map_[log_type]->request;
  // Set common labels shared by all entries.
  auto label_map = entries_request->mutable_labels();
=======
// Set monitored resources derived from local node info.
void setMonitoredResource(
    const ::Wasm::Common::FlatNode& local_node_info,
    const std::string& resource_type,
    google::logging::v2::WriteLogEntriesRequest* log_entries_request) {
  google::api::MonitoredResource monitored_resource;
  Common::getMonitoredResource(resource_type, local_node_info,
                               &monitored_resource);
  log_entries_request->mutable_resource()->CopyFrom(monitored_resource);
}

// Helper methods to fill destination Labels.
void fillDestinationLabels(
    const ::Wasm::Common::FlatNode& destination_node_info,
    google::protobuf::Map<std::string, std::string>* label_map) {
  (*label_map)["destination_name"] =
      flatbuffers::GetString(destination_node_info.name());
>>>>>>> 3b0c7f24
  (*label_map)["destination_workload"] =
      flatbuffers::GetString(destination_node_info.workload_name());
  (*label_map)["destination_namespace"] =
<<<<<<< HEAD
      flatbuffers::GetString(local_node_info.namespace_());

  // Don't set if audit request
  if (!isAuditEntry(log_type)) {
    (*label_map)["destination_name"] =
        flatbuffers::GetString(local_node_info.name());
    (*label_map)["mesh_uid"] =
        flatbuffers::GetString(local_node_info.mesh_id());
  }
=======
      flatbuffers::GetString(destination_node_info.namespace_());
>>>>>>> 3b0c7f24

  // Add destination app and version label if exist.
  const auto local_labels = destination_node_info.labels();
  if (local_labels) {
    auto version_iter = local_labels->LookupByKey("version");
    if (version_iter) {
      (*label_map)["destination_version"] =
          flatbuffers::GetString(version_iter->value());
    }
    // App label is used to correlate workload and its logs in UI.
    auto app_iter = local_labels->LookupByKey("app");
    if (app_iter) {
      (*label_map)["destination_app"] =
          flatbuffers::GetString(app_iter->value());
    }
    if (label_map->find("destination_canonical_service") == label_map->end()) {
      setDestinationCanonicalService(destination_node_info, label_map);
    }
    auto rev_iter = local_labels->LookupByKey(
        Wasm::Common::kCanonicalServiceRevisionLabelName.data());
    if (rev_iter) {
      (*label_map)["destination_canonical_revision"] =
          flatbuffers::GetString(rev_iter->value());
    }
  }
<<<<<<< HEAD
=======
}

// Helper methods to fill source Labels.
void fillSourceLabels(
    const ::Wasm::Common::FlatNode& source_node_info,
    google::protobuf::Map<std::string, std::string>* label_map) {
  (*label_map)["source_name"] = flatbuffers::GetString(source_node_info.name());
  (*label_map)["source_workload"] =
      flatbuffers::GetString(source_node_info.workload_name());
  (*label_map)["source_namespace"] =
      flatbuffers::GetString(source_node_info.namespace_());
  // Add destination app and version label if exist.
  const auto local_labels = source_node_info.labels();
  if (local_labels) {
    auto version_iter = local_labels->LookupByKey("version");
    if (version_iter) {
      (*label_map)["source_version"] =
          flatbuffers::GetString(version_iter->value());
    }
    // App label is used to correlate workload and its logs in UI.
    auto app_iter = local_labels->LookupByKey("app");
    if (app_iter) {
      (*label_map)["source_app"] = flatbuffers::GetString(app_iter->value());
    }
    if (label_map->find("source_canonical_service") == label_map->end()) {
      setSourceCanonicalService(source_node_info, label_map);
    }
    auto rev_iter = local_labels->LookupByKey(
        Wasm::Common::kCanonicalServiceRevisionLabelName.data());
    if (rev_iter) {
      (*label_map)["source_canonical_revision"] =
          flatbuffers::GetString(rev_iter->value());
    }
  }
}

}  // namespace

using google::protobuf::util::TimeUtil;

// Name of the server access log.
constexpr char kServerAccessLogName[] = "server-accesslog-stackdriver";
// Name of the client access log.
constexpr char kClientAccessLogName[] = "client-accesslog-stackdriver";

void Logger::initializeLogEntryRequest(
    const flatbuffers::Vector<flatbuffers::Offset<Wasm::Common::KeyVal>>*
        platform_metadata,
    const ::Wasm::Common::FlatNode& local_node_info, bool outbound) {
  auto log_entry_type = GetLogEntryType(outbound);
  log_entries_request_map_[log_entry_type]->request =
      std::make_unique<google::logging::v2::WriteLogEntriesRequest>();
  log_entries_request_map_[log_entry_type]->size = 0;
  auto log_entries_request =
      log_entries_request_map_[log_entry_type]->request.get();
  const std::string& log_name =
      outbound ? kClientAccessLogName : kServerAccessLogName;
  log_entries_request->set_log_name("projects/" + project_id_ + "/logs/" +
                                    log_name);

  std::string resource_type = outbound ? Common::kPodMonitoredResource
                                       : Common::kContainerMonitoredResource;
  const auto cluster_iter =
      platform_metadata
          ? platform_metadata->LookupByKey(Common::kGCPClusterNameKey)
          : nullptr;
  if (!cluster_iter) {
    // if there is no cluster name, then this is a gce_instance
    resource_type = Common::kGCEInstanceMonitoredResource;
  }

  setMonitoredResource(local_node_info, resource_type, log_entries_request);
  auto label_map = log_entries_request->mutable_labels();
  (*label_map)["mesh_uid"] = flatbuffers::GetString(local_node_info.mesh_id());
  // Set common destination labels shared by all inbound/server entries.
  outbound ? fillSourceLabels(local_node_info, label_map)
           : fillDestinationLabels(local_node_info, label_map);
}

Logger::Logger(const ::Wasm::Common::FlatNode& local_node_info,
               std::unique_ptr<Exporter> exporter, int log_request_size_limit) {
  const auto platform_metadata = local_node_info.platform_metadata();
  const auto project_iter =
      platform_metadata ? platform_metadata->LookupByKey(Common::kGCPProjectKey)
                        : nullptr;
  if (project_iter) {
    project_id_ = flatbuffers::GetString(project_iter->value());
  }

  // Initalize the current WriteLogEntriesRequest for client/server
  log_entries_request_map_[Logger::LogEntryType::Client] =
      std::make_unique<Logger::WriteLogEntryRequest>();
  initializeLogEntryRequest(platform_metadata, local_node_info,
                            true /* outbound */);
  log_entries_request_map_[Logger::LogEntryType::Server] =
      std::make_unique<Logger::WriteLogEntryRequest>();
  initializeLogEntryRequest(platform_metadata, local_node_info,
                            false /* outbound */);

  log_request_size_limit_ = log_request_size_limit;
  exporter_ = std::move(exporter);
>>>>>>> 3b0c7f24
}

void Logger::addTcpLogEntry(const ::Wasm::Common::RequestInfo& request_info,
                            const ::Wasm::Common::FlatNode& peer_node_info,
<<<<<<< HEAD
                            long int log_time, LogEntryType log_type) {
  // create a new log entry
  auto* log_entries =
      log_entries_request_map_[log_type]->request->mutable_entries();
=======
                            long int log_time, bool outbound) {
  // create a new log entry
  auto* log_entries = log_entries_request_map_[GetLogEntryType(outbound)]
                          ->request->mutable_entries();
>>>>>>> 3b0c7f24
  auto* new_entry = log_entries->Add();

  *new_entry->mutable_timestamp() =
      google::protobuf::util::TimeUtil::NanosecondsToTimestamp(log_time);

<<<<<<< HEAD
  addTCPLabelsToLogEntry(request_info, peer_node_info, new_entry);
  fillAndFlushLogEntry(request_info, peer_node_info, new_entry, log_type);
=======
  addTCPLabelsToLogEntry(request_info, peer_node_info, outbound, new_entry);
  fillAndFlushLogEntry(request_info, peer_node_info, outbound, new_entry);
>>>>>>> 3b0c7f24
}

void Logger::addLogEntry(const ::Wasm::Common::RequestInfo& request_info,
                         const ::Wasm::Common::FlatNode& peer_node_info,
<<<<<<< HEAD
                         LogEntryType log_type) {
  auto& entries_request = log_entries_request_map_[log_type]->request;
  // create a new log entry
  auto* log_entries = entries_request->mutable_entries();
=======
                         bool outbound) {
  // create a new log entry
  auto* log_entries = log_entries_request_map_[GetLogEntryType(outbound)]
                          ->request->mutable_entries();
>>>>>>> 3b0c7f24
  auto* new_entry = log_entries->Add();

  *new_entry->mutable_timestamp() =
      google::protobuf::util::TimeUtil::NanosecondsToTimestamp(
          request_info.start_time);
<<<<<<< HEAD
  fillHTTPRequestInLogEntry(request_info, new_entry, log_type);
  fillAndFlushLogEntry(request_info, peer_node_info, new_entry, log_type);
=======
  fillHTTPRequestInLogEntry(request_info, new_entry);
  fillAndFlushLogEntry(request_info, peer_node_info, outbound, new_entry);
>>>>>>> 3b0c7f24
}

void Logger::fillAndFlushLogEntry(
    const ::Wasm::Common::RequestInfo& request_info,
<<<<<<< HEAD
    const ::Wasm::Common::FlatNode& peer_node_info,
    google::logging::v2::LogEntry* new_entry, LogEntryType log_type) {
  new_entry->set_severity(::google::logging::type::INFO);
  auto label_map = new_entry->mutable_labels();

  if (!isAuditEntry(log_type)) {
    (*label_map)["source_name"] = flatbuffers::GetString(peer_node_info.name());
  }
  (*label_map)["source_workload"] =
      flatbuffers::GetString(peer_node_info.workload_name());
  (*label_map)["source_namespace"] =
      flatbuffers::GetString(peer_node_info.namespace_());
  // Add source app and version label if exist.
  const auto peer_labels = peer_node_info.labels();
  if (peer_labels) {
    auto version_iter = peer_labels->LookupByKey("version");
    if (version_iter) {
      (*label_map)["source_version"] =
          flatbuffers::GetString(version_iter->value());
    }
    auto app_iter = peer_labels->LookupByKey("app");
    if (app_iter) {
      (*label_map)["source_app"] = flatbuffers::GetString(app_iter->value());
    }
    if (label_map->find("source_canonical_service") == label_map->end()) {
      setSourceCanonicalService(peer_node_info, label_map);
    }
    auto rev_iter = peer_labels->LookupByKey(
        Wasm::Common::kCanonicalServiceRevisionLabelName.data());
    if (rev_iter) {
      (*label_map)["source_canonical_revision"] =
          flatbuffers::GetString(rev_iter->value());
    }
=======
    const ::Wasm::Common::FlatNode& peer_node_info, bool outbound,
    google::logging::v2::LogEntry* new_entry) {
  new_entry->set_severity(::google::logging::type::INFO);
  auto label_map = new_entry->mutable_labels();

  if (outbound) {
    fillDestinationLabels(peer_node_info, label_map);
  } else {
    fillSourceLabels(peer_node_info, label_map);
>>>>>>> 3b0c7f24
  }

  (*label_map)["destination_service_host"] =
      request_info.destination_service_host;
  (*label_map)["destination_principal"] = request_info.destination_principal;
  (*label_map)["source_principal"] = request_info.source_principal;

  if (!isAuditEntry(log_type)) {
    (*label_map)["response_flag"] = request_info.response_flag;
    (*label_map)["service_authentication_policy"] =
        std::string(::Wasm::Common::AuthenticationPolicyString(
            request_info.service_auth_policy));
    (*label_map)["protocol"] = request_info.request_protocol;
    (*label_map)["log_sampled"] = request_info.log_sampled ? "true" : "false";
    (*label_map)["connection_id"] = std::to_string(request_info.connection_id);
    (*label_map)["route_name"] = request_info.route_name;
    (*label_map)["upstream_host"] = request_info.upstream_host;
    (*label_map)["upstream_cluster"] = request_info.upstream_cluster;
    (*label_map)["requested_server_name"] = request_info.request_serever_name;
    (*label_map)["x-envoy-original-path"] = request_info.x_envoy_original_path;
    (*label_map)["x-envoy-original-dst-host"] =
        request_info.x_envoy_original_dst_host;
  }

  // Insert trace headers, if exist.
  if (request_info.b3_trace_sampled) {
    new_entry->set_trace("projects/" + project_id_ + "/traces/" +
                         request_info.b3_trace_id);
    new_entry->set_span_id(request_info.b3_span_id);
    new_entry->set_trace_sampled(request_info.b3_trace_sampled);
  }

  // Accumulate estimated size of the request. If the current request exceeds
  // the size limit, flush the request out.
<<<<<<< HEAD
  auto& req_size = log_entries_request_map_[log_type]->size;
  req_size += new_entry->ByteSizeLong();
  if (req_size > log_request_size_limit_) {
    flush(log_type);
  }
}

bool Logger::flush(LogEntryType log_type) {
  auto& entries_request = log_entries_request_map_[log_type]->request;
  auto& req_size = log_entries_request_map_[log_type]->size;

  if (req_size == 0) {
    // This flush is triggered by timer and does not have any log entries.
    return false;
  }

  // Reconstruct a new WriteLogRequest.
  std::unique_ptr<google::logging::v2::WriteLogEntriesRequest> cur =
      std::make_unique<google::logging::v2::WriteLogEntriesRequest>();
  cur->set_log_name(entries_request->log_name());
  cur->mutable_resource()->CopyFrom(entries_request->resource());
  *cur->mutable_labels() = entries_request->labels();

  // Swap the new request with the old one and export it.
  entries_request.swap(cur);
  request_queue_.emplace_back(std::move(cur));

  // Reset size counters.
  req_size = 0;

  return true;
=======
  auto log_entry_type = GetLogEntryType(outbound);
  log_entries_request_map_[log_entry_type]->size += new_entry->ByteSizeLong();
  if (log_entries_request_map_[log_entry_type]->size >
      log_request_size_limit_) {
    flush(log_entry_type);
  }
}

void Logger::flush(Logger::LogEntryType log_entry_type) {
  auto request = log_entries_request_map_[log_entry_type]->request.get();
  std::unique_ptr<google::logging::v2::WriteLogEntriesRequest> cur =
      std::make_unique<google::logging::v2::WriteLogEntriesRequest>();
  cur->set_log_name(request->log_name());
  cur->mutable_resource()->CopyFrom(request->resource());
  *cur->mutable_labels() = request->labels();

  // Swap the new request with the old one and export it.
  log_entries_request_map_[log_entry_type]->request.swap(cur);
  request_queue_.emplace_back(std::move(cur));

  // Reset size counter.
  log_entries_request_map_[log_entry_type]->size = 0;
}

bool Logger::flush() {
  bool flushed = false;

  // This flush is triggered by timer, thus iterate through the map to see if
  // any log entry is non empty.
  for (auto const& log_entry : log_entries_request_map_) {
    if (log_entry.second->size != 0) {
      flush(log_entry.first);
      flushed = true;
    }
  }

  return flushed;
>>>>>>> 3b0c7f24
}

bool Logger::exportLogEntry(bool is_on_done) {
  // Try to flush both audit and regular log
  bool flush_reg = flush(LogEntryType::Server);
  bool flush_audit = flush(LogEntryType::ServerAudit);
  if (!flush_reg && !flush_audit && request_queue_.empty()) {
    // No log entry needs to export.
    return false;
  }

  exporter_->exportLogs(request_queue_, is_on_done);
  request_queue_.clear();
  return true;
}

void Logger::addTCPLabelsToLogEntry(
    const ::Wasm::Common::RequestInfo& request_info,
    const ::Wasm::Common::FlatNode& peer_node_info, bool outbound,
    google::logging::v2::LogEntry* log_entry) {
  auto& entries_request =
      log_entries_request_map_[LogEntryType::Server]->request;
  auto label_map = log_entry->mutable_labels();
<<<<<<< HEAD
  setSourceCanonicalService(peer_node_info, label_map);
  auto source_cs_iter = label_map->find("source_canonical_service");
  auto destination_cs_iter =
      entries_request->labels().find("destination_canonical_service");
  log_entry->set_text_payload(
      absl::StrCat(source_cs_iter != label_map->end()
                       ? source_cs_iter->second
                       : flatbuffers::GetString(peer_node_info.workload_name()),
                   " --> ",
                   destination_cs_iter != entries_request->labels().end()
                       ? destination_cs_iter->second
                       : request_info.destination_service_name));
=======
  std::string source, destination;
  auto log_entry_type = GetLogEntryType(outbound);
  if (outbound) {
    setDestinationCanonicalService(peer_node_info, label_map);
    auto source_cs_iter =
        log_entries_request_map_[log_entry_type]->request->labels().find(
            "source_canonical_service");
    auto destination_cs_iter = label_map->find("destination_canonical_service");
    source =
        source_cs_iter != log_entries_request_map_[log_entry_type]
                              ->request->labels()
                              .end()
            ? source_cs_iter->second
            : log_entries_request_map_[log_entry_type]->request->labels().at(
                  "source_workload");
    destination = destination_cs_iter != label_map->end()
                      ? destination_cs_iter->second
                      : request_info.destination_service_name;
  } else {
    setSourceCanonicalService(peer_node_info, label_map);
    auto source_cs_iter = label_map->find("source_canonical_service");
    auto log_entry_type = GetLogEntryType(outbound);
    auto destination_cs_iter =
        log_entries_request_map_[log_entry_type]->request->labels().find(
            "destination_canonical_service");
    source = source_cs_iter != label_map->end()
                 ? source_cs_iter->second
                 : flatbuffers::GetString(peer_node_info.workload_name());
    destination =
        destination_cs_iter != log_entries_request_map_[log_entry_type]
                                   ->request->labels()
                                   .end()
            ? destination_cs_iter->second
            : request_info.destination_service_name;
  }
  log_entry->set_text_payload(absl::StrCat(source, " --> ", destination));
>>>>>>> 3b0c7f24
  (*label_map)["source_ip"] = request_info.source_address;
  (*label_map)["destination_ip"] = request_info.destination_address;
  (*label_map)["source_port"] = std::to_string(request_info.source_port);
  (*label_map)["destination_port"] =
      std::to_string(request_info.destination_port);
  (*label_map)["total_sent_bytes"] =
      std::to_string(request_info.tcp_total_sent_bytes);
  (*label_map)["total_received_bytes"] =
      std::to_string(request_info.tcp_total_received_bytes);
  (*label_map)["connection_state"] =
      std::string(::Wasm::Common::TCPConnectionStateString(
          request_info.tcp_connection_state));
}

void Logger::fillHTTPRequestInLogEntry(
    const ::Wasm::Common::RequestInfo& request_info,
    google::logging::v2::LogEntry* log_entry, LogEntryType log_type) {
  auto http_request = log_entry->mutable_http_request();
  http_request->set_request_method(request_info.request_operation);
  http_request->set_request_url(request_info.url_scheme + "://" +
                                request_info.url_host + request_info.url_path);
  http_request->set_request_size(request_info.request_size);
  http_request->set_status(request_info.response_code);
  http_request->set_response_size(request_info.response_size);
  http_request->set_user_agent(request_info.user_agent);
  http_request->set_remote_ip(request_info.source_address);
  http_request->set_server_ip(request_info.destination_address);
  http_request->set_protocol(request_info.request_protocol);
  *http_request->mutable_latency() =
      google::protobuf::util::TimeUtil::NanosecondsToDuration(
          request_info.duration);
  http_request->set_referer(request_info.referer);
  auto label_map = log_entry->mutable_labels();
  if (!isAuditEntry(log_type)) {
    (*label_map)["request_id"] = request_info.request_id;
  }
}

inline bool Logger::isAuditEntry(LogEntryType type) {
  return type == LogEntryType::ServerAudit;
}

}  // namespace Log
}  // namespace Stackdriver
}  // namespace Extensions<|MERGE_RESOLUTION|>--- conflicted
+++ resolved
@@ -44,27 +44,6 @@
     }
   }
 }
-<<<<<<< HEAD
-}  // namespace
-
-using google::protobuf::util::TimeUtil;
-
-// Name of the HTTP server access log.
-constexpr char kServerAccessLogName[] = "server-accesslog-stackdriver";
-constexpr char kAuditAccessLogName[] = "istio-audit-log";
-
-Logger::Logger(const ::Wasm::Common::FlatNode& local_node_info,
-               std::unique_ptr<Exporter> exporter, int log_request_size_limit) {
-  // Get monitored resources derived from local node info.
-  const auto platform_metadata = local_node_info.platform_metadata();
-  const auto project_iter =
-      platform_metadata ? platform_metadata->LookupByKey(Common::kGCPProjectKey)
-                        : nullptr;
-  if (project_iter) {
-    project_id_ = flatbuffers::GetString(project_iter->value());
-  }
-=======
->>>>>>> 3b0c7f24
 
 void setDestinationCanonicalService(
     const ::Wasm::Common::FlatNode& peer_node_info,
@@ -80,45 +59,6 @@
   }
 }
 
-<<<<<<< HEAD
-  google::api::MonitoredResource monitored_resource;
-  Common::getMonitoredResource(resource_type, local_node_info,
-                               &monitored_resource);
-
-  initializeLogEntryRequest(monitored_resource, local_node_info,
-                            LogEntryType::Server);
-  initializeLogEntryRequest(monitored_resource, local_node_info,
-                            LogEntryType::ServerAudit);
-
-  log_request_size_limit_ = log_request_size_limit;
-  exporter_ = std::move(exporter);
-}
-
-void Logger::initializeLogEntryRequest(
-    const google::api::MonitoredResource& monitored_resource,
-    const ::Wasm::Common::FlatNode& local_node_info,
-    Logger::LogEntryType log_type) {
-  log_entries_request_map_[log_type] = std::make_unique<WriteLogEntryRequest>();
-  auto& entries_request = log_entries_request_map_[log_type]->request;
-
-  entries_request =
-      std::make_unique<google::logging::v2::WriteLogEntriesRequest>();
-
-  entries_request->set_log_name(
-      "projects/" + project_id_ + "/logs/" +
-      (isAuditEntry(log_type) ? kAuditAccessLogName : kServerAccessLogName));
-
-  entries_request->mutable_resource()->CopyFrom(monitored_resource);
-
-  setCommonLabels(local_node_info, log_type);
-}
-
-void Logger::setCommonLabels(const ::Wasm::Common::FlatNode& local_node_info,
-                             LogEntryType log_type) {
-  auto& entries_request = log_entries_request_map_[log_type]->request;
-  // Set common labels shared by all entries.
-  auto label_map = entries_request->mutable_labels();
-=======
 // Set monitored resources derived from local node info.
 void setMonitoredResource(
     const ::Wasm::Common::FlatNode& local_node_info,
@@ -133,26 +73,20 @@
 // Helper methods to fill destination Labels.
 void fillDestinationLabels(
     const ::Wasm::Common::FlatNode& destination_node_info,
-    google::protobuf::Map<std::string, std::string>* label_map) {
-  (*label_map)["destination_name"] =
-      flatbuffers::GetString(destination_node_info.name());
->>>>>>> 3b0c7f24
+    google::protobuf::Map<std::string, std::string>* label_map,
+    Logger::LogEntryType log_entry_type) {
   (*label_map)["destination_workload"] =
       flatbuffers::GetString(destination_node_info.workload_name());
   (*label_map)["destination_namespace"] =
-<<<<<<< HEAD
-      flatbuffers::GetString(local_node_info.namespace_());
+      flatbuffers::GetString(destination_node_info.namespace_());
 
   // Don't set if audit request
-  if (!isAuditEntry(log_type)) {
+  if (!Logger::isAuditEntry(log_entry_type)) {
     (*label_map)["destination_name"] =
-        flatbuffers::GetString(local_node_info.name());
+        flatbuffers::GetString(destination_node_info.name());
     (*label_map)["mesh_uid"] =
-        flatbuffers::GetString(local_node_info.mesh_id());
-  }
-=======
-      flatbuffers::GetString(destination_node_info.namespace_());
->>>>>>> 3b0c7f24
+        flatbuffers::GetString(destination_node_info.mesh_id());
+  }
 
   // Add destination app and version label if exist.
   const auto local_labels = destination_node_info.labels();
@@ -178,15 +112,17 @@
           flatbuffers::GetString(rev_iter->value());
     }
   }
-<<<<<<< HEAD
-=======
 }
 
 // Helper methods to fill source Labels.
 void fillSourceLabels(
     const ::Wasm::Common::FlatNode& source_node_info,
-    google::protobuf::Map<std::string, std::string>* label_map) {
-  (*label_map)["source_name"] = flatbuffers::GetString(source_node_info.name());
+    google::protobuf::Map<std::string, std::string>* label_map,
+    Logger::LogEntryType log_entry_type) {
+  if (!Logger::isAuditEntry(log_entry_type)) {
+    (*label_map)["source_name"] =
+        flatbuffers::GetString(source_node_info.name());
+  }
   (*label_map)["source_workload"] =
       flatbuffers::GetString(source_node_info.workload_name());
   (*label_map)["source_namespace"] =
@@ -195,7 +131,7 @@
   const auto local_labels = source_node_info.labels();
   if (local_labels) {
     auto version_iter = local_labels->LookupByKey("version");
-    if (version_iter) {
+    if (version_iter && !Logger::isAuditEntry(log_entry_type)) {
       (*label_map)["source_version"] =
           flatbuffers::GetString(version_iter->value());
     }
@@ -228,20 +164,22 @@
 void Logger::initializeLogEntryRequest(
     const flatbuffers::Vector<flatbuffers::Offset<Wasm::Common::KeyVal>>*
         platform_metadata,
-    const ::Wasm::Common::FlatNode& local_node_info, bool outbound) {
-  auto log_entry_type = GetLogEntryType(outbound);
+    const ::Wasm::Common::FlatNode& local_node_info,
+    LogEntryType log_entry_type) {
   log_entries_request_map_[log_entry_type]->request =
       std::make_unique<google::logging::v2::WriteLogEntriesRequest>();
   log_entries_request_map_[log_entry_type]->size = 0;
   auto log_entries_request =
       log_entries_request_map_[log_entry_type]->request.get();
-  const std::string& log_name =
-      outbound ? kClientAccessLogName : kServerAccessLogName;
+  const std::string& log_name = isClientEntry(log_entry_type)
+                                    ? kClientAccessLogName
+                                    : kServerAccessLogName;
   log_entries_request->set_log_name("projects/" + project_id_ + "/logs/" +
                                     log_name);
 
-  std::string resource_type = outbound ? Common::kPodMonitoredResource
-                                       : Common::kContainerMonitoredResource;
+  std::string resource_type = isClientEntry(log_entry_type)
+                                  ? Common::kPodMonitoredResource
+                                  : Common::kContainerMonitoredResource;
   const auto cluster_iter =
       platform_metadata
           ? platform_metadata->LookupByKey(Common::kGCPClusterNameKey)
@@ -255,8 +193,9 @@
   auto label_map = log_entries_request->mutable_labels();
   (*label_map)["mesh_uid"] = flatbuffers::GetString(local_node_info.mesh_id());
   // Set common destination labels shared by all inbound/server entries.
-  outbound ? fillSourceLabels(local_node_info, label_map)
-           : fillDestinationLabels(local_node_info, label_map);
+  isClientEntry(log_entry_type)
+      ? fillSourceLabels(local_node_info, label_map, log_entry_type)
+      : fillDestinationLabels(local_node_info, label_map, log_entry_type);
 }
 
 Logger::Logger(const ::Wasm::Common::FlatNode& local_node_info,
@@ -270,121 +209,61 @@
   }
 
   // Initalize the current WriteLogEntriesRequest for client/server
-  log_entries_request_map_[Logger::LogEntryType::Client] =
+  log_entries_request_map_[LogEntryType::Client] =
       std::make_unique<Logger::WriteLogEntryRequest>();
   initializeLogEntryRequest(platform_metadata, local_node_info,
-                            true /* outbound */);
+                            LogEntryType::Client);
   log_entries_request_map_[Logger::LogEntryType::Server] =
       std::make_unique<Logger::WriteLogEntryRequest>();
   initializeLogEntryRequest(platform_metadata, local_node_info,
-                            false /* outbound */);
+                            LogEntryType::Server);
 
   log_request_size_limit_ = log_request_size_limit;
   exporter_ = std::move(exporter);
->>>>>>> 3b0c7f24
 }
 
 void Logger::addTcpLogEntry(const ::Wasm::Common::RequestInfo& request_info,
                             const ::Wasm::Common::FlatNode& peer_node_info,
-<<<<<<< HEAD
-                            long int log_time, LogEntryType log_type) {
+                            long int log_time, LogEntryType log_entry_type) {
   // create a new log entry
   auto* log_entries =
-      log_entries_request_map_[log_type]->request->mutable_entries();
-=======
-                            long int log_time, bool outbound) {
-  // create a new log entry
-  auto* log_entries = log_entries_request_map_[GetLogEntryType(outbound)]
-                          ->request->mutable_entries();
->>>>>>> 3b0c7f24
+      log_entries_request_map_[log_entry_type]->request->mutable_entries();
   auto* new_entry = log_entries->Add();
 
   *new_entry->mutable_timestamp() =
       google::protobuf::util::TimeUtil::NanosecondsToTimestamp(log_time);
 
-<<<<<<< HEAD
-  addTCPLabelsToLogEntry(request_info, peer_node_info, new_entry);
-  fillAndFlushLogEntry(request_info, peer_node_info, new_entry, log_type);
-=======
-  addTCPLabelsToLogEntry(request_info, peer_node_info, outbound, new_entry);
-  fillAndFlushLogEntry(request_info, peer_node_info, outbound, new_entry);
->>>>>>> 3b0c7f24
+  addTCPLabelsToLogEntry(request_info, peer_node_info, new_entry,
+                         log_entry_type);
+  fillAndFlushLogEntry(request_info, peer_node_info, new_entry, log_entry_type);
 }
 
 void Logger::addLogEntry(const ::Wasm::Common::RequestInfo& request_info,
                          const ::Wasm::Common::FlatNode& peer_node_info,
-<<<<<<< HEAD
-                         LogEntryType log_type) {
-  auto& entries_request = log_entries_request_map_[log_type]->request;
+                         LogEntryType log_entry_type) {
   // create a new log entry
-  auto* log_entries = entries_request->mutable_entries();
-=======
-                         bool outbound) {
-  // create a new log entry
-  auto* log_entries = log_entries_request_map_[GetLogEntryType(outbound)]
-                          ->request->mutable_entries();
->>>>>>> 3b0c7f24
+  auto* log_entries =
+      log_entries_request_map_[log_entry_type]->request->mutable_entries();
   auto* new_entry = log_entries->Add();
 
   *new_entry->mutable_timestamp() =
       google::protobuf::util::TimeUtil::NanosecondsToTimestamp(
           request_info.start_time);
-<<<<<<< HEAD
-  fillHTTPRequestInLogEntry(request_info, new_entry, log_type);
-  fillAndFlushLogEntry(request_info, peer_node_info, new_entry, log_type);
-=======
-  fillHTTPRequestInLogEntry(request_info, new_entry);
-  fillAndFlushLogEntry(request_info, peer_node_info, outbound, new_entry);
->>>>>>> 3b0c7f24
+  fillHTTPRequestInLogEntry(request_info, new_entry, log_entry_type);
+  fillAndFlushLogEntry(request_info, peer_node_info, new_entry, log_entry_type);
 }
 
 void Logger::fillAndFlushLogEntry(
     const ::Wasm::Common::RequestInfo& request_info,
-<<<<<<< HEAD
     const ::Wasm::Common::FlatNode& peer_node_info,
-    google::logging::v2::LogEntry* new_entry, LogEntryType log_type) {
+    google::logging::v2::LogEntry* new_entry, LogEntryType log_entry_type) {
   new_entry->set_severity(::google::logging::type::INFO);
   auto label_map = new_entry->mutable_labels();
 
-  if (!isAuditEntry(log_type)) {
-    (*label_map)["source_name"] = flatbuffers::GetString(peer_node_info.name());
-  }
-  (*label_map)["source_workload"] =
-      flatbuffers::GetString(peer_node_info.workload_name());
-  (*label_map)["source_namespace"] =
-      flatbuffers::GetString(peer_node_info.namespace_());
-  // Add source app and version label if exist.
-  const auto peer_labels = peer_node_info.labels();
-  if (peer_labels) {
-    auto version_iter = peer_labels->LookupByKey("version");
-    if (version_iter) {
-      (*label_map)["source_version"] =
-          flatbuffers::GetString(version_iter->value());
-    }
-    auto app_iter = peer_labels->LookupByKey("app");
-    if (app_iter) {
-      (*label_map)["source_app"] = flatbuffers::GetString(app_iter->value());
-    }
-    if (label_map->find("source_canonical_service") == label_map->end()) {
-      setSourceCanonicalService(peer_node_info, label_map);
-    }
-    auto rev_iter = peer_labels->LookupByKey(
-        Wasm::Common::kCanonicalServiceRevisionLabelName.data());
-    if (rev_iter) {
-      (*label_map)["source_canonical_revision"] =
-          flatbuffers::GetString(rev_iter->value());
-    }
-=======
-    const ::Wasm::Common::FlatNode& peer_node_info, bool outbound,
-    google::logging::v2::LogEntry* new_entry) {
-  new_entry->set_severity(::google::logging::type::INFO);
-  auto label_map = new_entry->mutable_labels();
-
-  if (outbound) {
-    fillDestinationLabels(peer_node_info, label_map);
+  if (isClientEntry(log_entry_type)) {
+    fillDestinationLabels(peer_node_info, label_map, log_entry_type);
   } else {
-    fillSourceLabels(peer_node_info, label_map);
->>>>>>> 3b0c7f24
+    fillSourceLabels(peer_node_info, label_map, log_entry_type);
   }
 
   (*label_map)["destination_service_host"] =
@@ -392,7 +271,7 @@
   (*label_map)["destination_principal"] = request_info.destination_principal;
   (*label_map)["source_principal"] = request_info.source_principal;
 
-  if (!isAuditEntry(log_type)) {
+  if (!Logger::isAuditEntry(log_entry_type)) {
     (*label_map)["response_flag"] = request_info.response_flag;
     (*label_map)["service_authentication_policy"] =
         std::string(::Wasm::Common::AuthenticationPolicyString(
@@ -419,40 +298,6 @@
 
   // Accumulate estimated size of the request. If the current request exceeds
   // the size limit, flush the request out.
-<<<<<<< HEAD
-  auto& req_size = log_entries_request_map_[log_type]->size;
-  req_size += new_entry->ByteSizeLong();
-  if (req_size > log_request_size_limit_) {
-    flush(log_type);
-  }
-}
-
-bool Logger::flush(LogEntryType log_type) {
-  auto& entries_request = log_entries_request_map_[log_type]->request;
-  auto& req_size = log_entries_request_map_[log_type]->size;
-
-  if (req_size == 0) {
-    // This flush is triggered by timer and does not have any log entries.
-    return false;
-  }
-
-  // Reconstruct a new WriteLogRequest.
-  std::unique_ptr<google::logging::v2::WriteLogEntriesRequest> cur =
-      std::make_unique<google::logging::v2::WriteLogEntriesRequest>();
-  cur->set_log_name(entries_request->log_name());
-  cur->mutable_resource()->CopyFrom(entries_request->resource());
-  *cur->mutable_labels() = entries_request->labels();
-
-  // Swap the new request with the old one and export it.
-  entries_request.swap(cur);
-  request_queue_.emplace_back(std::move(cur));
-
-  // Reset size counters.
-  req_size = 0;
-
-  return true;
-=======
-  auto log_entry_type = GetLogEntryType(outbound);
   log_entries_request_map_[log_entry_type]->size += new_entry->ByteSizeLong();
   if (log_entries_request_map_[log_entry_type]->size >
       log_request_size_limit_) {
@@ -489,18 +334,13 @@
   }
 
   return flushed;
->>>>>>> 3b0c7f24
 }
 
 bool Logger::exportLogEntry(bool is_on_done) {
-  // Try to flush both audit and regular log
-  bool flush_reg = flush(LogEntryType::Server);
-  bool flush_audit = flush(LogEntryType::ServerAudit);
-  if (!flush_reg && !flush_audit && request_queue_.empty()) {
+  if (!flush() && request_queue_.empty()) {
     // No log entry needs to export.
     return false;
   }
-
   exporter_->exportLogs(request_queue_, is_on_done);
   request_queue_.clear();
   return true;
@@ -508,62 +348,38 @@
 
 void Logger::addTCPLabelsToLogEntry(
     const ::Wasm::Common::RequestInfo& request_info,
-    const ::Wasm::Common::FlatNode& peer_node_info, bool outbound,
-    google::logging::v2::LogEntry* log_entry) {
+    const ::Wasm::Common::FlatNode& peer_node_info,
+    google::logging::v2::LogEntry* log_entry, LogEntryType log_entry_type) {
   auto& entries_request =
       log_entries_request_map_[LogEntryType::Server]->request;
   auto label_map = log_entry->mutable_labels();
-<<<<<<< HEAD
-  setSourceCanonicalService(peer_node_info, label_map);
-  auto source_cs_iter = label_map->find("source_canonical_service");
-  auto destination_cs_iter =
-      entries_request->labels().find("destination_canonical_service");
-  log_entry->set_text_payload(
-      absl::StrCat(source_cs_iter != label_map->end()
-                       ? source_cs_iter->second
-                       : flatbuffers::GetString(peer_node_info.workload_name()),
-                   " --> ",
-                   destination_cs_iter != entries_request->labels().end()
-                       ? destination_cs_iter->second
-                       : request_info.destination_service_name));
-=======
   std::string source, destination;
-  auto log_entry_type = GetLogEntryType(outbound);
-  if (outbound) {
+  if (isClientEntry(log_entry_type)) {
     setDestinationCanonicalService(peer_node_info, label_map);
     auto source_cs_iter =
-        log_entries_request_map_[log_entry_type]->request->labels().find(
-            "source_canonical_service");
+        entries_request->labels().find("source_canonical_service");
     auto destination_cs_iter = label_map->find("destination_canonical_service");
-    source =
-        source_cs_iter != log_entries_request_map_[log_entry_type]
-                              ->request->labels()
-                              .end()
-            ? source_cs_iter->second
-            : log_entries_request_map_[log_entry_type]->request->labels().at(
-                  "source_workload");
+    source = source_cs_iter != log_entries_request_map_[log_entry_type]
+                                   ->request->labels()
+                                   .end()
+                 ? source_cs_iter->second
+                 : entries_request->labels().at("source_workload");
     destination = destination_cs_iter != label_map->end()
                       ? destination_cs_iter->second
                       : request_info.destination_service_name;
   } else {
     setSourceCanonicalService(peer_node_info, label_map);
     auto source_cs_iter = label_map->find("source_canonical_service");
-    auto log_entry_type = GetLogEntryType(outbound);
     auto destination_cs_iter =
-        log_entries_request_map_[log_entry_type]->request->labels().find(
-            "destination_canonical_service");
+        entries_request->labels().find("destination_canonical_service");
     source = source_cs_iter != label_map->end()
                  ? source_cs_iter->second
                  : flatbuffers::GetString(peer_node_info.workload_name());
-    destination =
-        destination_cs_iter != log_entries_request_map_[log_entry_type]
-                                   ->request->labels()
-                                   .end()
-            ? destination_cs_iter->second
-            : request_info.destination_service_name;
+    destination = destination_cs_iter != entries_request->labels().end()
+                      ? destination_cs_iter->second
+                      : request_info.destination_service_name;
   }
   log_entry->set_text_payload(absl::StrCat(source, " --> ", destination));
->>>>>>> 3b0c7f24
   (*label_map)["source_ip"] = request_info.source_address;
   (*label_map)["destination_ip"] = request_info.destination_address;
   (*label_map)["source_port"] = std::to_string(request_info.source_port);
@@ -580,7 +396,7 @@
 
 void Logger::fillHTTPRequestInLogEntry(
     const ::Wasm::Common::RequestInfo& request_info,
-    google::logging::v2::LogEntry* log_entry, LogEntryType log_type) {
+    google::logging::v2::LogEntry* log_entry, LogEntryType log_entry_type) {
   auto http_request = log_entry->mutable_http_request();
   http_request->set_request_method(request_info.request_operation);
   http_request->set_request_url(request_info.url_scheme + "://" +
@@ -597,13 +413,17 @@
           request_info.duration);
   http_request->set_referer(request_info.referer);
   auto label_map = log_entry->mutable_labels();
-  if (!isAuditEntry(log_type)) {
+  if (!isAuditEntry(log_entry_type)) {
     (*label_map)["request_id"] = request_info.request_id;
   }
 }
 
 inline bool Logger::isAuditEntry(LogEntryType type) {
-  return type == LogEntryType::ServerAudit;
+  return type == LogEntryType::ServerAudit || type == LogEntryType::ClientAudit;
+}
+
+inline bool Logger::isClientEntry(LogEntryType type) {
+  return type == LogEntryType::Client || type == LogEntryType::ClientAudit;
 }
 
 }  // namespace Log
