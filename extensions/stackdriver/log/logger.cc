/* Copyright 2019 Istio Authors. All Rights Reserved.
 *
 * Licensed under the Apache License, Version 2.0 (the "License");
 * you may not use this file except in compliance with the License.
 * You may obtain a copy of the License at
 *
 *    http://www.apache.org/licenses/LICENSE-2.0
 *
 * Unless required by applicable law or agreed to in writing, software
 * distributed under the License is distributed on an "AS IS" BASIS,
 * WITHOUT WARRANTIES OR CONDITIONS OF ANY KIND, either express or implied.
 * See the License for the specific language governing permissions and
 * limitations under the License.
 */

#include "extensions/stackdriver/log/logger.h"

#include "extensions/stackdriver/common/constants.h"
#include "google/logging/v2/log_entry.pb.h"
#include "google/protobuf/util/time_util.h"

#ifndef NULL_PLUGIN
#include "api/wasm/cpp/proxy_wasm_intrinsics.h"
#else

#include "include/proxy-wasm/null_plugin.h"

#endif

namespace Extensions {
namespace Stackdriver {
namespace Log {
namespace {
void setSourceCanonicalService(
    const ::Wasm::Common::FlatNode& peer_node_info,
    google::protobuf::Map<std::string, std::string>* label_map) {
  const auto peer_labels = peer_node_info.labels();
  if (peer_labels) {
    auto ics_iter = peer_labels->LookupByKey(
        Wasm::Common::kCanonicalServiceLabelName.data());
    if (ics_iter) {
      (*label_map)["source_canonical_service"] =
          flatbuffers::GetString(ics_iter->value());
    }
  }
}
}  // namespace

using google::protobuf::util::TimeUtil;

// Name of the HTTP server access log.
constexpr char kServerAccessLogName[] = "server-accesslog-stackdriver";
constexpr char kAuditAccessLogName[] = "server-accesslog-stackdriver-audit";

Logger::Logger(const ::Wasm::Common::FlatNode& local_node_info,
               std::unique_ptr<Exporter> exporter, int log_request_size_limit) {
  // Initalize the current WriteLogEntriesRequest.
  log_entries_request_ =
      std::make_unique<google::logging::v2::WriteLogEntriesRequest>();

  audit_entries_request_ =
      std::make_unique<google::logging::v2::WriteLogEntriesRequest>();

  // Set log names.
  const auto platform_metadata = local_node_info.platform_metadata();
  const auto project_iter =
      platform_metadata ? platform_metadata->LookupByKey(Common::kGCPProjectKey)
                        : nullptr;
  if (project_iter) {
    project_id_ = flatbuffers::GetString(project_iter->value());
  }
  log_entries_request_->set_log_name("projects/" + project_id_ + "/logs/" +
                                     kServerAccessLogName);

  audit_entries_request_->set_log_name("projects/" + project_id_ + "/logs/" +
                                       kAuditAccessLogName);

  std::string resource_type = Common::kContainerMonitoredResource;
  const auto cluster_iter =
      platform_metadata
          ? platform_metadata->LookupByKey(Common::kGCPClusterNameKey)
          : nullptr;
  if (!cluster_iter) {
    // if there is no cluster name, then this is a gce_instance
    resource_type = Common::kGCEInstanceMonitoredResource;
  }

  // Set monitored resources derived from local node info.
  google::api::MonitoredResource monitored_resource;
  Common::getMonitoredResource(resource_type, local_node_info,
                               &monitored_resource);
  log_entries_request_->mutable_resource()->CopyFrom(monitored_resource);
  audit_entries_request_->mutable_resource()->CopyFrom(monitored_resource);

  setCommonLabels(local_node_info, false);
  setCommonLabels(local_node_info, true);
  log_request_size_limit_ = log_request_size_limit;
  exporter_ = std::move(exporter);
}

void Logger::setCommonLabels(const ::Wasm::Common::FlatNode& local_node_info,
                             bool for_audit) {
  auto& entries_request =
      (for_audit ? audit_entries_request_ : log_entries_request_);
  // Set common labels shared by all entries.
  auto label_map = entries_request->mutable_labels();
  (*label_map)["destination_workload"] =
      flatbuffers::GetString(local_node_info.workload_name());
  (*label_map)["destination_namespace"] =
      flatbuffers::GetString(local_node_info.namespace_());

  // Don't set if audit request
  if (!for_audit) {
    (*label_map)["destination_name"] =
        flatbuffers::GetString(local_node_info.name());
    (*label_map)["mesh_uid"] =
        flatbuffers::GetString(local_node_info.mesh_id());
  }

  // Add destination app and version label if exist.
  const auto local_labels = local_node_info.labels();
  if (local_labels) {
    auto version_iter = local_labels->LookupByKey("version");
    if (version_iter) {
      (*label_map)["destination_version"] =
          flatbuffers::GetString(version_iter->value());
    }
    // App label is used to correlate workload and its logs in UI.
    auto app_iter = local_labels->LookupByKey("app");
    if (app_iter) {
      (*label_map)["destination_app"] =
          flatbuffers::GetString(app_iter->value());
    }
    auto ics_iter = local_labels->LookupByKey(
        Wasm::Common::kCanonicalServiceLabelName.data());
    if (ics_iter) {
      (*label_map)["destination_canonical_service"] =
          flatbuffers::GetString(ics_iter->value());
    }
    auto rev_iter = local_labels->LookupByKey(
        Wasm::Common::kCanonicalServiceRevisionLabelName.data());
    if (rev_iter) {
      (*label_map)["destination_canonical_revision"] =
          flatbuffers::GetString(rev_iter->value());
    }
  }
}

void Logger::addTcpAuditEntry(const ::Wasm::Common::RequestInfo& request_info,
                              const ::Wasm::Common::FlatNode& peer_node_info,
                              long int log_time) {
  addTcpEntry(request_info, peer_node_info, log_time, true);
}

void Logger::addTcpLogEntry(const ::Wasm::Common::RequestInfo& request_info,
                            const ::Wasm::Common::FlatNode& peer_node_info,
                            long int log_time) {
  addTcpEntry(request_info, peer_node_info, log_time, false);
}

void Logger::addTcpEntry(const ::Wasm::Common::RequestInfo& request_info,
                         const ::Wasm::Common::FlatNode& peer_node_info,
                         long int log_time, bool for_audit) {
  // create a new log entry
  auto* log_entries = log_entries_request_->mutable_entries();
  auto* new_entry = log_entries->Add();

  *new_entry->mutable_timestamp() =
      google::protobuf::util::TimeUtil::NanosecondsToTimestamp(log_time);

<<<<<<< HEAD
  addTCPLabelsToEntry(request_info, new_entry);
  fillAndFlushEntry(request_info, peer_node_info, new_entry, for_audit);
}

void Logger::addAuditEntry(const ::Wasm::Common::RequestInfo& request_info,
                           const ::Wasm::Common::FlatNode& peer_node_info) {
  addEntry(request_info, peer_node_info, true);
=======
  addTCPLabelsToLogEntry(request_info, peer_node_info, new_entry);
  fillAndFlushLogEntry(request_info, peer_node_info, new_entry);
>>>>>>> 422ba7d5
}

void Logger::addLogEntry(const ::Wasm::Common::RequestInfo& request_info,
                         const ::Wasm::Common::FlatNode& peer_node_info) {
  addEntry(request_info, peer_node_info, false);
}

void Logger::addEntry(const ::Wasm::Common::RequestInfo& request_info,
                      const ::Wasm::Common::FlatNode& peer_node_info,
                      bool for_audit) {
  auto& entries_request =
      (for_audit ? audit_entries_request_ : log_entries_request_);
  // create a new log entry
  auto* log_entries = entries_request->mutable_entries();
  auto* new_entry = log_entries->Add();

  *new_entry->mutable_timestamp() =
      google::protobuf::util::TimeUtil::NanosecondsToTimestamp(
          request_info.start_time);
  fillHTTPRequestInEntry(request_info, new_entry, for_audit);
  fillAndFlushEntry(request_info, peer_node_info, new_entry, for_audit);
}

void Logger::fillAndFlushEntry(const ::Wasm::Common::RequestInfo& request_info,
                               const ::Wasm::Common::FlatNode& peer_node_info,
                               google::logging::v2::LogEntry* new_entry,
                               bool for_audit) {
  new_entry->set_severity(::google::logging::type::INFO);
  auto label_map = new_entry->mutable_labels();

  if (!for_audit) {
    (*label_map)["source_name"] = flatbuffers::GetString(peer_node_info.name());
  }
  (*label_map)["source_workload"] =
      flatbuffers::GetString(peer_node_info.workload_name());
  (*label_map)["source_namespace"] =
      flatbuffers::GetString(peer_node_info.namespace_());
  // Add source app and version label if exist.
  const auto peer_labels = peer_node_info.labels();
  if (peer_labels) {
    auto version_iter = peer_labels->LookupByKey("version");
    if (version_iter) {
      (*label_map)["source_version"] =
          flatbuffers::GetString(version_iter->value());
    }
    auto app_iter = peer_labels->LookupByKey("app");
    if (app_iter) {
      (*label_map)["source_app"] = flatbuffers::GetString(app_iter->value());
    }
    if (label_map->find("source_canonical_service") == label_map->end()) {
      setSourceCanonicalService(peer_node_info, label_map);
    }
    auto rev_iter = peer_labels->LookupByKey(
        Wasm::Common::kCanonicalServiceRevisionLabelName.data());
    if (rev_iter) {
      (*label_map)["source_canonical_revision"] =
          flatbuffers::GetString(rev_iter->value());
    }
  }

  (*label_map)["destination_service_host"] =
      request_info.destination_service_host;
  (*label_map)["destination_principal"] = request_info.destination_principal;
  (*label_map)["source_principal"] = request_info.source_principal;

  if (!for_audit) {
    (*label_map)["response_flag"] = request_info.response_flag;
    (*label_map)["service_authentication_policy"] =
        std::string(::Wasm::Common::AuthenticationPolicyString(
            request_info.service_auth_policy));
    (*label_map)["protocol"] = request_info.request_protocol;
    (*label_map)["log_sampled"] = request_info.log_sampled ? "true" : "false";
    (*label_map)["connection_id"] = std::to_string(request_info.connection_id);
    (*label_map)["route_name"] = request_info.route_name;
    (*label_map)["upstream_host"] = request_info.upstream_host;
    (*label_map)["upstream_cluster"] = request_info.upstream_cluster;
    (*label_map)["requested_server_name"] = request_info.request_serever_name;
    (*label_map)["x-envoy-original-path"] = request_info.x_envoy_original_path;
    (*label_map)["x-envoy-original-dst-host"] =
        request_info.x_envoy_original_dst_host;
  }

  // Insert trace headers, if exist.
  if (request_info.b3_trace_sampled) {
    new_entry->set_trace("projects/" + project_id_ + "/traces/" +
                         request_info.b3_trace_id);
    new_entry->set_span_id(request_info.b3_span_id);
    new_entry->set_trace_sampled(request_info.b3_trace_sampled);
  }

  // Accumulate estimated size of the request. If the current request exceeds
  // the size limit, flush the request out.
  auto& req_size = for_audit ? audit_size_ : size_;
  req_size += new_entry->ByteSizeLong();
  if (req_size > log_request_size_limit_) {
    flush(for_audit);
  }
}

bool Logger::flush(bool for_audit) {
  auto& req_size = for_audit ? audit_size_ : size_;
  auto& entries_request =
      for_audit ? audit_entries_request_ : log_entries_request_;

  if (req_size == 0) {
    // This flush is triggered by timer and does not have any log entries.
    return false;
  }

  // Reconstruct a new WriteLogRequest.
  std::unique_ptr<google::logging::v2::WriteLogEntriesRequest> cur =
      std::make_unique<google::logging::v2::WriteLogEntriesRequest>();
  cur->set_log_name(entries_request->log_name());
  cur->mutable_resource()->CopyFrom(entries_request->resource());
  *cur->mutable_labels() = entries_request->labels();

  // Swap the new request with the old one and export it.
  entries_request.swap(cur);
  request_queue_.emplace_back(std::move(cur));

  // Reset size counters.
  req_size = 0;

  return true;
}

bool Logger::exportLogEntry(bool is_on_done) {
  // Try to flush both audit and regular log
  bool flush_reg = flush(false);
  bool flush_audit = flush(true);
  if (!flush_reg && !flush_audit && request_queue_.empty()) {
    // No log entry needs to export.
    return false;
  }

  exporter_->exportLogs(request_queue_, is_on_done);
  request_queue_.clear();
  return true;
}

void Logger::addTCPLabelsToEntry(
    const ::Wasm::Common::RequestInfo& request_info,
    const ::Wasm::Common::FlatNode& peer_node_info,
    google::logging::v2::LogEntry* log_entry) {
  auto label_map = log_entry->mutable_labels();
  setSourceCanonicalService(peer_node_info, label_map);
  auto source_cs_iter = label_map->find("source_canonical_service");
  auto destination_cs_iter =
      log_entries_request_->labels().find("destination_canonical_service");
  log_entry->set_text_payload(
      absl::StrCat(source_cs_iter != label_map->end()
                       ? source_cs_iter->second
                       : flatbuffers::GetString(peer_node_info.workload_name()),
                   " --> ",
                   destination_cs_iter != log_entries_request_->labels().end()
                       ? destination_cs_iter->second
                       : request_info.destination_service_name));
  (*label_map)["source_ip"] = request_info.source_address;
  (*label_map)["destination_ip"] = request_info.destination_address;
  (*label_map)["source_port"] = std::to_string(request_info.source_port);
  (*label_map)["destination_port"] =
      std::to_string(request_info.destination_port);
  (*label_map)["total_sent_bytes"] =
      std::to_string(request_info.tcp_total_sent_bytes);
  (*label_map)["total_received_bytes"] =
      std::to_string(request_info.tcp_total_received_bytes);
  (*label_map)["connection_state"] =
      std::string(::Wasm::Common::TCPConnectionStateString(
          request_info.tcp_connection_state));
}

void Logger::fillHTTPRequestInEntry(
    const ::Wasm::Common::RequestInfo& request_info,
    google::logging::v2::LogEntry* log_entry, bool for_audit) {
  auto http_request = log_entry->mutable_http_request();
  http_request->set_request_method(request_info.request_operation);
  http_request->set_request_url(request_info.url_scheme + "://" +
                                request_info.url_host + request_info.url_path);
  http_request->set_request_size(request_info.request_size);
  http_request->set_status(request_info.response_code);
  http_request->set_response_size(request_info.response_size);
  http_request->set_user_agent(request_info.user_agent);
  http_request->set_remote_ip(request_info.source_address);
  http_request->set_server_ip(request_info.destination_address);
  http_request->set_protocol(request_info.request_protocol);
  *http_request->mutable_latency() =
      google::protobuf::util::TimeUtil::NanosecondsToDuration(
          request_info.duration);
  http_request->set_referer(request_info.referer);
  auto label_map = log_entry->mutable_labels();
  if (!for_audit) {
    (*label_map)["request_id"] = request_info.request_id;
  }
}

}  // namespace Log
}  // namespace Stackdriver
}  // namespace Extensions<|MERGE_RESOLUTION|>--- conflicted
+++ resolved
@@ -168,18 +168,13 @@
   *new_entry->mutable_timestamp() =
       google::protobuf::util::TimeUtil::NanosecondsToTimestamp(log_time);
 
-<<<<<<< HEAD
-  addTCPLabelsToEntry(request_info, new_entry);
+  addTCPLabelsToEntry(request_info, peer_node_info, new_entry);
   fillAndFlushEntry(request_info, peer_node_info, new_entry, for_audit);
 }
 
 void Logger::addAuditEntry(const ::Wasm::Common::RequestInfo& request_info,
                            const ::Wasm::Common::FlatNode& peer_node_info) {
   addEntry(request_info, peer_node_info, true);
-=======
-  addTCPLabelsToLogEntry(request_info, peer_node_info, new_entry);
-  fillAndFlushLogEntry(request_info, peer_node_info, new_entry);
->>>>>>> 422ba7d5
 }
 
 void Logger::addLogEntry(const ::Wasm::Common::RequestInfo& request_info,
