--- conflicted
+++ resolved
@@ -28,17 +28,11 @@
 void record(bool is_outbound, const ::wasm::common::NodeInfo &local_node_info,
             const ::wasm::common::NodeInfo &peer_node_info,
             const ::Wasm::Common::RequestInfo &request_info) {
-<<<<<<< HEAD
   double latency_ms = TimeUtil::DurationToMilliseconds(request_info.duration);
-=======
-  double latency_ms =
-      double(request_info.end_timestamp - request_info.start_timestamp) /
-      Stackdriver::Common::kNanosecondsPerMillisecond;
   const auto &operation =
       request_info.request_protocol == ::Wasm::Common::kProtocolGRPC
           ? request_info.request_url_path
           : request_info.request_operation;
->>>>>>> 5f61401c
   if (is_outbound) {
     opencensus::stats::Record(
         {{clientRequestCountMeasure(), 1},
