/* Copyright 2019 Istio Authors. All Rights Reserved.
 *
 * Licensed under the Apache License, Version 2.0 (the "License");
 * you may not use this file except in compliance with the License.
 * You may obtain a copy of the License at
 *
 *    http://www.apache.org/licenses/LICENSE-2.0
 *
 * Unless required by applicable law or agreed to in writing, software
 * distributed under the License is distributed on an "AS IS" BASIS,
 * WITHOUT WARRANTIES OR CONDITIONS OF ANY KIND, either express or implied.
 * See the License for the specific language governing permissions and
 * limitations under the License.
 */

#include "extensions/stackdriver/stackdriver.h"

#include <google/protobuf/util/json_util.h>

#include <random>
#include <string>
#include <unordered_map>

#include "extensions/stackdriver/edges/mesh_edges_service_client.h"
#include "extensions/stackdriver/log/exporter.h"
#include "extensions/stackdriver/metric/registry.h"

#ifndef NULL_PLUGIN
#include "api/wasm/cpp/proxy_wasm_intrinsics.h"
#else

#include "extensions/common/wasm/null/null.h"

namespace Envoy {
namespace Extensions {
namespace Common {
namespace Wasm {
namespace Null {
namespace Plugin {
#endif
namespace Stackdriver {

using namespace opencensus::exporters::stats;
using namespace google::protobuf::util;
using namespace ::Extensions::Stackdriver::Common;
using namespace ::Extensions::Stackdriver::Metric;
using Envoy::Extensions::Common::Wasm::Null::Plugin::getStringValue;
using ::Extensions::Stackdriver::Edges::EdgeReporter;
using Extensions::Stackdriver::Edges::MeshEdgesServiceClientImpl;
using Extensions::Stackdriver::Log::ExporterImpl;
using ::Extensions::Stackdriver::Log::Logger;
using stackdriver::config::v1alpha1::PluginConfig;
using ::Wasm::Common::kDownstreamMetadataIdKey;
using ::Wasm::Common::kDownstreamMetadataKey;
using ::Wasm::Common::kUpstreamMetadataIdKey;
using ::Wasm::Common::kUpstreamMetadataKey;
using ::wasm::common::NodeInfo;
using ::Wasm::Common::RequestInfo;

constexpr char kStackdriverExporter[] = "stackdriver_exporter";
constexpr char kExporterRegistered[] = "registered";
constexpr int kDefaultLogExportMilliseconds = 10000;                      // 10s
constexpr long int kDefaultEdgeReportDurationNanoseconds = 600000000000;  // 10m

namespace {

// Gets monitoring service endpoint from node metadata. Returns empty string if
// it is not found.
std::string getMonitoringEndpoint() {
  std::string monitoring_service;
  if (!getStringValue({"node", "metadata", kMonitoringEndpointKey},
                      &monitoring_service)) {
    return "";
  }
  return monitoring_service;
}

// Gets logging service endpoint from node metadata. Returns empty string if it
// is not found.
std::string getLoggingEndpoint() {
  std::string logging_service;
  if (!getStringValue({"node", "metadata", kLoggingEndpointKey},
                      &logging_service)) {
    return "";
  }
  return logging_service;
}

// Get mesh telemetry service endpoint from node metadata. Returns empty string
// if it is not found.
std::string getMeshTelemetryEndpoint() {
  std::string mesh_telemetry_service;
  if (!getStringValue({"node", "metadata", kMeshTelemetryEndpointKey},
                      &mesh_telemetry_service)) {
    return "";
  }
  return mesh_telemetry_service;
}

}  // namespace

bool StackdriverRootContext::onConfigure(size_t) {
  WasmDataPtr configuration = getConfiguration();
  // TODO: add config validation to reject the listener if project id is not in
  // metadata. Parse configuration JSON string.
  JsonParseOptions json_options;
  Status status =
      JsonStringToMessage(configuration->toString(), &config_, json_options);
  if (status != Status::OK) {
    logWarn("Cannot parse Stackdriver plugin configuration JSON string " +
            configuration->toString() + ", " + status.message().ToString());
    return false;
  }

  status = ::Wasm::Common::extractLocalNodeMetadata(&local_node_info_);
  if (status != Status::OK) {
    logWarn("cannot extract local node metadata: " + status.ToString());
    return false;
  }

  direction_ = ::Wasm::Common::getTrafficDirection();
  use_host_header_fallback_ = !config_.disable_host_header_fallback();

  if (!logger_) {
    // logger should only be initiated once, for now there is no reason to
    // recreate logger because of config update.
    auto exporter = std::make_unique<ExporterImpl>(this, getLoggingEndpoint());
    // logger takes ownership of exporter.
    logger_ = std::make_unique<Logger>(local_node_info_, std::move(exporter));
  }

  if (!edge_reporter_) {
    // edge reporter should only be initiated once, for now there is no reason
    // to recreate edge reporter because of config update.
    auto edges_client = std::make_unique<MeshEdgesServiceClientImpl>(
        this, getMeshTelemetryEndpoint());
    edge_reporter_ = std::make_unique<EdgeReporter>(local_node_info_,
                                                    std::move(edges_client));
  }

  if (config_.has_mesh_edges_reporting_duration()) {
    edge_report_duration_nanos_ =
        ::google::protobuf::util::TimeUtil::DurationToNanoseconds(
            config_.mesh_edges_reporting_duration());
  } else {
    edge_report_duration_nanos_ = kDefaultEdgeReportDurationNanoseconds;
  }

  node_info_cache_.setMaxCacheSize(config_.max_peer_cache_size());

  // Register OC Stackdriver exporter and views to be exported.
  // Note exporter and views are global singleton so they should only be
  // registered once.
  WasmDataPtr registered;
  if (WasmResult::Ok == getSharedData(kStackdriverExporter, &registered)) {
    return true;
  }

  setSharedData(kStackdriverExporter, kExporterRegistered);
  opencensus::exporters::stats::StackdriverExporter::Register(
      getStackdriverOptions(local_node_info_, getMonitoringEndpoint()));

  // Register opencensus measures and views.
  registerViews();
  return true;
}

bool StackdriverRootContext::onStart(size_t) {
  if (enableServerAccessLog() || enableEdgeReporting()) {
    proxy_setTickPeriodMilliseconds(kDefaultLogExportMilliseconds);
  }
  return true;
}

void StackdriverRootContext::onTick() {
  if (enableServerAccessLog()) {
    logger_->exportLogEntry();
  }
  if (enableEdgeReporting()) {
    auto cur = static_cast<long int>(getCurrentTimeNanoseconds());
    if ((cur - last_edge_report_call_nanos_) > edge_report_duration_nanos_) {
      edge_reporter_->reportEdges();
      last_edge_report_call_nanos_ = cur;
    }
  }
}

void StackdriverRootContext::record() {
  const auto peer_node_info_ptr = getPeerNode();
  const NodeInfo& peer_node_info =
      peer_node_info_ptr ? *peer_node_info_ptr : ::Wasm::Common::EmptyNodeInfo;
  const auto& destination_node_info =
      isOutbound() ? peer_node_info : local_node_info_;

  ::Wasm::Common::RequestInfo request_info;
  ::Wasm::Common::populateHTTPRequestInfo(isOutbound(), useHostHeaderFallback(),
                                          &request_info,
                                          destination_node_info.namespace_());
  ::Extensions::Stackdriver::Metric::record(isOutbound(), local_node_info_,
                                            peer_node_info, request_info);
  if (enableServerAccessLog()) {
    logger_->addLogEntry(request_info, peer_node_info);
  }
  if (enableEdgeReporting()) {
    std::string peer_id;
    if (!getStringValue(
            {"filter_state", ::Wasm::Common::kDownstreamMetadataIdKey},
            &peer_id)) {
      LOG_DEBUG(absl::StrCat(
          "cannot get metadata for: ", ::Wasm::Common::kDownstreamMetadataIdKey,
          "; skipping edge."));
      return;
    }
    edge_reporter_->addEdge(request_info, peer_id, peer_node_info);
  }
}

inline bool StackdriverRootContext::isOutbound() {
  return direction_ == ::Wasm::Common::TrafficDirection::Outbound;
}

::Wasm::Common::NodeInfoPtr StackdriverRootContext::getPeerNode() {
  bool isOutbound = this->isOutbound();
  const auto& id_key =
      isOutbound ? kUpstreamMetadataIdKey : kDownstreamMetadataIdKey;
  const auto& metadata_key =
      isOutbound ? kUpstreamMetadataKey : kDownstreamMetadataKey;
  return node_info_cache_.getPeerById(id_key, metadata_key);
}

inline bool StackdriverRootContext::enableServerAccessLog() {
  return !config_.disable_server_access_logging() && !isOutbound();
}

inline bool StackdriverRootContext::enableEdgeReporting() {
  return config_.enable_mesh_edges_reporting() && !isOutbound();
}

// TODO(bianpengyuan) Add final export once root context supports onDone.
// https://github.com/envoyproxy/envoy-wasm/issues/240

<<<<<<< HEAD
=======
FilterHeadersStatus StackdriverContext::onRequestHeaders(uint32_t) {
  request_info_.start_timestamp = getCurrentTimeNanoseconds();
  return FilterHeadersStatus::Continue;
}

FilterDataStatus StackdriverContext::onRequestBody(size_t body_buffer_length,
                                                   bool) {
  // TODO: switch to stream_info.bytesSent/bytesReceived to avoid extra compute.
  request_info_.request_size += body_buffer_length;
  return FilterDataStatus::Continue;
}

FilterDataStatus StackdriverContext::onResponseBody(size_t body_buffer_length,
                                                    bool) {
  // TODO: switch to stream_info.bytesSent/bytesReceived to avoid extra compute.
  request_info_.response_size += body_buffer_length;
  return FilterDataStatus::Continue;
}

>>>>>>> 5f61401c
StackdriverRootContext* StackdriverContext::getRootContext() {
  RootContext* root = this->root();
  return dynamic_cast<StackdriverRootContext*>(root);
}

void StackdriverContext::onLog() {
  // Record telemetry based on request info.
  getRootContext()->record();
}

}  // namespace Stackdriver

#ifdef NULL_PLUGIN
}  // namespace Plugin
}  // namespace Null
}  // namespace Wasm
}  // namespace Common
}  // namespace Extensions
}  // namespace Envoy
#endif<|MERGE_RESOLUTION|>--- conflicted
+++ resolved
@@ -239,28 +239,6 @@
 // TODO(bianpengyuan) Add final export once root context supports onDone.
 // https://github.com/envoyproxy/envoy-wasm/issues/240
 
-<<<<<<< HEAD
-=======
-FilterHeadersStatus StackdriverContext::onRequestHeaders(uint32_t) {
-  request_info_.start_timestamp = getCurrentTimeNanoseconds();
-  return FilterHeadersStatus::Continue;
-}
-
-FilterDataStatus StackdriverContext::onRequestBody(size_t body_buffer_length,
-                                                   bool) {
-  // TODO: switch to stream_info.bytesSent/bytesReceived to avoid extra compute.
-  request_info_.request_size += body_buffer_length;
-  return FilterDataStatus::Continue;
-}
-
-FilterDataStatus StackdriverContext::onResponseBody(size_t body_buffer_length,
-                                                    bool) {
-  // TODO: switch to stream_info.bytesSent/bytesReceived to avoid extra compute.
-  request_info_.response_size += body_buffer_length;
-  return FilterDataStatus::Continue;
-}
-
->>>>>>> 5f61401c
 StackdriverRootContext* StackdriverContext::getRootContext() {
   RootContext* root = this->root();
   return dynamic_cast<StackdriverRootContext*>(root);
