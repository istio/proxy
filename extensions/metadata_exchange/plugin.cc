/* Copyright 2019 Istio Authors. All Rights Reserved.
 *
 * Licensed under the Apache License, Version 2.0 (the "License");
 * you may not use this file except in compliance with the License.
 * You may obtain a copy of the License at
 *
 *    http://www.apache.org/licenses/LICENSE-2.0
 *
 * Unless required by applicable law or agreed to in writing, software
 * distributed under the License is distributed on an "AS IS" BASIS,
 * WITHOUT WARRANTIES OR CONDITIONS OF ANY KIND, either express or implied.
 * See the License for the specific language governing permissions and
 * limitations under the License.
 */

#include "extensions/metadata_exchange/plugin.h"

#include <google/protobuf/io/zero_copy_stream_impl_lite.h>

#include "absl/strings/str_cat.h"
#include "absl/strings/str_split.h"
#include "extensions/common/json_util.h"
#include "extensions/common/proto_util.h"

#ifndef NULL_PLUGIN

#include "extensions/common/base64.h"
#include "extensions/metadata_exchange/declare_property.pb.h"

#else

#include "common/common/base64.h"
#include "source/extensions/common/wasm/declare_property.pb.h"

namespace proxy_wasm {
namespace null_plugin {
namespace MetadataExchange {
namespace Plugin {

PROXY_WASM_NULL_PLUGIN_REGISTRY;

using Base64 = Envoy::Base64;

#endif

namespace {

bool serializeToStringDeterministic(const google::protobuf::Message& metadata,
                                    std::string* metadata_bytes) {
  google::protobuf::io::StringOutputStream md(metadata_bytes);
  google::protobuf::io::CodedOutputStream mcs(&md);

  mcs.SetSerializationDeterministic(true);
  if (!metadata.SerializeToCodedStream(&mcs)) {
    LOG_WARN("unable to serialize metadata");
    return false;
  }
  return true;
}

}  // namespace

static RegisterContextFactory register_MetadataExchange(
    CONTEXT_FACTORY(PluginContext), ROOT_FACTORY(PluginRootContext));

void PluginRootContext::updateMetadataValue() {
  google::protobuf::Struct node_metadata;
  if (!getMessageValue({"node", "metadata"}, &node_metadata)) {
    LOG_WARN("cannot get node metadata");
    return;
  }

  google::protobuf::Struct metadata;
  const auto status =
      ::Wasm::Common::extractNodeMetadataValue(node_metadata, &metadata);
  if (!status.ok()) {
    LOG_WARN(status.message().ToString());
    return;
  }

  // store serialized form
  std::string metadata_bytes;
  serializeToStringDeterministic(metadata, &metadata_bytes);
  metadata_value_ =
      Base64::encode(metadata_bytes.data(), metadata_bytes.size());
}

// Metadata exchange has sane defaults and therefore it will be fully
// functional even with configuration errors.
// A configuration error thrown here will cause the proxy to crash.
bool PluginRootContext::onConfigure(size_t size) {
  updateMetadataValue();
  if (!getValue({"node", "id"}, &node_id_)) {
    LOG_DEBUG("cannot get node ID");
  }
  LOG_DEBUG(absl::StrCat("metadata_value_ id:", id(),
                         " value:", metadata_value_, " node:", node_id_));

  // Parse configuration JSON string.
  if (size > 0 && !configure(size)) {
    LOG_WARN("configuration has errrors, but initialzation can continue.");
  }

  // Declare filter state property type.
  const std::string function = "declare_property";
  envoy::source::extensions::common::wasm::DeclarePropertyArguments args;
  args.set_type(envoy::source::extensions::common::wasm::WasmType::FlatBuffers);
  args.set_span(
      envoy::source::extensions::common::wasm::LifeSpan::DownstreamConnection);
  args.set_schema(::Wasm::Common::nodeInfoSchema().data(),
                  ::Wasm::Common::nodeInfoSchema().size());
  std::string in;
  args.set_name(std::string(::Wasm::Common::kUpstreamMetadataKey));
  args.SerializeToString(&in);
  proxy_call_foreign_function(function.data(), function.size(), in.data(),
                              in.size(), nullptr, nullptr);
  args.set_name(std::string(::Wasm::Common::kDownstreamMetadataKey));
  args.SerializeToString(&in);
  proxy_call_foreign_function(function.data(), function.size(), in.data(),
                              in.size(), nullptr, nullptr);

  return true;
}

bool PluginRootContext::configure(size_t configuration_size) {
  auto configuration_data = getBufferBytes(WasmBufferType::PluginConfiguration,
                                           0, configuration_size);
  // Parse configuration JSON string.
<<<<<<< HEAD
  auto parser = ::Wasm::Common::JsonParser();
  parser.parse(configuration_data->view());
  if (parser.detail() != ::Wasm::Common::JsonParserResultDetail::OK) {
    LOG_WARN(absl::StrCat("cannot parse plugin configuration JSON string: ",
                          configuration_data->view()));
    return false;
  }
  auto j = parser.object();
  if (!j.is_object()) {
=======
  auto result = ::Wasm::Common::JsonParse(configuration_data->view());
  if (!result.has_value()) {
>>>>>>> 3de62f24
    LOG_WARN(absl::StrCat("cannot parse plugin configuration JSON string: ",
                          configuration_data->view()));
    return false;
  }

<<<<<<< HEAD
=======
  auto j = result.value();
>>>>>>> 3de62f24
  auto max_peer_cache_size_field =
      ::Wasm::Common::JsonGetField<int64_t>(j, "max_peer_cache_size");
  if (max_peer_cache_size_field.detail() ==
      Wasm::Common::JsonParserResultDetail::OK) {
<<<<<<< HEAD
    max_peer_cache_size_ = max_peer_cache_size_field.fetch();
=======
    max_peer_cache_size_ = max_peer_cache_size_field.value();
>>>>>>> 3de62f24
  }
  return true;
}

bool PluginRootContext::updatePeer(StringView key, StringView peer_id,
                                   StringView peer_header) {
  std::string id = std::string(peer_id);
  if (max_peer_cache_size_ > 0) {
    auto it = cache_.find(id);
    if (it != cache_.end()) {
      setFilterState(key, it->second);
      return true;
    }
  }

  auto bytes = Base64::decodeWithoutPadding(peer_header);
  google::protobuf::Struct metadata;
  if (!metadata.ParseFromString(bytes)) {
    return false;
  }

  flatbuffers::FlatBufferBuilder fbb;
  if (!::Wasm::Common::extractNodeFlatBuffer(metadata, fbb)) {
    return false;
  }
  StringView out(reinterpret_cast<const char*>(fbb.GetBufferPointer()),
                 fbb.GetSize());
  setFilterState(key, out);

  if (max_peer_cache_size_ > 0) {
    // do not let the cache grow beyond max cache size.
    if (static_cast<uint32_t>(cache_.size()) > max_peer_cache_size_) {
      auto it = cache_.begin();
      cache_.erase(cache_.begin(), std::next(it, max_peer_cache_size_ / 4));
      LOG_DEBUG(absl::StrCat("cleaned cache, new cache_size:", cache_.size()));
    }
    cache_.emplace(std::move(id), out);
  }

  return true;
}

FilterHeadersStatus PluginContext::onRequestHeaders(uint32_t, bool) {
  // strip and store downstream peer metadata
  auto downstream_metadata_id = getRequestHeader(ExchangeMetadataHeaderId);
  if (downstream_metadata_id != nullptr &&
      !downstream_metadata_id->view().empty()) {
    removeRequestHeader(ExchangeMetadataHeaderId);
    setFilterState(::Wasm::Common::kDownstreamMetadataIdKey,
                   downstream_metadata_id->view());
  } else {
    metadata_id_received_ = false;
  }

  auto downstream_metadata_value = getRequestHeader(ExchangeMetadataHeader);
  if (downstream_metadata_value != nullptr &&
      !downstream_metadata_value->view().empty()) {
    removeRequestHeader(ExchangeMetadataHeader);
    if (!rootContext()->updatePeer(::Wasm::Common::kDownstreamMetadataKey,
                                   downstream_metadata_id->view(),
                                   downstream_metadata_value->view())) {
      LOG_DEBUG("cannot set downstream peer node");
    }
  } else {
    metadata_received_ = false;
  }

  // do not send request internal headers to sidecar app if it is an inbound
  // proxy
  if (direction_ != ::Wasm::Common::TrafficDirection::Inbound) {
    auto metadata = metadataValue();
    // insert peer metadata struct for upstream
    if (!metadata.empty()) {
      replaceRequestHeader(ExchangeMetadataHeader, metadata);
    }

    auto nodeid = nodeId();
    if (!nodeid.empty()) {
      replaceRequestHeader(ExchangeMetadataHeaderId, nodeid);
    }
  }

  return FilterHeadersStatus::Continue;
}

FilterHeadersStatus PluginContext::onResponseHeaders(uint32_t, bool) {
  // strip and store upstream peer metadata
  auto upstream_metadata_id = getResponseHeader(ExchangeMetadataHeaderId);
  if (upstream_metadata_id != nullptr &&
      !upstream_metadata_id->view().empty()) {
    removeResponseHeader(ExchangeMetadataHeaderId);
    setFilterState(::Wasm::Common::kUpstreamMetadataIdKey,
                   upstream_metadata_id->view());
  }

  auto upstream_metadata_value = getResponseHeader(ExchangeMetadataHeader);
  if (upstream_metadata_value != nullptr &&
      !upstream_metadata_value->view().empty()) {
    removeResponseHeader(ExchangeMetadataHeader);
    if (!rootContext()->updatePeer(::Wasm::Common::kUpstreamMetadataKey,
                                   upstream_metadata_id->view(),
                                   upstream_metadata_value->view())) {
      LOG_DEBUG("cannot set upstream peer node");
    }
  }

  // do not send response internal headers to sidecar app if it is an outbound
  // proxy
  if (direction_ != ::Wasm::Common::TrafficDirection::Outbound) {
    auto metadata = metadataValue();
    // insert peer metadata struct for downstream
    if (!metadata.empty() && metadata_received_) {
      replaceResponseHeader(ExchangeMetadataHeader, metadata);
    }

    auto nodeid = nodeId();
    if (!nodeid.empty() && metadata_id_received_) {
      replaceResponseHeader(ExchangeMetadataHeaderId, nodeid);
    }
  }

  return FilterHeadersStatus::Continue;
}

#ifdef NULL_PLUGIN
}  // namespace Plugin
}  // namespace MetadataExchange
}  // namespace null_plugin
}  // namespace proxy_wasm
#endif<|MERGE_RESOLUTION|>--- conflicted
+++ resolved
@@ -24,7 +24,7 @@
 
 #ifndef NULL_PLUGIN
 
-#include "extensions/common/base64.h"
+#include "base64.h"
 #include "extensions/metadata_exchange/declare_property.pb.h"
 
 #else
@@ -126,38 +126,19 @@
   auto configuration_data = getBufferBytes(WasmBufferType::PluginConfiguration,
                                            0, configuration_size);
   // Parse configuration JSON string.
-<<<<<<< HEAD
-  auto parser = ::Wasm::Common::JsonParser();
-  parser.parse(configuration_data->view());
-  if (parser.detail() != ::Wasm::Common::JsonParserResultDetail::OK) {
+  auto result = ::Wasm::Common::JsonParse(configuration_data->view());
+  if (!result.has_value()) {
     LOG_WARN(absl::StrCat("cannot parse plugin configuration JSON string: ",
                           configuration_data->view()));
     return false;
   }
-  auto j = parser.object();
-  if (!j.is_object()) {
-=======
-  auto result = ::Wasm::Common::JsonParse(configuration_data->view());
-  if (!result.has_value()) {
->>>>>>> 3de62f24
-    LOG_WARN(absl::StrCat("cannot parse plugin configuration JSON string: ",
-                          configuration_data->view()));
-    return false;
-  }
-
-<<<<<<< HEAD
-=======
+
   auto j = result.value();
->>>>>>> 3de62f24
   auto max_peer_cache_size_field =
       ::Wasm::Common::JsonGetField<int64_t>(j, "max_peer_cache_size");
   if (max_peer_cache_size_field.detail() ==
       Wasm::Common::JsonParserResultDetail::OK) {
-<<<<<<< HEAD
-    max_peer_cache_size_ = max_peer_cache_size_field.fetch();
-=======
     max_peer_cache_size_ = max_peer_cache_size_field.value();
->>>>>>> 3de62f24
   }
   return true;
 }
