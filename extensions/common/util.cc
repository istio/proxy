/* Copyright 2019 Istio Authors. All Rights Reserved.
 *
 * Licensed under the Apache License, Version 2.0 (the "License");
 * you may not use this file except in compliance with the License.
 * You may obtain a copy of the License at
 *
 *    http://www.apache.org/licenses/LICENSE-2.0
 *
 * Unless required by applicable law or agreed to in writing, software
 * distributed under the License is distributed on an "AS IS" BASIS,
 * WITHOUT WARRANTIES OR CONDITIONS OF ANY KIND, either express or implied.
 * See the License for the specific language governing permissions and
 * limitations under the License.
 */

#include "extensions/common/util.h"

<<<<<<< HEAD
#include <string>
=======
#include "absl/strings/str_cat.h"
#include "extensions/common/context.h"
>>>>>>> c964f4cf

namespace Wasm {
namespace Common {

namespace {

// This replicates the flag lists in envoyproxy/envoy, because the property
// access API does not support returning response flags as a short string since
// it is not owned by any object and always generated on demand:
// https://github.com/envoyproxy/envoy/blob/v1.18.3/source/common/stream_info/utility.h#L21
constexpr static absl::string_view DOWNSTREAM_CONNECTION_TERMINATION = "DC";
constexpr static absl::string_view FAILED_LOCAL_HEALTH_CHECK = "LH";
constexpr static absl::string_view NO_HEALTHY_UPSTREAM = "UH";
constexpr static absl::string_view UPSTREAM_REQUEST_TIMEOUT = "UT";
constexpr static absl::string_view LOCAL_RESET = "LR";
constexpr static absl::string_view UPSTREAM_REMOTE_RESET = "UR";
constexpr static absl::string_view UPSTREAM_CONNECTION_FAILURE = "UF";
constexpr static absl::string_view UPSTREAM_CONNECTION_TERMINATION = "UC";
constexpr static absl::string_view UPSTREAM_OVERFLOW = "UO";
constexpr static absl::string_view UPSTREAM_RETRY_LIMIT_EXCEEDED = "URX";
constexpr static absl::string_view NO_ROUTE_FOUND = "NR";
constexpr static absl::string_view DELAY_INJECTED = "DI";
constexpr static absl::string_view FAULT_INJECTED = "FI";
constexpr static absl::string_view RATE_LIMITED = "RL";
constexpr static absl::string_view UNAUTHORIZED_EXTERNAL_SERVICE = "UAEX";
constexpr static absl::string_view RATELIMIT_SERVICE_ERROR = "RLSE";
constexpr static absl::string_view STREAM_IDLE_TIMEOUT = "SI";
constexpr static absl::string_view INVALID_ENVOY_REQUEST_HEADERS = "IH";
constexpr static absl::string_view DOWNSTREAM_PROTOCOL_ERROR = "DPE";
constexpr static absl::string_view UPSTREAM_MAX_STREAM_DURATION_REACHED =
    "UMSDR";
constexpr static absl::string_view RESPONSE_FROM_CACHE_FILTER = "RFCF";
constexpr static absl::string_view NO_FILTER_CONFIG_FOUND = "NFCF";
constexpr static absl::string_view DURATION_TIMEOUT = "DT";
constexpr static absl::string_view UPSTREAM_PROTOCOL_ERROR = "UPE";
constexpr static absl::string_view NO_CLUSTER_FOUND = "NC";
constexpr static absl::string_view OVERLOAD_MANAGER = "OM";

enum ResponseFlag {
  FailedLocalHealthCheck = 0x1,
  NoHealthyUpstream = 0x2,
  UpstreamRequestTimeout = 0x4,
  LocalReset = 0x8,
  UpstreamRemoteReset = 0x10,
  UpstreamConnectionFailure = 0x20,
  UpstreamConnectionTermination = 0x40,
  UpstreamOverflow = 0x80,
  NoRouteFound = 0x100,
  DelayInjected = 0x200,
  FaultInjected = 0x400,
  RateLimited = 0x800,
  UnauthorizedExternalService = 0x1000,
  RateLimitServiceError = 0x2000,
  DownstreamConnectionTermination = 0x4000,
  UpstreamRetryLimitExceeded = 0x8000,
  StreamIdleTimeout = 0x10000,
  InvalidEnvoyRequestHeaders = 0x20000,
  DownstreamProtocolError = 0x40000,
  UpstreamMaxStreamDurationReached = 0x80000,
  ResponseFromCacheFilter = 0x100000,
  NoFilterConfigFound = 0x200000,
  DurationTimeout = 0x400000,
  UpstreamProtocolError = 0x800000,
  NoClusterFound = 0x1000000,
  OverloadManager = 0x2000000,
  LastFlag = OverloadManager,
};

void appendString(std::string& result, const absl::string_view& append) {
  if (result.empty()) {
    result = append;
  } else {
    absl::StrAppend(&result, ",", append);
  }
}

}  // namespace

const std::string parseResponseFlag(uint64_t response_flag) {
  std::string result;

  if (response_flag & FailedLocalHealthCheck) {
    appendString(result, FAILED_LOCAL_HEALTH_CHECK);
  }

  if (response_flag & NoHealthyUpstream) {
    appendString(result, NO_HEALTHY_UPSTREAM);
  }

  if (response_flag & UpstreamRequestTimeout) {
    appendString(result, UPSTREAM_REQUEST_TIMEOUT);
  }

  if (response_flag & LocalReset) {
    appendString(result, LOCAL_RESET);
  }

  if (response_flag & UpstreamRemoteReset) {
    appendString(result, UPSTREAM_REMOTE_RESET);
  }

  if (response_flag & UpstreamConnectionFailure) {
    appendString(result, UPSTREAM_CONNECTION_FAILURE);
  }

  if (response_flag & UpstreamConnectionTermination) {
    appendString(result, UPSTREAM_CONNECTION_TERMINATION);
  }

  if (response_flag & UpstreamOverflow) {
    appendString(result, UPSTREAM_OVERFLOW);
  }

  if (response_flag & NoRouteFound) {
    appendString(result, NO_ROUTE_FOUND);
  }

  if (response_flag & DelayInjected) {
    appendString(result, DELAY_INJECTED);
  }

  if (response_flag & FaultInjected) {
    appendString(result, FAULT_INJECTED);
  }

  if (response_flag & RateLimited) {
    appendString(result, RATE_LIMITED);
  }

  if (response_flag & UnauthorizedExternalService) {
    appendString(result, UNAUTHORIZED_EXTERNAL_SERVICE);
  }

  if (response_flag & RateLimitServiceError) {
    appendString(result, RATELIMIT_SERVICE_ERROR);
  }

  if (response_flag & DownstreamConnectionTermination) {
    appendString(result, DOWNSTREAM_CONNECTION_TERMINATION);
  }

  if (response_flag & UpstreamRetryLimitExceeded) {
    appendString(result, UPSTREAM_RETRY_LIMIT_EXCEEDED);
  }

  if (response_flag & StreamIdleTimeout) {
    appendString(result, STREAM_IDLE_TIMEOUT);
  }

  if (response_flag & InvalidEnvoyRequestHeaders) {
    appendString(result, INVALID_ENVOY_REQUEST_HEADERS);
  }

  if (response_flag & DownstreamProtocolError) {
    appendString(result, DOWNSTREAM_PROTOCOL_ERROR);
  }

  if (response_flag & UpstreamMaxStreamDurationReached) {
    appendString(result, UPSTREAM_MAX_STREAM_DURATION_REACHED);
  }

  if (response_flag & ResponseFromCacheFilter) {
    appendString(result, RESPONSE_FROM_CACHE_FILTER);
  }

  if (response_flag & NoFilterConfigFound) {
    appendString(result, NO_FILTER_CONFIG_FOUND);
  }

  if (response_flag & DurationTimeout) {
    appendString(result, DURATION_TIMEOUT);
  }

  if (response_flag & UpstreamProtocolError) {
    appendString(result, UPSTREAM_PROTOCOL_ERROR);
  }

  if (response_flag & NoClusterFound) {
    appendString(result, NO_CLUSTER_FOUND);
  }

  if (response_flag & OverloadManager) {
    appendString(result, OVERLOAD_MANAGER);
  }

  if (response_flag >= (LastFlag << 1)) {
    // Response flag integer overflows. Append the integer to avoid information
    // loss.
    appendString(result, std::to_string(response_flag));
  }

  return result.empty() ? ::Wasm::Common::NONE : result;
}

}  // namespace Common
}  // namespace Wasm<|MERGE_RESOLUTION|>--- conflicted
+++ resolved
@@ -15,12 +15,8 @@
 
 #include "extensions/common/util.h"
 
-<<<<<<< HEAD
-#include <string>
-=======
 #include "absl/strings/str_cat.h"
 #include "extensions/common/context.h"
->>>>>>> c964f4cf
 
 namespace Wasm {
 namespace Common {
