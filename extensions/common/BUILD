# Copyright 2019 Istio Authors. All Rights Reserved.
#
# Licensed under the Apache License, Version 2.0 (the "License");
# you may not use this file except in compliance with the License.
# You may obtain a copy of the License at
#
#    http://www.apache.org/licenses/LICENSE-2.0
#
# Unless required by applicable law or agreed to in writing, software
# distributed under the License is distributed on an "AS IS" BASIS,
# WITHOUT WARRANTIES OR CONDITIONS OF ANY KIND, either express or implied.
# See the License for the specific language governing permissions and
# limitations under the License.
#
################################################################################
#

licenses(["notice"])

load(
    "@envoy//bazel:envoy_build_system.bzl",
    "envoy_cc_binary",
    "envoy_cc_library",
    "envoy_cc_test",
    "envoy_package",
)
load(
    "@com_github_google_flatbuffers//:build_defs.bzl",
    "DEFAULT_FLATC_ARGS",
    "flatbuffer_library_public",
)

envoy_package()

envoy_cc_library(
    name = "context",
    srcs = [
        "context.cc",
        "util.cc",
    ],
    hdrs = [
        "context.h",
        "istio_dimensions.h",
        "util.h",
    ],
    repository = "@envoy",
    visibility = ["//visibility:public"],
    deps = [
        ":node_info_fb_cc",
        "@proxy_wasm_cpp_host//:lib",
    ],
)

envoy_cc_library(
    name = "proto_util",
    srcs = [
        "proto_util.cc",
    ],
    hdrs = [
        "proto_util.h",
    ],
    repository = "@envoy",
    visibility = ["//visibility:public"],
    deps = [
        ":node_info_fb_cc",
        "@com_google_protobuf//:protobuf",
        "@proxy_wasm_cpp_host//:lib",
    ],
)

envoy_cc_library(
    name = "istio_dimensions",
    hdrs = [
        "istio_dimensions.h",
    ],
    repository = "@envoy",
    visibility = ["//visibility:public"],
)

envoy_cc_test(
    name = "proto_util_test",
    size = "small",
    srcs = ["proto_util_test.cc"],
    repository = "@envoy",
    deps = [
        ":node_info_fb_cc",
        ":proto_util",
        "@envoy//source/extensions/common/wasm:wasm_lib",
    ],
)

envoy_cc_test(
    name = "util_test",
    size = "small",
    srcs = ["util_test.cc"],
    repository = "@envoy",
    deps = [
        ":context",
        "@envoy//source/extensions/common/wasm:wasm_lib",
    ],
)

envoy_cc_test(
    name = "istio_dimensions_test",
    size = "small",
    srcs = ["istio_dimensions_test.cc"],
    external_deps = ["abseil_hash_testing"],
    repository = "@envoy",
    deps = [
        ":istio_dimensions",
    ],
)

envoy_cc_binary(
    name = "proto_util_speed_test",
    testonly = True,
    srcs = ["proto_util_speed_test.cc"],
    external_deps = [
        "benchmark",
    ],
    repository = "@envoy",
    deps = [
        ":node_info_fb_cc",
        ":proto_util",
        "@envoy//source/common/stream_info:filter_state_lib",
        "@envoy//source/extensions/common/wasm:wasm_interoperation_lib",
        "@envoy//source/extensions/common/wasm:wasm_lib",
    ],
)

flatbuffer_library_public(
    name = "node_info_fbs",
    srcs = ["node_info.fbs"],
    outs = [
        "node_info_bfbs_generated.h",
        "node_info_generated.h",
    ],
    flatc_args = DEFAULT_FLATC_ARGS + ["--bfbs-gen-embed"],
    language_flag = "-c",
)

cc_library(
    name = "node_info_fb_cc",
    srcs = [":node_info_fbs"],
    hdrs = [":node_info_fbs"],
    features = ["-parse_headers"],
    linkstatic = True,
    deps = ["@com_github_google_flatbuffers//:runtime_cc"],
)

genrule(
    name = "nlohmann_json_hpp",
    srcs = ["@com_github_nlohmann_json_single_header//file"],
    outs = ["nlohmann_json.hpp"],
    cmd = "cp $< $@",
)

envoy_cc_library(
    name = "json_util",
    srcs = ["json_util.cc"],
    hdrs = [
        "json_util.h",
        ":nlohmann_json_hpp",
    ],
    repository = "@envoy",
    visibility = ["//visibility:public"],
    deps = [
        "@envoy//source/extensions/common/wasm:wasm_lib",
    ],
)

cc_library(
    name = "json_util_wasm",
    srcs = ["json_util.cc"],
    hdrs = [
        "json_util.h",
        ":nlohmann_json_hpp",
    ],
    copts = ["-UNULL_PLUGIN"],
    visibility = ["//visibility:public"],
    deps = [
        "//external:abseil_strings",
        "//external:abseil_optional",
    ],
)

envoy_cc_library(
    name = "base64",
    hdrs = [
        "base64.h",
    ],
    repository = "@envoy",
    visibility = ["//visibility:public"],
)

<<<<<<< HEAD
=======
# TODO(shikugawa): These redundant build strategy is caused by the build problem of abseil.
# This problem is resolved on https://github.com/abseil/abseil-cpp/pull/721
# so we can destroy after that merged into upstream
>>>>>>> 74c50009
cc_library(
    name = "base64_wasm",
    hdrs = [
        "base64.h",
    ],
    copts = ["-UNULL_PLUGIN"],
    visibility = ["//visibility:public"],
)<|MERGE_RESOLUTION|>--- conflicted
+++ resolved
@@ -193,12 +193,9 @@
     visibility = ["//visibility:public"],
 )
 
-<<<<<<< HEAD
-=======
 # TODO(shikugawa): These redundant build strategy is caused by the build problem of abseil.
 # This problem is resolved on https://github.com/abseil/abseil-cpp/pull/721
 # so we can destroy after that merged into upstream
->>>>>>> 74c50009
 cc_library(
     name = "base64_wasm",
     hdrs = [
