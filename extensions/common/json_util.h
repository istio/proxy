--- conflicted
+++ resolved
@@ -26,34 +26,6 @@
 namespace Common {
 
 using JsonObject = ::nlohmann::json;
-<<<<<<< HEAD
-using JsonObjectValueType = ::nlohmann::detail::value_t;
-using JsonParserException = ::nlohmann::detail::exception;
-using JsonParserOutOfRangeException = ::nlohmann::detail::out_of_range;
-using JsonParserTypeErrorException = ::nlohmann::detail::type_error;
-
-enum JsonParserResultDetail {
-  EMPTY,
-  OK,
-  OUT_OF_RANGE,
-  TYPE_ERROR,
-  PARSE_ERROR,
-  INVALID_VALUE,
-};
-
-class JsonParser {
- public:
-  void parse(absl::string_view str);
-  JsonObject object() { return object_; };
-  const JsonParserResultDetail& detail() { return detail_; }
-
- private:
-  void reset();
-
-  JsonParserResultDetail detail_{JsonParserResultDetail::EMPTY};
-  JsonObject object_{};
-};
-=======
 
 enum JsonParserResultDetail {
   OK,
@@ -63,7 +35,6 @@
 };
 
 absl::optional<JsonObject> JsonParse(absl::string_view str);
->>>>>>> 3de62f24
 
 template <typename T>
 std::pair<absl::optional<T>, JsonParserResultDetail> JsonValueAs(
@@ -92,15 +63,6 @@
     const JsonObject& j);
 
 template <>
-<<<<<<< HEAD
-std::pair<absl::optional<std::vector<std::string>>, JsonParserResultDetail>
-JsonValueAs<std::vector<std::string>>(const JsonObject& j);
-
-template <>
-std::pair<absl::optional<JsonObject>, JsonParserResultDetail>
-JsonValueAs<JsonObject>(const JsonObject& j);
-
-=======
 std::pair<absl::optional<JsonObject>, JsonParserResultDetail>
 JsonValueAs<JsonObject>(const JsonObject& j);
 
@@ -109,19 +71,13 @@
           JsonParserResultDetail>
 JsonValueAs<std::vector<absl::string_view>>(const JsonObject& j);
 
->>>>>>> 3de62f24
 template <class T>
 class JsonGetField {
  public:
   JsonGetField(const JsonObject& j, absl::string_view field);
   const JsonParserResultDetail& detail() { return detail_; }
-<<<<<<< HEAD
-  T fetch() { return object_; }
-  T fetch_or(T v) {
-=======
   T value() { return object_; }
   T value_or(T v) {
->>>>>>> 3de62f24
     if (detail_ != JsonParserResultDetail::OK)
       return v;
     else
@@ -159,10 +115,6 @@
 // false.
 bool JsonObjectIterate(const JsonObject& j, absl::string_view field,
                        const std::function<bool(std::string key)>& visitor);
-<<<<<<< HEAD
-
-=======
->>>>>>> 3de62f24
 bool JsonObjectIterate(const JsonObject& j,
                        const std::function<bool(std::string key)>& visitor);
 
