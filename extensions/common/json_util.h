--- conflicted
+++ resolved
@@ -14,9 +14,6 @@
  */
 
 #pragma once
-
-#include <string>
-#include <utility>
 
 #include "absl/strings/string_view.h"
 #include "absl/types/optional.h"
@@ -82,8 +79,6 @@
 std::pair<absl::optional<bool>, JsonParserResultDetail> JsonValueAs<bool>(
     const JsonObject& j);
 
-<<<<<<< HEAD
-=======
 template <>
 std::pair<absl::optional<std::vector<std::string>>, JsonParserResultDetail>
 JsonValueAs<std::vector<std::string>>(const JsonObject& j);
@@ -92,7 +87,6 @@
 std::pair<absl::optional<JsonObject>, JsonParserResultDetail>
 JsonValueAs<JsonObject>(const JsonObject& j);
 
->>>>>>> 8bc3b49f
 template <class T>
 class JsonGetField {
  public:
@@ -136,12 +130,9 @@
 // Returns false if set and not an object, or any of the visitor calls returns
 // false.
 bool JsonObjectIterate(const JsonObject& j, absl::string_view field,
-<<<<<<< HEAD
-=======
                        const std::function<bool(std::string key)>& visitor);
 
 bool JsonObjectIterate(const JsonObject& j,
->>>>>>> 8bc3b49f
                        const std::function<bool(std::string key)>& visitor);
 
 }  // namespace Common
