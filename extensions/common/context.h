--- conflicted
+++ resolved
@@ -175,15 +175,13 @@
 // Convenience routine to create an empty node flatbuffer.
 void extractEmptyNodeFlatBuffer(std::string* out);
 
-<<<<<<< HEAD
 // Extra partial local node metadata into a flatbuffer.
 // This populates a subset of nested labels and platform metadata to avoid
 // parsing a protobuf from the host.
 bool extractPartialLocalNodeFlatBuffer(std::string* out);
-=======
+
 // Returns flatbuffer schema for node info.
 absl::string_view nodeInfoSchema();
->>>>>>> 4be2c3ec
 
 // populateHTTPRequestInfo populates the RequestInfo struct. It needs access to
 // the request context.
