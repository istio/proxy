/* Copyright 2020 Istio Authors. All Rights Reserved.
 *
 * Licensed under the Apache License, Version 2.0 (the "License");
 * you may not use this file except in compliance with the License.
 * You may obtain a copy of the License at
 *
 *    http://www.apache.org/licenses/LICENSE-2.0
 *
 * Unless required by applicable law or agreed to in writing, software
 * distributed under the License is distributed on an "AS IS" BASIS,
 * WITHOUT WARRANTIES OR CONDITIONS OF ANY KIND, either express or implied.
 * See the License for the specific language governing permissions and
 * limitations under the License.
 */

#include "extensions/common/json_util.h"

#include <vector>

#include "absl/strings/numbers.h"

namespace Wasm {
namespace Common {

<<<<<<< HEAD
void JsonParser::parse(absl::string_view str) {
  reset();
  const auto result = JsonObject::parse(str, nullptr, false);
  if (result.empty() || result.is_discarded()) {
    detail_ = JsonParserResultDetail::PARSE_ERROR;
    return;
  }
  detail_ = JsonParserResultDetail::OK;
  object_ = result;
  return;
}

void JsonParser::reset() {
  object_ = JsonObject{};
  detail_ = JsonParserResultDetail::EMPTY;
=======
absl::optional<JsonObject> JsonParse(absl::string_view str) {
  const auto result = JsonObject::parse(str, nullptr, false);
  if (result.is_discarded() || !result.is_object()) {
    return absl::nullopt;
  }
  return result;
>>>>>>> 3de62f24
}

template <>
std::pair<absl::optional<int64_t>, JsonParserResultDetail> JsonValueAs<int64_t>(
    const JsonObject& j) {
  if (j.is_number()) {
    return std::make_pair(j.get<int64_t>(), JsonParserResultDetail::OK);
  } else if (j.is_string()) {
    int64_t result = 0;
    if (absl::SimpleAtoi(j.get_ref<std::string const&>(), &result)) {
      return std::make_pair(result, JsonParserResultDetail::OK);
    } else {
      return std::make_pair(absl::nullopt,
                            JsonParserResultDetail::INVALID_VALUE);
    }
  }
  return std::make_pair(absl::nullopt, JsonParserResultDetail::TYPE_ERROR);
}

template <>
std::pair<absl::optional<uint64_t>, JsonParserResultDetail>
JsonValueAs<uint64_t>(const JsonObject& j) {
  if (j.is_number()) {
    return std::make_pair(j.get<uint64_t>(), JsonParserResultDetail::OK);
  } else if (j.is_string()) {
    uint64_t result = 0;
    if (absl::SimpleAtoi(j.get_ref<std::string const&>(), &result)) {
      return std::make_pair(result, JsonParserResultDetail::OK);
    } else {
      return std::make_pair(absl::nullopt,
                            JsonParserResultDetail::INVALID_VALUE);
    }
  }
  return std::make_pair(absl::nullopt, JsonParserResultDetail::TYPE_ERROR);
}

template <>
std::pair<absl::optional<absl::string_view>, JsonParserResultDetail>
JsonValueAs<absl::string_view>(const JsonObject& j) {
  if (j.is_string()) {
    return std::make_pair(absl::string_view(j.get_ref<std::string const&>()),
                          JsonParserResultDetail::OK);
  }
  return std::make_pair(absl::nullopt, JsonParserResultDetail::TYPE_ERROR);
}

template <>
std::pair<absl::optional<std::string>, JsonParserResultDetail>
JsonValueAs<std::string>(const JsonObject& j) {
  if (j.is_string()) {
<<<<<<< HEAD
    return std::make_pair(j.get<std::string>(), JsonParserResultDetail::OK);
  }
  return std::make_pair(absl::nullopt, JsonParserResultDetail::TYPE_ERROR);
}

template <>
std::pair<absl::optional<std::vector<std::string>>, JsonParserResultDetail>
JsonValueAs<std::vector<std::string>>(const JsonObject& j) {
  if (j.is_array()) {
    std::vector<std::string> values;
    for (const auto& elt : j) {
      if (!elt.is_string()) {
        return std::make_pair(absl::nullopt,
                              JsonParserResultDetail::TYPE_ERROR);
      }
      values.emplace_back(elt);
    }
    return std::make_pair(values, JsonParserResultDetail::OK);
  }
  return std::make_pair(absl::nullopt, JsonParserResultDetail::TYPE_ERROR);
}

template <>
std::pair<absl::optional<JsonObject>, JsonParserResultDetail>
JsonValueAs<JsonObject>(const JsonObject& j) {
  if (j.is_object()) {
    return std::make_pair(j.get<JsonObject>(), JsonParserResultDetail::OK);
=======
    return std::make_pair(j.get_ref<std::string const&>(),
                          JsonParserResultDetail::OK);
>>>>>>> 3de62f24
  }
  return std::make_pair(absl::nullopt, JsonParserResultDetail::TYPE_ERROR);
}

template <>
std::pair<absl::optional<bool>, JsonParserResultDetail> JsonValueAs<bool>(
    const JsonObject& j) {
  if (j.is_boolean()) {
    return std::make_pair(j.get<bool>(), JsonParserResultDetail::OK);
  }
  if (j.is_string()) {
    const std::string& v = j.get_ref<std::string const&>();
    if (v == "true") {
      return std::make_pair(true, JsonParserResultDetail::OK);
    } else if (v == "false") {
      return std::make_pair(false, JsonParserResultDetail::OK);
    } else {
      return std::make_pair(absl::nullopt,
                            JsonParserResultDetail::INVALID_VALUE);
<<<<<<< HEAD
=======
    }
  }
  return std::make_pair(absl::nullopt, JsonParserResultDetail::TYPE_ERROR);
}

template <>
std::pair<absl::optional<std::vector<absl::string_view>>,
          JsonParserResultDetail>
JsonValueAs<std::vector<absl::string_view>>(const JsonObject& j) {
  std::pair<absl::optional<std::vector<absl::string_view>>,
            JsonParserResultDetail>
      values = std::make_pair(absl::nullopt, JsonParserResultDetail::OK);
  if (j.is_array()) {
    for (const auto& elt : j) {
      if (!elt.is_string()) {
        values.first = absl::nullopt;
        values.second = JsonParserResultDetail::TYPE_ERROR;
        return values;
      }
      if (!values.first.has_value()) {
        values.first = std::vector<absl::string_view>();
      }
      values.first->emplace_back(elt.get_ref<std::string const&>());
>>>>>>> 3de62f24
    }
    return values;
  }
<<<<<<< HEAD
=======
  values.second = JsonParserResultDetail::TYPE_ERROR;
  return values;
}

template <>
std::pair<absl::optional<JsonObject>, JsonParserResultDetail>
JsonValueAs<JsonObject>(const JsonObject& j) {
  if (j.is_object()) {
    return std::make_pair(j.get<JsonObject>(), JsonParserResultDetail::OK);
  }
>>>>>>> 3de62f24
  return std::make_pair(absl::nullopt, JsonParserResultDetail::TYPE_ERROR);
}

bool JsonArrayIterate(
    const JsonObject& j, absl::string_view field,
    const std::function<bool(const JsonObject& elt)>& visitor) {
  auto it = j.find(field);
  if (it == j.end()) {
    return true;
  }
  if (!it.value().is_array()) {
    return false;
  }
  for (const auto& elt : it.value().items()) {
    if (!visitor(elt.value())) {
      return false;
    }
  }
  return true;
}

bool JsonObjectIterate(const JsonObject& j, absl::string_view field,
                       const std::function<bool(std::string key)>& visitor) {
  auto it = j.find(field);
  if (it == j.end()) {
    return true;
  }
  if (!it.value().is_object()) {
    return false;
  }
  for (const auto& elt : it.value().items()) {
    auto json_value = JsonValueAs<std::string>(elt.key());
    if (json_value.second != JsonParserResultDetail::OK) {
      return false;
    }
    if (!visitor(json_value.first.value())) {
<<<<<<< HEAD
      auto json_key = JsonValueAs<std::string>(elt.key());
      if (json_key.second != JsonParserResultDetail::OK) {
        return false;
      }
      if (!visitor(json_key.first.value())) {
        return false;
      }
=======
      return false;
>>>>>>> 3de62f24
    }
  }
  return true;
}

bool JsonObjectIterate(const JsonObject& j,
                       const std::function<bool(std::string key)>& visitor) {
<<<<<<< HEAD
  if (!j.is_object()) {
    return false;
  }
  for (const auto& elt : j.items()) {
    auto json_key = JsonValueAs<std::string>(elt.key());
    if (json_key.second != JsonParserResultDetail::OK) {
      return false;
    }
    if (!visitor(json_key.first.value())) {
=======
  for (const auto& elt : j.items()) {
    auto json_value = JsonValueAs<std::string>(elt.key());
    if (json_value.second != JsonParserResultDetail::OK) {
      return false;
    }
    if (!visitor(json_value.first.value())) {
>>>>>>> 3de62f24
      return false;
    }
  }
  return true;
}

}  // namespace Common
}  // namespace Wasm<|MERGE_RESOLUTION|>--- conflicted
+++ resolved
@@ -15,37 +15,17 @@
 
 #include "extensions/common/json_util.h"
 
-#include <vector>
-
 #include "absl/strings/numbers.h"
 
 namespace Wasm {
 namespace Common {
 
-<<<<<<< HEAD
-void JsonParser::parse(absl::string_view str) {
-  reset();
-  const auto result = JsonObject::parse(str, nullptr, false);
-  if (result.empty() || result.is_discarded()) {
-    detail_ = JsonParserResultDetail::PARSE_ERROR;
-    return;
-  }
-  detail_ = JsonParserResultDetail::OK;
-  object_ = result;
-  return;
-}
-
-void JsonParser::reset() {
-  object_ = JsonObject{};
-  detail_ = JsonParserResultDetail::EMPTY;
-=======
 absl::optional<JsonObject> JsonParse(absl::string_view str) {
   const auto result = JsonObject::parse(str, nullptr, false);
   if (result.is_discarded() || !result.is_object()) {
     return absl::nullopt;
   }
   return result;
->>>>>>> 3de62f24
 }
 
 template <>
@@ -96,38 +76,8 @@
 std::pair<absl::optional<std::string>, JsonParserResultDetail>
 JsonValueAs<std::string>(const JsonObject& j) {
   if (j.is_string()) {
-<<<<<<< HEAD
-    return std::make_pair(j.get<std::string>(), JsonParserResultDetail::OK);
-  }
-  return std::make_pair(absl::nullopt, JsonParserResultDetail::TYPE_ERROR);
-}
-
-template <>
-std::pair<absl::optional<std::vector<std::string>>, JsonParserResultDetail>
-JsonValueAs<std::vector<std::string>>(const JsonObject& j) {
-  if (j.is_array()) {
-    std::vector<std::string> values;
-    for (const auto& elt : j) {
-      if (!elt.is_string()) {
-        return std::make_pair(absl::nullopt,
-                              JsonParserResultDetail::TYPE_ERROR);
-      }
-      values.emplace_back(elt);
-    }
-    return std::make_pair(values, JsonParserResultDetail::OK);
-  }
-  return std::make_pair(absl::nullopt, JsonParserResultDetail::TYPE_ERROR);
-}
-
-template <>
-std::pair<absl::optional<JsonObject>, JsonParserResultDetail>
-JsonValueAs<JsonObject>(const JsonObject& j) {
-  if (j.is_object()) {
-    return std::make_pair(j.get<JsonObject>(), JsonParserResultDetail::OK);
-=======
     return std::make_pair(j.get_ref<std::string const&>(),
                           JsonParserResultDetail::OK);
->>>>>>> 3de62f24
   }
   return std::make_pair(absl::nullopt, JsonParserResultDetail::TYPE_ERROR);
 }
@@ -147,8 +97,6 @@
     } else {
       return std::make_pair(absl::nullopt,
                             JsonParserResultDetail::INVALID_VALUE);
-<<<<<<< HEAD
-=======
     }
   }
   return std::make_pair(absl::nullopt, JsonParserResultDetail::TYPE_ERROR);
@@ -172,12 +120,9 @@
         values.first = std::vector<absl::string_view>();
       }
       values.first->emplace_back(elt.get_ref<std::string const&>());
->>>>>>> 3de62f24
     }
     return values;
   }
-<<<<<<< HEAD
-=======
   values.second = JsonParserResultDetail::TYPE_ERROR;
   return values;
 }
@@ -188,7 +133,6 @@
   if (j.is_object()) {
     return std::make_pair(j.get<JsonObject>(), JsonParserResultDetail::OK);
   }
->>>>>>> 3de62f24
   return std::make_pair(absl::nullopt, JsonParserResultDetail::TYPE_ERROR);
 }
 
@@ -225,17 +169,7 @@
       return false;
     }
     if (!visitor(json_value.first.value())) {
-<<<<<<< HEAD
-      auto json_key = JsonValueAs<std::string>(elt.key());
-      if (json_key.second != JsonParserResultDetail::OK) {
-        return false;
-      }
-      if (!visitor(json_key.first.value())) {
-        return false;
-      }
-=======
       return false;
->>>>>>> 3de62f24
     }
   }
   return true;
@@ -243,24 +177,12 @@
 
 bool JsonObjectIterate(const JsonObject& j,
                        const std::function<bool(std::string key)>& visitor) {
-<<<<<<< HEAD
-  if (!j.is_object()) {
-    return false;
-  }
-  for (const auto& elt : j.items()) {
-    auto json_key = JsonValueAs<std::string>(elt.key());
-    if (json_key.second != JsonParserResultDetail::OK) {
-      return false;
-    }
-    if (!visitor(json_key.first.value())) {
-=======
   for (const auto& elt : j.items()) {
     auto json_value = JsonValueAs<std::string>(elt.key());
     if (json_value.second != JsonParserResultDetail::OK) {
       return false;
     }
     if (!visitor(json_value.first.value())) {
->>>>>>> 3de62f24
       return false;
     }
   }
