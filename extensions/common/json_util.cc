--- conflicted
+++ resolved
@@ -51,7 +51,6 @@
     } else {
       return std::make_pair(absl::nullopt,
                             JsonParserResultDetail::INVALID_VALUE);
-<<<<<<< HEAD
     }
   }
   return std::make_pair(absl::nullopt, JsonParserResultDetail::TYPE_ERROR);
@@ -69,34 +68,12 @@
     } else {
       return std::make_pair(absl::nullopt,
                             JsonParserResultDetail::INVALID_VALUE);
-=======
->>>>>>> 8bc3b49f
-    }
-  }
-  return std::make_pair(absl::nullopt, JsonParserResultDetail::TYPE_ERROR);
-}
-
-template <>
-<<<<<<< HEAD
-=======
-std::pair<absl::optional<uint64_t>, JsonParserResultDetail>
-JsonValueAs<uint64_t>(const JsonObject& j) {
-  if (j.is_number()) {
-    return std::make_pair(j.get<uint64_t>(), JsonParserResultDetail::OK);
-  } else if (j.is_string()) {
-    uint64_t result = 0;
-    if (absl::SimpleAtoi(j.get_ref<std::string const&>(), &result)) {
-      return std::make_pair(result, JsonParserResultDetail::OK);
-    } else {
-      return std::make_pair(absl::nullopt,
-                            JsonParserResultDetail::INVALID_VALUE);
-    }
-  }
-  return std::make_pair(absl::nullopt, JsonParserResultDetail::TYPE_ERROR);
-}
-
-template <>
->>>>>>> 8bc3b49f
+    }
+  }
+  return std::make_pair(absl::nullopt, JsonParserResultDetail::TYPE_ERROR);
+}
+
+template <>
 std::pair<absl::optional<absl::string_view>, JsonParserResultDetail>
 JsonValueAs<absl::string_view>(const JsonObject& j) {
   if (j.is_string()) {
@@ -111,8 +88,6 @@
 JsonValueAs<std::string>(const JsonObject& j) {
   if (j.is_string()) {
     return std::make_pair(j.get<std::string>(), JsonParserResultDetail::OK);
-<<<<<<< HEAD
-=======
   }
   return std::make_pair(absl::nullopt, JsonParserResultDetail::TYPE_ERROR);
 }
@@ -130,14 +105,11 @@
       values.emplace_back(elt);
     }
     return std::make_pair(values, JsonParserResultDetail::OK);
->>>>>>> 8bc3b49f
-  }
-  return std::make_pair(absl::nullopt, JsonParserResultDetail::TYPE_ERROR);
-}
-
-template <>
-<<<<<<< HEAD
-=======
+  }
+  return std::make_pair(absl::nullopt, JsonParserResultDetail::TYPE_ERROR);
+}
+
+template <>
 std::pair<absl::optional<JsonObject>, JsonParserResultDetail>
 JsonValueAs<JsonObject>(const JsonObject& j) {
   if (j.is_object()) {
@@ -147,7 +119,6 @@
 }
 
 template <>
->>>>>>> 8bc3b49f
 std::pair<absl::optional<bool>, JsonParserResultDetail> JsonValueAs<bool>(
     const JsonObject& j) {
   if (j.is_boolean()) {
@@ -195,19 +166,18 @@
     return false;
   }
   for (const auto& elt : it.value().items()) {
-<<<<<<< HEAD
     auto json_value = JsonValueAs<std::string>(elt.key());
     if (json_value.second != JsonParserResultDetail::OK) {
       return false;
     }
     if (!visitor(json_value.first.value())) {
-=======
-    auto json_key = JsonValueAs<std::string>(elt.key());
-    if (json_key.second != JsonParserResultDetail::OK) {
-      return false;
-    }
-    if (!visitor(json_key.first.value())) {
-      return false;
+      auto json_key = JsonValueAs<std::string>(elt.key());
+      if (json_key.second != JsonParserResultDetail::OK) {
+        return false;
+      }
+      if (!visitor(json_key.first.value())) {
+        return false;
+      }
     }
   }
   return true;
@@ -224,7 +194,6 @@
       return false;
     }
     if (!visitor(json_key.first.value())) {
->>>>>>> 8bc3b49f
       return false;
     }
   }
