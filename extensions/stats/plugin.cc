/* Copyright 2019 Istio Authors. All Rights Reserved.
 *
 * Licensed under the Apache License, Version 2.0 (the "License");
 * you may not use this file except in compliance with the License.
 * You may obtain a copy of the License at
 *
 *    http://www.apache.org/licenses/LICENSE-2.0
 *
 * Unless required by applicable law or agreed to in writing, software
 * distributed under the License is distributed on an "AS IS" BASIS,
 * WITHOUT WARRANTIES OR CONDITIONS OF ANY KIND, either express or implied.
 * See the License for the specific language governing permissions and
 * limitations under the License.
 */

#include "extensions/stats/plugin.h"

#include "absl/strings/ascii.h"
#include "absl/time/time.h"
#include "extensions/common/util.h"

// WASM_PROLOG
#ifndef NULL_PLUGIN
#include "contrib/proxy_expr.h"
#include "proxy_wasm_intrinsics.h"

#else  // NULL_PLUGIN

#include "include/proxy-wasm/null_plugin.h"

namespace proxy_wasm {
namespace null_plugin {

#include "contrib/proxy_expr.h"

#endif  // NULL_PLUGIN

// END WASM_PROLOG

namespace Stats {

const uint32_t kDefaultTCPReportDurationMilliseconds = 15000;  // 15s

using ::nlohmann::json;
using ::Wasm::Common::JsonArrayIterate;
using ::Wasm::Common::JsonGetField;
using ::Wasm::Common::JsonObjectIterate;
using ::Wasm::Common::JsonValueAs;

namespace {

// Efficient way to assign flatbuffer to a vector of strings.
// After C++17 could be simplified to a basic assignment.
#define FB_ASSIGN(name, v) \
  instance[name].assign((v) ? (v)->c_str() : nullptr, (v) ? (v)->size() : 0);
void map_node(IstioDimensions& instance, bool is_source,
              const ::Wasm::Common::FlatNode& node) {
  // Ensure all properties are set (and cleared when necessary).
  if (is_source) {
    FB_ASSIGN(source_workload, node.workload_name());
    FB_ASSIGN(source_workload_namespace, node.namespace_());

    auto source_labels = node.labels();
    if (source_labels) {
      auto app_iter = source_labels->LookupByKey("app");
      auto app = app_iter ? app_iter->value() : nullptr;
      FB_ASSIGN(source_app, app);

      auto version_iter = source_labels->LookupByKey("version");
      auto version = version_iter ? version_iter->value() : nullptr;
      FB_ASSIGN(source_version, version);

      auto canonical_name = source_labels->LookupByKey(
          ::Wasm::Common::kCanonicalServiceLabelName.data());
      auto name =
          canonical_name ? canonical_name->value() : node.workload_name();
      FB_ASSIGN(source_canonical_service, name);

      auto rev = source_labels->LookupByKey(
          ::Wasm::Common::kCanonicalServiceRevisionLabelName.data());
      if (rev) {
        FB_ASSIGN(source_canonical_revision, rev->value());
      } else {
        instance[source_canonical_revision] = ::Wasm::Common::kLatest.data();
      }
    } else {
      instance[source_app] = "";
      instance[source_version] = "";
      instance[source_canonical_service] = "";
      instance[source_canonical_revision] = ::Wasm::Common::kLatest.data();
    }
  } else {
    FB_ASSIGN(destination_workload, node.workload_name());
    FB_ASSIGN(destination_workload_namespace, node.namespace_());

    auto destination_labels = node.labels();
    if (destination_labels) {
      auto app_iter = destination_labels->LookupByKey("app");
      auto app = app_iter ? app_iter->value() : nullptr;
      FB_ASSIGN(destination_app, app);

      auto version_iter = destination_labels->LookupByKey("version");
      auto version = version_iter ? version_iter->value() : nullptr;
      FB_ASSIGN(destination_version, version);

      auto canonical_name = destination_labels->LookupByKey(
          ::Wasm::Common::kCanonicalServiceLabelName.data());
      auto name =
          canonical_name ? canonical_name->value() : node.workload_name();
      FB_ASSIGN(destination_canonical_service, name);

      auto rev = destination_labels->LookupByKey(
          ::Wasm::Common::kCanonicalServiceRevisionLabelName.data());
      if (rev) {
        FB_ASSIGN(destination_canonical_revision, rev->value());
      } else {
        instance[destination_canonical_revision] =
            ::Wasm::Common::kLatest.data();
      }
    } else {
      instance[destination_app] = "";
      instance[destination_version] = "";
      instance[destination_canonical_service] = "";
      instance[destination_canonical_revision] = ::Wasm::Common::kLatest.data();
    }

    FB_ASSIGN(destination_service_namespace, node.namespace_());
  }
}
#undef FB_ASSIGN

// Called during request processing.
void map_peer(IstioDimensions& instance, bool outbound,
              const ::Wasm::Common::FlatNode& peer_node) {
  map_node(instance, !outbound, peer_node);
}

void map_unknown_if_empty(IstioDimensions& instance) {
#define SET_IF_EMPTY(name)      \
  if (instance[name].empty()) { \
    instance[name] = unknown;   \
  }
  STD_ISTIO_DIMENSIONS(SET_IF_EMPTY)
#undef SET_IF_EMPTY
}

// maps from request context to dimensions.
// local node derived dimensions are already filled in.
void map_request(IstioDimensions& instance,
                 const ::Wasm::Common::RequestInfo& request) {
  instance[source_principal] = request.source_principal;
  instance[destination_principal] = request.destination_principal;
  instance[destination_service] = request.destination_service_host;
  instance[destination_service_name] = request.destination_service_name;
  instance[request_protocol] = request.request_protocol;
  instance[response_code] = std::to_string(request.response_code);
  instance[response_flags] = request.response_flag;
  instance[connection_security_policy] = absl::AsciiStrToLower(std::string(
      ::Wasm::Common::AuthenticationPolicyString(request.service_auth_policy)));
}

// maps peer_node and request to dimensions.
void map(IstioDimensions& instance, bool outbound,
         const ::Wasm::Common::FlatNode& peer_node,
         const ::Wasm::Common::RequestInfo& request) {
  map_peer(instance, outbound, peer_node);
  map_request(instance, request);
  map_unknown_if_empty(instance);
  if (request.request_protocol == "grpc") {
    instance[grpc_response_status] = std::to_string(request.grpc_status);
  } else {
    instance[grpc_response_status] = "";
  }
}

void clearTcpMetrics(::Wasm::Common::RequestInfo& request_info) {
  request_info.tcp_connections_opened = 0;
  request_info.tcp_sent_bytes = 0;
  request_info.tcp_received_bytes = 0;
}

}  // namespace

// Ordered dimension list is used by the metrics API.
const std::vector<MetricTag>& PluginRootContext::defaultTags() {
  static const std::vector<MetricTag> default_tags = {
#define DEFINE_METRIC_TAG(name) {#name, MetricTag::TagType::String},
      STD_ISTIO_DIMENSIONS(DEFINE_METRIC_TAG)
#undef DEFINE_METRIC_TAG
  };
  return default_tags;
}

const std::vector<MetricFactory>& PluginRootContext::defaultMetrics() {
  static const std::vector<MetricFactory> default_metrics = {
      // HTTP, HTTP/2, and GRPC metrics
      MetricFactory{
          "requests_total", MetricType::Counter,

          [](const ::Wasm::Common::RequestInfo&) -> uint64_t { return 1; },
          false},
      MetricFactory{
          "request_duration_milliseconds", MetricType::Histogram,
          [](const ::Wasm::Common::RequestInfo& request_info) -> uint64_t {
            return request_info.duration /* in nanoseconds */ / 1000000;
          },
          false},
      MetricFactory{"request_bytes", MetricType::Histogram,

                    [](const ::Wasm::Common::RequestInfo& request_info)
                        -> uint64_t { return request_info.request_size; },
                    false},
      MetricFactory{"response_bytes", MetricType::Histogram,

                    [](const ::Wasm::Common::RequestInfo& request_info)
                        -> uint64_t { return request_info.response_size; },
                    false},
      // TCP metrics.
      MetricFactory{"tcp_sent_bytes_total", MetricType::Counter,
                    [](const ::Wasm::Common::RequestInfo& request_info)
                        -> uint64_t { return request_info.tcp_sent_bytes; },
                    true},
      MetricFactory{"tcp_received_bytes_total", MetricType::Counter,
                    [](const ::Wasm::Common::RequestInfo& request_info)
                        -> uint64_t { return request_info.tcp_received_bytes; },
                    true},
      MetricFactory{
          "tcp_connections_opened_total", MetricType::Counter,
          [](const ::Wasm::Common::RequestInfo& request_info) -> uint64_t {
            return request_info.tcp_connections_opened;
          },
          true},
      MetricFactory{
          "tcp_connections_closed_total", MetricType::Counter,
          [](const ::Wasm::Common::RequestInfo& request_info) -> uint64_t {
            return request_info.tcp_connections_closed;
          },
          true},
  };
  return default_metrics;
}

bool PluginRootContext::initializeDimensions(const json& j) {
  // Clean-up existing expressions.
  cleanupExpressions();

  // Maps metric factory name to a factory instance
  Map<std::string, MetricFactory> factories;
  // Maps metric factory name to a list of tags.
  Map<std::string, std::vector<MetricTag>> metric_tags;
  // Maps metric factory name to a map from a tag name to an optional index.
  // Empty index means the tag needs to be removed.
  Map<std::string, Map<std::string, Optional<size_t>>> metric_indexes;

  // Seed the common metric tags with the default set.
  const std::vector<MetricTag>& default_tags = defaultTags();
  for (const auto& factory : defaultMetrics()) {
    factories[factory.name] = factory;
    metric_tags[factory.name] = default_tags;
    for (size_t i = 0; i < count_standard_labels; i++) {
      metric_indexes[factory.name][default_tags[i].name] = i;
    }
  }

  // Process the metric definitions (overriding existing).
  if (!JsonArrayIterate(j, "definitions", [&](const json& definition) -> bool {
        auto name = JsonGetField<std::string>(definition, "name").fetch_or("");
        auto value =
            JsonGetField<std::string>(definition, "value").fetch_or("");
        if (name.empty() || value.empty()) {
          LOG_WARN("empty name or value in  'definitions'");
          return false;
        }
        auto token = addIntExpression(value);
        if (!token.has_value()) {
          LOG_WARN(absl::StrCat("failed to construct expression: ", value));
          return false;
        }
        auto& factory = factories[name];
        factory.name = name;
        factory.extractor =
            [token, name,
             value](const ::Wasm::Common::RequestInfo&) -> uint64_t {
          int64_t result = 0;
          if (!evaluateExpression(token.value(), &result)) {
            LOG_TRACE(absl::StrCat("Failed to evaluate expression: <", value,
                                   "> for dimension:<", name, ">"));
          }
          return result;
        };
        factory.type = MetricType::Counter;
        auto type =
            JsonGetField<absl::string_view>(definition, "type").fetch_or("");
        if (type == "GAUGE") {
          factory.type = MetricType::Gauge;
        } else if (type == "HISTOGRAM") {
          factory.type = MetricType::Histogram;
        }
        return true;
      })) {
    LOG_WARN("failed to parse 'definitions'");
  }

  // Process the dimension overrides.
  if (!JsonArrayIterate(j, "metrics", [&](const json& metric) -> bool {
        // Sort tag override tags to keep the order of tags deterministic.
        std::vector<std::string> tags;
        if (!JsonObjectIterate(metric, "dimensions",
                               [&](std::string dim) -> bool {
                                 tags.push_back(dim);
                                 return true;
                               })) {
          LOG_WARN("failed to parse 'metric.dimensions'");
          return false;
        }
        std::sort(tags.begin(), tags.end());

        auto name = JsonGetField<std::string>(metric, "name").fetch_or("");
        for (const auto& factory_it : factories) {
          if (!name.empty() && name != factory_it.first) {
            continue;
          }
          auto& indexes = metric_indexes[factory_it.first];

          // Process tag deletions.
          if (!JsonArrayIterate(
                  metric, "tags_to_remove", [&](const json& tag) -> bool {
                    auto tag_string = JsonValueAs<std::string>(tag);
                    if (tag_string.second !=
                        Wasm::Common::JsonParserResultDetail::OK) {
                      LOG_WARN(
                          absl::StrCat("unexpected tag to remove", tag.dump()));
                      return false;
                    }
                    auto it = indexes.find(tag_string.first.value());
                    if (it != indexes.end()) {
                      it->second = {};
                    }
                    return true;
                  })) {
            LOG_WARN("failed to parse 'tags_to_remove'");
            return false;
          }

          // Process tag overrides.
          for (const auto& tag : tags) {
            auto expr_string =
                JsonValueAs<std::string>(metric["dimensions"][tag]);
            if (expr_string.second !=
                Wasm::Common::JsonParserResultDetail::OK) {
              LOG_WARN("failed to parse 'dimensions' value");
              return false;
            }
            auto expr_index = addStringExpression(expr_string.first.value());
            Optional<size_t> value = {};
            if (expr_index.has_value()) {
              value = count_standard_labels + expr_index.value();
            }
            auto it = indexes.find(tag);
            if (it != indexes.end()) {
              it->second = value;
            } else {
              metric_tags[factory_it.first].push_back(
                  {tag, MetricTag::TagType::String});
              indexes[tag] = value;
            }
          }
        }
        return true;
      })) {
    LOG_WARN("failed to parse 'metrics'");
  }

  // Local data does not change, so populate it on config load.
  istio_dimensions_.resize(count_standard_labels + expressions_.size());
  istio_dimensions_[reporter] = outbound_ ? source : destination;

  const auto& local_node =
      *flatbuffers::GetRoot<::Wasm::Common::FlatNode>(local_node_info_.data());
  map_node(istio_dimensions_, outbound_, local_node);

  // Instantiate stat factories using the new dimensions
  auto field_separator = JsonGetField<std::string>(j, "field_separator")
                             .fetch_or(default_field_separator);
  auto value_separator = JsonGetField<std::string>(j, "value_separator")
                             .fetch_or(default_value_separator);
  auto stat_prefix =
      JsonGetField<std::string>(j, "stat_prefix").fetch_or(default_stat_prefix);

  // prepend "_" to opt out of automatic namespacing
  // If "_" is not prepended, envoy_ is automatically added by prometheus
  // scraper"
  stat_prefix = absl::StrCat("_", stat_prefix, "_");

  stats_ = std::vector<StatGen>();
  std::vector<MetricTag> tags;
  std::vector<size_t> indexes;
  for (const auto& factory_it : factories) {
    tags.clear();
    indexes.clear();
    size_t size = metric_tags[factory_it.first].size();
    tags.reserve(size);
    indexes.reserve(size);
    for (const auto& tag : metric_tags[factory_it.first]) {
      auto index = metric_indexes[factory_it.first][tag.name];
      if (index.has_value()) {
        tags.push_back(tag);
        indexes.push_back(index.value());
      }
    }
    stats_.emplace_back(stat_prefix, factory_it.second, tags, indexes,
                        field_separator, value_separator);
  }

  Metric build(MetricType::Gauge, absl::StrCat(stat_prefix, "build"),
               {MetricTag{"component", MetricTag::TagType::String},
                MetricTag{"tag", MetricTag::TagType::String}});
  build.record(
      1, "proxy",
      absl::StrCat(flatbuffers::GetString(local_node.istio_version()), ";"));
  return true;
}

// onConfigure == false makes the proxy crash.
// Only policy plugins should return false.
bool PluginRootContext::onConfigure(size_t size) {
  initialized_ = configure(size);
  return true;
}

bool PluginRootContext::configure(size_t configuration_size) {
  auto configuration_data = getBufferBytes(WasmBufferType::PluginConfiguration,
                                           0, configuration_size);
  if (!::Wasm::Common::extractPartialLocalNodeFlatBuffer(&local_node_info_)) {
    LOG_WARN("cannot parse local node metadata ");
    return false;
  }
  outbound_ = ::Wasm::Common::TrafficDirection::Outbound ==
              ::Wasm::Common::getTrafficDirection();

<<<<<<< HEAD
  auto json_parser = ::Wasm::Common::JsonParser();
  json_parser.parse(configuration_data->view());
  auto j = json_parser.object();
  if (!j.is_object()) {
    LOG_WARN(absl::StrCat("cannot parse configuration as JSON: ",
=======
  auto result = ::Wasm::Common::JsonParse(configuration_data->view());
  if (!result.has_value()) {
    LOG_WARN(absl::StrCat("cannot parse plugin configuration JSON string: ",
>>>>>>> 3de62f24
                          configuration_data->view()));
    return false;
  }

  auto j = result.value();
  if (outbound_) {
    peer_metadata_id_key_ = ::Wasm::Common::kUpstreamMetadataIdKey;
    peer_metadata_key_ = ::Wasm::Common::kUpstreamMetadataKey;
  } else {
    peer_metadata_id_key_ = ::Wasm::Common::kDownstreamMetadataIdKey;
    peer_metadata_key_ = ::Wasm::Common::kDownstreamMetadataKey;
  }

  debug_ = JsonGetField<bool>(j, "debug").fetch_or(false);
  use_host_header_fallback_ =
      !JsonGetField<bool>(j, "disable_host_header_fallback").fetch_or(false);

  if (!initializeDimensions(j)) {
    return false;
  }

  uint32_t tcp_report_duration_milis = kDefaultTCPReportDurationMilliseconds;
  auto tcp_reporting_duration_field =
      JsonGetField<std::string>(j, "tcp_reporting_duration");
  absl::Duration duration;
  if (tcp_reporting_duration_field.detail() ==
      ::Wasm::Common::JsonParserResultDetail::OK) {
<<<<<<< HEAD
    if (absl::ParseDuration(tcp_reporting_duration_field.fetch(), &duration)) {
      tcp_report_duration_milis = uint32_t(duration / absl::Milliseconds(1));
    } else {
      LOG_WARN(absl::StrCat("failed to parse 'tcp_reporting_duration': ",
                            tcp_reporting_duration_field.fetch()));
=======
    if (absl::ParseDuration(tcp_reporting_duration_field.value(), &duration)) {
      tcp_report_duration_milis = uint32_t(duration / absl::Milliseconds(1));
    } else {
      LOG_WARN(absl::StrCat("failed to parse 'tcp_reporting_duration': ",
                            tcp_reporting_duration_field.value()));
>>>>>>> 3de62f24
    }
  }
  proxy_set_tick_period_milliseconds(tcp_report_duration_milis);

  return true;
}

void PluginRootContext::cleanupExpressions() {
  for (const auto& expression : expressions_) {
    exprDelete(expression.token);
  }
  expressions_.clear();
  input_expressions_.clear();
  for (uint32_t token : int_expressions_) {
    exprDelete(token);
  }
  int_expressions_.clear();
}

Optional<size_t> PluginRootContext::addStringExpression(
    const std::string& input) {
  auto it = input_expressions_.find(input);
  if (it == input_expressions_.end()) {
    uint32_t token = 0;
    if (createExpression(input, &token) != WasmResult::Ok) {
      LOG_WARN(absl::StrCat("cannot create an expression: " + input));
      return {};
    }
    size_t result = expressions_.size();
    input_expressions_[input] = result;
    expressions_.push_back({.token = token, .expression = input});
    return result;
  }
  return it->second;
}

Optional<uint32_t> PluginRootContext::addIntExpression(
    const std::string& input) {
  uint32_t token = 0;
  if (createExpression(input, &token) != WasmResult::Ok) {
    LOG_WARN(absl::StrCat("cannot create a value expression: " + input));
    return {};
  }
  int_expressions_.push_back(token);
  return token;
}

bool PluginRootContext::onDone() {
  cleanupExpressions();
  return true;
}

void PluginRootContext::onTick() {
  if (tcp_request_queue_.size() < 1) {
    return;
  }
  for (auto const& item : tcp_request_queue_) {
    // requestinfo is null, so continue.
    if (item.second == nullptr) {
      continue;
    }
    Context* context = getContext(item.first);
    if (context == nullptr) {
      continue;
    }
    context->setEffectiveContext();
    if (report(*item.second, true)) {
      // Clear existing data in TCP metrics, so that we don't double count the
      // metrics.
      clearTcpMetrics(*item.second);
    }
  }
}

bool PluginRootContext::report(::Wasm::Common::RequestInfo& request_info,
                               bool is_tcp) {
  std::string peer_id;
  getValue({peer_metadata_id_key_}, &peer_id);

  std::string peer;
  const ::Wasm::Common::FlatNode* peer_node =
      getValue({peer_metadata_key_}, &peer)
          ? flatbuffers::GetRoot<::Wasm::Common::FlatNode>(peer.data())
          : nullptr;

  // map and overwrite previous mapping.
  const ::Wasm::Common::FlatNode* destination_node_info =
      outbound_ ? peer_node
                : flatbuffers::GetRoot<::Wasm::Common::FlatNode>(
                      local_node_info_.data());
  std::string destination_namespace =
      destination_node_info && destination_node_info->namespace_()
          ? destination_node_info->namespace_()->str()
          : "";

  if (is_tcp) {
    // For TCP, if peer metadata is not available, peer id is set as not found.
    // Otherwise, we wait for metadata exchange to happen before we report  any
    // metric.
    // We keep waiting if response flags is zero, as that implies, there has
    // been no error in connection.
    uint64_t response_flags = 0;
    getValue({"response", "flags"}, &response_flags);
    if (peer_node == nullptr &&
        peer_id != ::Wasm::Common::kMetadataNotFoundValue &&
        response_flags == 0) {
      return false;
    }
    if (!request_info.is_populated) {
      ::Wasm::Common::populateTCPRequestInfo(outbound_, &request_info,
                                             destination_namespace);
    }
  } else {
    ::Wasm::Common::populateHTTPRequestInfo(outbound_, useHostHeaderFallback(),
                                            &request_info,
                                            destination_namespace);
  }

  map(istio_dimensions_, outbound_,
      peer_node ? *peer_node
                : *flatbuffers::GetRoot<::Wasm::Common::FlatNode>(
                      empty_node_info_.data()),
      request_info);
  for (size_t i = 0; i < expressions_.size(); i++) {
    if (!evaluateExpression(expressions_[i].token,
                            &istio_dimensions_.at(count_standard_labels + i))) {
      LOG_TRACE(absl::StrCat("Failed to evaluate expression: <",
                             expressions_[i].expression, ">"));
      istio_dimensions_[count_standard_labels + i] = "unknown";
    }
  }

  auto stats_it = metrics_.find(istio_dimensions_);
  if (stats_it != metrics_.end()) {
    for (auto& stat : stats_it->second) {
      stat.record(request_info);
      LOG_DEBUG(
          absl::StrCat("metricKey cache hit ", ", stat=", stat.metric_id_));
    }
    cache_hits_accumulator_++;
    if (cache_hits_accumulator_ == 100) {
      incrementMetric(cache_hits_, cache_hits_accumulator_);
      cache_hits_accumulator_ = 0;
    }
    return true;
  }

  std::vector<SimpleStat> stats;
  for (auto& statgen : stats_) {
    if (statgen.is_tcp_metric() != is_tcp) {
      continue;
    }
    auto stat = statgen.resolve(istio_dimensions_);
    LOG_DEBUG(absl::StrCat("metricKey cache miss ", statgen.name(), " ",
                           ", stat=", stat.metric_id_));
    stat.record(request_info);
    stats.push_back(stat);
  }

  incrementMetric(cache_misses_, 1);
  // TODO: When we have c++17, convert to try_emplace.
  metrics_.emplace(istio_dimensions_, stats);
  return true;
}

void PluginRootContext::addToTCPRequestQueue(
    uint32_t id, std::shared_ptr<::Wasm::Common::RequestInfo> request_info) {
  tcp_request_queue_[id] = request_info;
}

void PluginRootContext::deleteFromTCPRequestQueue(uint32_t id) {
  tcp_request_queue_.erase(id);
}

#ifdef NULL_PLUGIN
NullPluginRegistry* context_registry_{};

RegisterNullVmPluginFactory register_stats_filter("envoy.wasm.stats", []() {
  return std::make_unique<NullPlugin>(context_registry_);
});

#endif

}  // namespace Stats

#ifdef NULL_PLUGIN
// WASM_EPILOG
}  // namespace null_plugin
}  // namespace proxy_wasm
#endif<|MERGE_RESOLUTION|>--- conflicted
+++ resolved
@@ -264,9 +264,9 @@
 
   // Process the metric definitions (overriding existing).
   if (!JsonArrayIterate(j, "definitions", [&](const json& definition) -> bool {
-        auto name = JsonGetField<std::string>(definition, "name").fetch_or("");
+        auto name = JsonGetField<std::string>(definition, "name").value_or("");
         auto value =
-            JsonGetField<std::string>(definition, "value").fetch_or("");
+            JsonGetField<std::string>(definition, "value").value_or("");
         if (name.empty() || value.empty()) {
           LOG_WARN("empty name or value in  'definitions'");
           return false;
@@ -290,7 +290,7 @@
         };
         factory.type = MetricType::Counter;
         auto type =
-            JsonGetField<absl::string_view>(definition, "type").fetch_or("");
+            JsonGetField<absl::string_view>(definition, "type").value_or("");
         if (type == "GAUGE") {
           factory.type = MetricType::Gauge;
         } else if (type == "HISTOGRAM") {
@@ -315,7 +315,7 @@
         }
         std::sort(tags.begin(), tags.end());
 
-        auto name = JsonGetField<std::string>(metric, "name").fetch_or("");
+        auto name = JsonGetField<std::string>(metric, "name").value_or("");
         for (const auto& factory_it : factories) {
           if (!name.empty() && name != factory_it.first) {
             continue;
@@ -381,11 +381,11 @@
 
   // Instantiate stat factories using the new dimensions
   auto field_separator = JsonGetField<std::string>(j, "field_separator")
-                             .fetch_or(default_field_separator);
+                             .value_or(default_field_separator);
   auto value_separator = JsonGetField<std::string>(j, "value_separator")
-                             .fetch_or(default_value_separator);
+                             .value_or(default_value_separator);
   auto stat_prefix =
-      JsonGetField<std::string>(j, "stat_prefix").fetch_or(default_stat_prefix);
+      JsonGetField<std::string>(j, "stat_prefix").value_or(default_stat_prefix);
 
   // prepend "_" to opt out of automatic namespacing
   // If "_" is not prepended, envoy_ is automatically added by prometheus
@@ -438,17 +438,9 @@
   outbound_ = ::Wasm::Common::TrafficDirection::Outbound ==
               ::Wasm::Common::getTrafficDirection();
 
-<<<<<<< HEAD
-  auto json_parser = ::Wasm::Common::JsonParser();
-  json_parser.parse(configuration_data->view());
-  auto j = json_parser.object();
-  if (!j.is_object()) {
-    LOG_WARN(absl::StrCat("cannot parse configuration as JSON: ",
-=======
   auto result = ::Wasm::Common::JsonParse(configuration_data->view());
   if (!result.has_value()) {
     LOG_WARN(absl::StrCat("cannot parse plugin configuration JSON string: ",
->>>>>>> 3de62f24
                           configuration_data->view()));
     return false;
   }
@@ -462,9 +454,9 @@
     peer_metadata_key_ = ::Wasm::Common::kDownstreamMetadataKey;
   }
 
-  debug_ = JsonGetField<bool>(j, "debug").fetch_or(false);
+  debug_ = JsonGetField<bool>(j, "debug").value_or(false);
   use_host_header_fallback_ =
-      !JsonGetField<bool>(j, "disable_host_header_fallback").fetch_or(false);
+      !JsonGetField<bool>(j, "disable_host_header_fallback").value_or(false);
 
   if (!initializeDimensions(j)) {
     return false;
@@ -476,19 +468,11 @@
   absl::Duration duration;
   if (tcp_reporting_duration_field.detail() ==
       ::Wasm::Common::JsonParserResultDetail::OK) {
-<<<<<<< HEAD
-    if (absl::ParseDuration(tcp_reporting_duration_field.fetch(), &duration)) {
-      tcp_report_duration_milis = uint32_t(duration / absl::Milliseconds(1));
-    } else {
-      LOG_WARN(absl::StrCat("failed to parse 'tcp_reporting_duration': ",
-                            tcp_reporting_duration_field.fetch()));
-=======
     if (absl::ParseDuration(tcp_reporting_duration_field.value(), &duration)) {
       tcp_report_duration_milis = uint32_t(duration / absl::Milliseconds(1));
     } else {
       LOG_WARN(absl::StrCat("failed to parse 'tcp_reporting_duration': ",
                             tcp_reporting_duration_field.value()));
->>>>>>> 3de62f24
     }
   }
   proxy_set_tick_period_milliseconds(tcp_report_duration_milis);
