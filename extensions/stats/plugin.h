--- conflicted
+++ resolved
@@ -343,15 +343,9 @@
 
   ~PluginRootContext() = default;
 
-<<<<<<< HEAD
-  bool onConfigure(std::unique_ptr<WasmData>) override;
+  bool onConfigure(size_t) override;
   void report();
   bool outbound() const { return outbound_; }
-=======
-  bool onConfigure(size_t) override;
-  void report(const ::Wasm::Common::RequestInfo& request_info);
-  bool outbound() const { return outbound_; };
->>>>>>> 5f61401c
   bool useHostHeaderFallback() const { return use_host_header_fallback_; };
 
  private:
@@ -398,33 +392,7 @@
  public:
   explicit PluginContext(uint32_t id, RootContext* root) : Context(id, root) {}
 
-<<<<<<< HEAD
   void onLog() override { rootContext()->report(); };
-=======
-  void onLog() override {
-    auto rootCtx = rootContext();
-    ::Wasm::Common::populateHTTPRequestInfo(
-        rootCtx->outbound(), rootCtx->useHostHeaderFallback(), &request_info_);
-    rootCtx->report(request_info_);
-  };
-
-  // TODO remove the following 3 functions when streamInfo adds support for
-  // response_duration, request_size and response_size.
-  FilterHeadersStatus onRequestHeaders(uint32_t) override {
-    request_info_.start_timestamp = getCurrentTimeNanoseconds();
-    return FilterHeadersStatus::Continue;
-  };
-
-  FilterDataStatus onRequestBody(size_t body_buffer_length, bool) override {
-    request_info_.request_size += body_buffer_length;
-    return FilterDataStatus::Continue;
-  };
-
-  FilterDataStatus onResponseBody(size_t body_buffer_length, bool) override {
-    request_info_.response_size += body_buffer_length;
-    return FilterDataStatus::Continue;
-  };
->>>>>>> 5f61401c
 
  private:
   inline PluginRootContext* rootContext() {
