--- conflicted
+++ resolved
@@ -32,14 +32,9 @@
   // First, check the filter state;
   const auto* object = cb.filterState().getDataReadOnly<Authority>(FilterStateKey);
   if (object) {
-<<<<<<< HEAD
     const auto local_address =
         Envoy::Network::Utility::parseInternetAddressAndPortNoThrow(
             object->value_, /*v6only=*/false);
-=======
-    auto local_address = Envoy::Network::Utility::parseInternetAddressAndPortNoThrow(
-        object->value_, /*v6only=*/false);
->>>>>>> 2d1ad861
     if (local_address) {
       ENVOY_LOG_MISC(trace, "Restore local address from filter state: {}",
                      local_address->asString());
@@ -59,17 +54,11 @@
   const auto iter = cb.dynamicMetadata().filter_metadata().find(MetadataKey);
   if (iter != cb.dynamicMetadata().filter_metadata().end()) {
     auto address_it = iter->second.fields().find(DestinationAddressField);
-<<<<<<< HEAD
     if (address_it != iter->second.fields().end() &&
         address_it->second.has_string_value()) {
       const auto local_address =
           Envoy::Network::Utility::parseInternetAddressAndPortNoThrow(
               address_it->second.string_value(), /*v6only=*/false);
-=======
-    if (address_it != iter->second.fields().end() && address_it->second.has_string_value()) {
-      auto local_address = Envoy::Network::Utility::parseInternetAddressAndPortNoThrow(
-          address_it->second.string_value(), /*v6only=*/false);
->>>>>>> 2d1ad861
       if (local_address) {
         ENVOY_LOG_MISC(trace, "Restore local address: {}", local_address->asString());
         socket.connectionInfoProvider().restoreLocalAddress(local_address);
