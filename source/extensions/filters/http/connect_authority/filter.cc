--- conflicted
+++ resolved
@@ -30,15 +30,10 @@
   if (per_route_settings && per_route_settings->enabled()) {
     decoder_callbacks_->streamInfo().filterState()->setData(
         Istio::SetInternalDstAddress::FilterStateKey,
-<<<<<<< HEAD
         std::make_shared<Istio::SetInternalDstAddress::Authority>(
             headers.authority(), per_route_settings->port()),
         StreamInfo::FilterState::StateType::Mutable,
         StreamInfo::FilterState::LifeSpan::FilterChain,
-=======
-        std::make_shared<Istio::SetInternalDstAddress::Authority>(headers.authority()),
-        StreamInfo::FilterState::StateType::Mutable, StreamInfo::FilterState::LifeSpan::FilterChain,
->>>>>>> 2d1ad861
         StreamInfo::FilterState::StreamSharing::SharedWithUpstreamConnection);
   }
   return Http::FilterHeadersStatus::Continue;
