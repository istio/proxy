--- conflicted
+++ resolved
@@ -774,42 +774,22 @@
 
     switch (config_->reporter()) {
       case Reporter::ServerSidecar: {
-<<<<<<< HEAD
-        tags_.push_back({context_.source_workload_,
-                         peer ? config_->resolve(peer->workload_name_)
-                              : context_.unknown_});
-        tags_.push_back({context_.source_canonical_service_,
-                         peer ? config_->resolve(peer->canonical_name_)
-                              : context_.unknown_});
-        tags_.push_back({context_.source_canonical_revision_,
-                         peer ? config_->resolve(peer->canonical_revision_)
-                              : context_.latest_});
+        tags_.push_back(
+            {context_.source_workload_,
+             peer ? pool_.add(peer->workload_name_) : context_.unknown_});
+        tags_.push_back(
+            {context_.source_canonical_service_,
+             peer ? pool_.add(peer->canonical_name_) : context_.unknown_});
+        tags_.push_back(
+            {context_.source_canonical_revision_,
+             peer ? pool_.add(peer->canonical_revision_) : context_.latest_});
         tags_.push_back({context_.source_workload_namespace_,
                          !peer_namespace.empty()
-                             ? config_->resolve(peer_namespace)
+                             ? pool_.add(peer_namespace)
                              : context_.unknown_});
         tags_.push_back({context_.source_principal_,
-                         !peer_san.empty() ? config_->resolve(peer_san)
+                         !peer_san.empty() ? pool_.add(peer_san)
                                            : context_.unknown_});
-=======
-        tags_.push_back(
-            {context_.source_workload_,
-             peer ? pool_.add(peer->workload_name_) : context_.unknown_});
-        tags_.push_back(
-            {context_.source_canonical_service_,
-             peer ? pool_.add(peer->canonical_name_) : context_.unknown_});
-        tags_.push_back(
-            {context_.source_canonical_revision_,
-             peer ? pool_.add(peer->canonical_revision_) : context_.latest_});
->>>>>>> 1bcaa933
-        tags_.push_back(
-            {context_.source_workload_namespace_,
-             peer ? pool_.add(peer->namespace_name_) : context_.unknown_});
-        const auto ssl_info = info.downstreamAddressProvider().sslConnection();
-        tags_.push_back({context_.source_principal_,
-                         ssl_info && !ssl_info->uriSanPeerCertificate().empty()
-                             ? pool_.add(ssl_info->uriSanPeerCertificate()[0])
-                             : context_.unknown_});
         tags_.push_back({context_.source_app_, peer ? pool_.add(peer->app_name_)
                                                     : context_.unknown_});
         tags_.push_back(
@@ -823,14 +803,8 @@
         tags_.push_back(
             {context_.destination_workload_namespace_, context_.namespace_});
         tags_.push_back({context_.destination_principal_,
-<<<<<<< HEAD
-                         !local_san.empty() ? config_->resolve(local_san)
+                         !local_san.empty() ? pool_.add(local_san)
                                             : context_.unknown_});
-=======
-                         ssl_info && !ssl_info->uriSanLocalCertificate().empty()
-                             ? pool_.add(ssl_info->uriSanLocalCertificate()[0])
-                             : context_.unknown_});
->>>>>>> 1bcaa933
         tags_.push_back({context_.destination_app_, context_.app_name_});
         tags_.push_back({context_.destination_version_, context_.app_version_});
         tags_.push_back({context_.destination_service_,
@@ -859,45 +833,22 @@
                          context_.canonical_revision_});
         tags_.push_back(
             {context_.source_workload_namespace_, context_.namespace_});
-<<<<<<< HEAD
         tags_.push_back({context_.source_principal_,
-                         !local_san.empty() ? config_->resolve(local_san)
+                         !local_san.empty() ? pool_.add(local_san)
                                             : context_.unknown_});
         tags_.push_back({context_.source_app_, context_.app_name_});
         tags_.push_back({context_.source_version_, context_.app_version_});
         tags_.push_back({context_.source_cluster_, context_.cluster_name_});
         tags_.push_back({context_.destination_workload_,
-                         peer ? config_->resolve(peer->workload_name_)
+                         peer ? pool_.add(peer->workload_name_)
                               : context_.unknown_});
         tags_.push_back({context_.destination_workload_namespace_,
                          !peer_namespace.empty()
-                             ? config_->resolve(peer_namespace)
+                             ? pool_.add(peer_namespace)
                              : context_.unknown_});
         tags_.push_back({context_.destination_principal_,
-                         !peer_san.empty() ? config_->resolve(peer_san)
+                         !peer_san.empty() ? pool_.add(peer_san)
                                            : context_.unknown_});
-=======
-        const auto upstream_info = info.upstreamInfo();
-        const Ssl::ConnectionInfoConstSharedPtr ssl_info =
-            upstream_info ? upstream_info->upstreamSslConnection() : nullptr;
-        tags_.push_back({context_.source_principal_,
-                         ssl_info && !ssl_info->uriSanLocalCertificate().empty()
-                             ? pool_.add(ssl_info->uriSanLocalCertificate()[0])
-                             : context_.unknown_});
-        tags_.push_back({context_.source_app_, context_.app_name_});
-        tags_.push_back({context_.source_version_, context_.app_version_});
-        tags_.push_back({context_.source_cluster_, context_.cluster_name_});
-        tags_.push_back(
-            {context_.destination_workload_,
-             peer ? pool_.add(peer->workload_name_) : context_.unknown_});
-        tags_.push_back(
-            {context_.destination_workload_namespace_,
-             peer ? pool_.add(peer->namespace_name_) : context_.unknown_});
-        tags_.push_back({context_.destination_principal_,
-                         ssl_info && !ssl_info->uriSanPeerCertificate().empty()
-                             ? pool_.add(ssl_info->uriSanPeerCertificate()[0])
-                             : context_.unknown_});
->>>>>>> 1bcaa933
         tags_.push_back(
             {context_.destination_app_,
              peer ? pool_.add(peer->app_name_) : context_.unknown_});
@@ -916,18 +867,11 @@
         tags_.push_back({context_.destination_service_name_,
                          service_host_name.empty()
                              ? context_.unknown_
-<<<<<<< HEAD
-                             : config_->resolve(service_host_name)});
+                             : pool_.add(service_host_name)});
         tags_.push_back({context_.destination_service_namespace_,
                          !peer_namespace.empty()
-                             ? config_->resolve(peer_namespace)
+                             ? pool_.add(peer_namespace)
                              : context_.unknown_});
-=======
-                             : pool_.add(service_host_name)});
-        tags_.push_back(
-            {context_.destination_service_namespace_,
-             peer ? pool_.add(peer->namespace_name_) : context_.unknown_});
->>>>>>> 1bcaa933
         tags_.push_back(
             {context_.destination_cluster_,
              peer ? pool_.add(peer->cluster_name_) : context_.unknown_});
