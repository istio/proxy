--- conflicted
+++ resolved
@@ -27,9 +27,6 @@
   // https://github.com/istio/istio/issues/4689
   static const char kSourceUser[];
   static const char kSourcePrincipal[];
-<<<<<<< HEAD
-  static const char kDestinationPrincipal[];
-=======
   static const char kSourceNamespace[];
   static const char kSourceUID[];
   static const char kDestinationPrincipal[];
@@ -38,7 +35,6 @@
   static const char kDestinationServiceUID[];
   static const char kDestinationServiceHost[];
   static const char kDestinationServiceNamespace[];
->>>>>>> b6b4b5dd
 
   static const char kRequestHeaders[];
   static const char kRequestHost[];
@@ -73,16 +69,10 @@
   static const char kDestinationIp[];
   static const char kDestinationPort[];
   static const char kDestinationUID[];
-<<<<<<< HEAD
-  static const char kOriginIp[];
-  static const char kConnectionReceviedBytes[];
-  static const char kConnectionReceviedTotalBytes[];
-=======
   static const char kDestinationNamespace[];
   static const char kOriginIp[];
   static const char kConnectionReceivedBytes[];
   static const char kConnectionReceivedTotalBytes[];
->>>>>>> b6b4b5dd
   static const char kConnectionSendBytes[];
   static const char kConnectionSendTotalBytes[];
   static const char kConnectionDuration[];
@@ -97,10 +87,7 @@
   static const char kContextReporterKind[];
   static const char kContextTime[];
   static const char kContextProxyErrorCode[];
-<<<<<<< HEAD
-=======
   static const char kContextReporterUID[];
->>>>>>> b6b4b5dd
 
   // Check error code and message.
   static const char kCheckErrorCode[];
