--- conflicted
+++ resolved
@@ -89,13 +89,8 @@
     }
   }
 
-<<<<<<< HEAD
-  void AddProtoStructStringMap(const std::string& key,
-                               const google::protobuf::Struct& struct_map) {
-=======
   void AddProtoStructStringMap(const std::string &key,
                                const google::protobuf::Struct &struct_map) {
->>>>>>> b6b4b5dd
     if (struct_map.fields().empty()) {
       return;
     }
@@ -103,22 +98,12 @@
                        .mutable_string_map_value()
                        ->mutable_entries();
     entries->clear();
-<<<<<<< HEAD
-    for (const auto& field : struct_map.fields()) {
-      // Ignore all fields that are not string.
-=======
     for (const auto &field : struct_map.fields()) {
       // Ignore all fields that are not string or string list.
->>>>>>> b6b4b5dd
       switch (field.second.kind_case()) {
         case google::protobuf::Value::kStringValue:
           (*entries)[field.first] = field.second.string_value();
           break;
-<<<<<<< HEAD
-        default:
-          break;
-      }
-=======
         case google::protobuf::Value::kListValue:
           if (field.second.list_value().values_size() > 0) {
             // The items in the list is converted into a
@@ -158,7 +143,6 @@
 
     for (const auto &filter : filter_state) {
       AddProtoStructStringMap(filter.first, filter.second);
->>>>>>> b6b4b5dd
     }
   }
 
