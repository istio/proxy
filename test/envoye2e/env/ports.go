--- conflicted
+++ resolved
@@ -40,14 +40,11 @@
 	StackDriverPayloadWithTLS
 	StackDriverReload
 	StackDriverParallel
-<<<<<<< HEAD
 	BasicHTTPGateway
-=======
 	StatsPayload
 	StatsParallel
 
-	StatsPluginTest uint16 = iota
->>>>>>> f1a4c18d
+	StatsPluginTest
 
 	// The number of total tests. has to be the last one.
 	maxTestNum
