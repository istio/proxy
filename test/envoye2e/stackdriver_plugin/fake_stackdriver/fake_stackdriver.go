--- conflicted
+++ resolved
@@ -44,6 +44,7 @@
 }
 
 type MeshEdgesServiceServer struct {
+	delay                   time.Duration
 	RcvTrafficAssertionsReq chan *edgespb.ReportTrafficAssertionsRequest
 }
 
@@ -119,15 +120,12 @@
 // ReportTrafficAssertions is defined by the Mesh Edges Service.
 func (e *MeshEdgesServiceServer) ReportTrafficAssertions(ctx context.Context, req *edgespb.ReportTrafficAssertionsRequest) (*edgespb.ReportTrafficAssertionsResponse, error) {
 	e.RcvTrafficAssertionsReq <- req
+	time.Sleep(e.delay)
 	return &edgespb.ReportTrafficAssertionsResponse{}, nil
 }
 
 // NewFakeStackdriver creates a new fake Stackdriver server.
-<<<<<<< HEAD
-func NewFakeStackdriver(port uint16, delay time.Duration) (*FakeStackdriverMetricServer, *FakeStackdriverLoggingServer) {
-=======
-func NewFakeStackdriver(port uint16) (*FakeStackdriverMetricServer, *FakeStackdriverLoggingServer, *MeshEdgesServiceServer) {
->>>>>>> 787a5667
+func NewFakeStackdriver(port uint16, delay time.Duration) (*FakeStackdriverMetricServer, *FakeStackdriverLoggingServer, *MeshEdgesServiceServer) {
 	log.Printf("Stackdriver server listening on port %v\n", port)
 	grpcServer := grpc.NewServer()
 	fsdms := &FakeStackdriverMetricServer{
@@ -139,6 +137,7 @@
 		RcvLoggingReq: make(chan *logging.WriteLogEntriesRequest, 2),
 	}
 	edgesSvc := &MeshEdgesServiceServer{
+		delay:                   delay,
 		RcvTrafficAssertionsReq: make(chan *edgespb.ReportTrafficAssertionsRequest, 2),
 	}
 	monitoringpb.RegisterMetricServiceServer(grpcServer, fsdms)
