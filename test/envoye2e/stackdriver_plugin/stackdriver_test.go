--- conflicted
+++ resolved
@@ -484,11 +484,7 @@
 						[]SDLogEntry{
 							{
 								LogBaseFile:   "testdata/stackdriver/server_access_log.yaml.tmpl",
-<<<<<<< HEAD
-								LogEntryFile:  []string{"testdata/stackdriver/server_access_log_entry.yaml.tmpl"},
-=======
-								LogEntryFile:  "testdata/stackdriver/server_access_log_entry_sampled.yaml.tmpl",
->>>>>>> 5f16bfd2
+								LogEntryFile:  []string{"testdata/stackdriver/server_access_log_entry_sampled.yaml.tmpl"},
 								LogEntryCount: tt.logEntryCount,
 							},
 						},
