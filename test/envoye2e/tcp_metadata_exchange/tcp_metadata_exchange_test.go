--- conflicted
+++ resolved
@@ -24,33 +24,11 @@
 
 const ServerMXFilter = `
 - name: envoy.filters.network.metadata_exchange
-<<<<<<< HEAD
-  config:
-    protocol: istio2
-- name: envoy.filters.network.wasm
-  config:
-    config:
-      root_id: "stats_inbound"
-      vm_config:
-        runtime: envoy.wasm.runtime.null
-        code:
-          local: { inline_string: "envoy.wasm.stats" }
-      configuration: |
-        { "debug": "false", "field_separator": ";.;", "tcp_reporting_duration": "1s" }
-`
-
-var (
-	statsConfig        = driver.LoadTestData("testdata/bootstrap/stats.yaml.tmpl")
-	clientNodeMetadata = driver.LoadTestData("testdata/client_node_metadata.json.tmpl")
-	serverNodeMetadata = driver.LoadTestData("testdata/server_node_metadata.json.tmpl")
-)
-=======
   typed_config: 
     "@type": type.googleapis.com/udpa.type.v1.TypedStruct
     type_url: envoy.tcp.metadataexchange.config.MetadataExchange
     value:
       protocol: mx-protocol`
->>>>>>> 7771aefa
 
 const ClientMXFilter = `
 - name: envoy.filters.network.upstream.metadata_exchange
@@ -62,181 +40,6 @@
 
 const ServerStatsFilter = `
 - name: envoy.filters.network.wasm
-<<<<<<< HEAD
-  config:
-    config:
-      root_id: "stats_outbound"
-      vm_config:
-        runtime: envoy.wasm.runtime.null
-        code:
-          local: { inline_string: "envoy.wasm.stats" }
-      configuration: |
-        { "debug": "false", "field_separator": ";.;", "tcp_reporting_duration": "1s" }
-`
-
-const tlsContext = `
-tls_context:
-  common_tls_context:
-    alpn_protocols:
-    - istio2
-    tls_certificates:
-    - certificate_chain: { filename: "testdata/certs/cert-chain.pem" }
-      private_key: { filename: "testdata/certs/key.pem" }
-    validation_context:
-      trusted_ca: { filename: "testdata/certs/root-cert.pem" }
-  require_client_certificate: true
-`
-
-const clusterTLSContext = `
-tls_context:
-  common_tls_context:
-    alpn_protocols:
-    - istio2
-    tls_certificates:
-    - certificate_chain: { filename: "testdata/certs/cert-chain.pem" }
-      private_key: { filename: "testdata/certs/key.pem" }
-    validation_context:
-      trusted_ca: { filename: "testdata/certs/root-cert.pem" }
-`
-
-const serverTLSContext = `
-tls_context:
-  common_tls_context:
-    alpn_protocols:
-    - istio3
-    tls_certificates:
-    - certificate_chain: { filename: "testdata/certs/cert-chain.pem" }
-      private_key: { filename: "testdata/certs/key.pem" }
-    validation_context:
-      trusted_ca: { filename: "testdata/certs/root-cert.pem" }
-  require_client_certificate: true
-`
-
-const serverClusterTLSContext = `
-tls_context:
-  common_tls_context:
-    alpn_protocols:
-    - istio3
-    tls_certificates:
-    - certificate_chain: { filename: "testdata/certs/cert-chain.pem" }
-      private_key: { filename: "testdata/certs/key.pem" }
-    validation_context:
-      trusted_ca: { filename: "testdata/certs/root-cert.pem" }
-`
-
-// Stats in Client Envoy proxy.
-var expectedClientStats = map[string]int{
-	"cluster.client.metadata_exchange.alpn_protocol_found":      5,
-	"cluster.client.metadata_exchange.alpn_protocol_not_found":  0,
-	"cluster.client.metadata_exchange.initial_header_not_found": 0,
-	"cluster.client.metadata_exchange.header_not_found":         0,
-	"cluster.client.metadata_exchange.metadata_added":           5,
-}
-
-// Stats in Server Envoy proxy.
-var expectedPrometheusServerLabels = map[string]string{
-	"reporter":        "destination",
-	"source_app":      "productpage",
-	"destination_app": "ratings",
-}
-var expectedPrometheusServerStats = map[string]env.Stat{
-	"istio_tcp_connections_opened_total": {Value: 5, Labels: expectedPrometheusServerLabels},
-	"istio_tcp_connections_closed_total": {Value: 5, Labels: expectedPrometheusServerLabels},
-	"istio_tcp_received_bytes_total":     {Value: 35, Labels: expectedPrometheusServerLabels},
-	"istio_tcp_sent_bytes_total":         {Value: 65, Labels: expectedPrometheusServerLabels},
-}
-
-// Stats in Server Envoy proxy Fail Case.
-var expectedPrometheusServerLabelsFailCase = map[string]string{
-	"reporter":        "destination",
-	"source_app":      "unknown",
-	"destination_app": "ratings",
-}
-var expectedPrometheusServerStatsFailCase = map[string]env.Stat{
-	"istio_tcp_connections_opened_total": {Value: 5, Labels: expectedPrometheusServerLabelsFailCase},
-	"istio_tcp_connections_closed_total": {Value: 5, Labels: expectedPrometheusServerLabelsFailCase},
-	"istio_tcp_received_bytes_total":     {Value: 35, Labels: expectedPrometheusServerLabelsFailCase},
-	"istio_tcp_sent_bytes_total":         {Value: 65, Labels: expectedPrometheusServerLabelsFailCase},
-}
-
-// Stats in Client Envoy proxy.
-var expectedPrometheusClientLabels = map[string]string{
-	"reporter":        "source",
-	"source_app":      "productpage",
-	"destination_app": "ratings",
-}
-var expectedPrometheusClientStats = map[string]env.Stat{
-	"istio_tcp_connections_opened_total": {Value: 5, Labels: expectedPrometheusClientLabels},
-	"istio_tcp_connections_closed_total": {Value: 5, Labels: expectedPrometheusClientLabels},
-	"istio_tcp_received_bytes_total":     {Value: 35, Labels: expectedPrometheusClientLabels},
-	"istio_tcp_sent_bytes_total":         {Value: 65, Labels: expectedPrometheusClientLabels},
-}
-
-// Stats in Server Envoy proxy.
-var expectedServerStats = map[string]int{
-	"metadata_exchange.alpn_protocol_found":      5,
-	"metadata_exchange.alpn_protocol_not_found":  0,
-	"metadata_exchange.initial_header_not_found": 0,
-	"metadata_exchange.header_not_found":         0,
-	"metadata_exchange.metadata_added":           5,
-}
-
-var expectedServerStatsFailCase = map[string]int{
-	"metadata_exchange.alpn_protocol_found":      0,
-	"metadata_exchange.alpn_protocol_not_found":  5,
-	"metadata_exchange.initial_header_not_found": 0,
-	"metadata_exchange.header_not_found":         0,
-	"metadata_exchange.metadata_added":           0,
-}
-
-func setupMXC(t *testing.T) *env.TestSetup {
-	s := env.NewClientServerEnvoyTestSetup(env.TCPMetadataExchangeTest, t)
-	s.Dir = driver.BazelWorkspace()
-	s.SetStartHTTPBackend(false)
-	s.SetStartTCPBackend(true)
-	s.SetTLSContext(tlsContext)
-	s.SetClusterTLSContext(clusterTLSContext)
-	s.SetServerTLSContext(tlsContext)
-	s.SetServerClusterTLSContext(clusterTLSContext)
-	s.SetFiltersBeforeEnvoyRouterInProxyToServer(metadataExchangeIstioConfigFilter)
-	s.SetUpstreamFiltersInClient(metadataExchangeIstioUpstreamConfigFilterChain)
-	s.SetFiltersBeforeEnvoyRouterInAppToClient(metadataExchangeIstioClientFilter)
-	s.SetEnableTLS(true)
-	s.SetClientNodeMetadata(clientNodeMetadata)
-	s.SetServerNodeMetadata(serverNodeMetadata)
-	s.SetExtraConfig(statsConfig)
-	s.ClientEnvoyTemplate = env.GetTCPClientEnvoyConfTmp()
-	s.ServerEnvoyTemplate = env.GetTCPServerEnvoyConfTmp()
-	s.SetCopyYamlFiles(true)
-	if err := s.SetUpClientServerEnvoy(); err != nil {
-		t.Fatalf("Failed to setup te1	st: %v", err)
-	}
-	return s
-}
-
-func setupCerts(t *testing.T) *tls.Config {
-	certPool := x509.NewCertPool()
-	bs, err := ioutil.ReadFile(driver.TestPath("testdata/certs/cert-chain.pem"))
-	if err != nil {
-		t.Fatalf("failed to read client ca cert: %s", err)
-	}
-	ok := certPool.AppendCertsFromPEM(bs)
-	if !ok {
-		t.Fatal("failed to append client certs")
-		return nil
-	}
-
-	certificate, err := tls.LoadX509KeyPair(driver.TestPath("testdata/certs/cert-chain.pem"),
-		driver.TestPath("testdata/certs/key.pem"))
-	if err != nil {
-		t.Fatal("failed to get certificate")
-		return nil
-	}
-	config := &tls.Config{Certificates: []tls.Certificate{certificate}, ServerName: "localhost", NextProtos: []string{"istio3"}, RootCAs: certPool}
-	rand.Seed(time.Now().UTC().UnixNano())
-	return config
-}
-=======
   typed_config:
     "@type": type.googleapis.com/udpa.type.v1.TypedStruct
     type_url: envoy.extensions.filters.http.wasm.v3.Wasm
@@ -295,7 +98,6 @@
         validation_context:
           trusted_ca: { filename: "testdata/certs/root.cert" }
       require_client_certificate: true`
->>>>>>> 7771aefa
 
 func TestTCPMetadataExchange(t *testing.T) {
 	params := driver.NewTestParams(t, map[string]string{
