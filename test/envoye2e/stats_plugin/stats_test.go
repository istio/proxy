--- conflicted
+++ resolved
@@ -124,16 +124,16 @@
 }
 
 var AttributeGenRuntimes = []struct {
-	AttributeGenFilterCode string
-	WasmRuntime     string
+	AttributeGenFilterCode  string
+	WasmRuntime             string
 }{
 	{
 		AttributeGenFilterCode:    "inline_string: \"envoy.wasm.attributegen\"",
-		WasmRuntime:        	   "envoy.wasm.runtime.null",
+		WasmRuntime:        	     "envoy.wasm.runtime.null",
 	},
 	{
 		AttributeGenFilterCode:    "filename: " + filepath.Join(env.GetBazelOptOut(), "extensions/attributegen.wasm"),
-		WasmRuntime:        	   "envoy.wasm.runtime.v8",
+		WasmRuntime:        	     "envoy.wasm.runtime.v8",
 	},
 }
 
@@ -189,54 +189,6 @@
 
 func TestStatsParallel(t *testing.T) {
 	env.SkipTSanASan(t)
-<<<<<<< HEAD
-	params := driver.NewTestParams(t, map[string]string{
-		"RequestCount":               "1",
-		"MetadataExchangeFilterCode": "inline_string: \"envoy.wasm.metadata_exchange\"",
-		"StatsFilterCode":            "inline_string: \"envoy.wasm.stats\"",
-		"WasmRuntime":                "envoy.wasm.runtime.null",
-		"EnableMetadataExchange":     "true",
-		"StatsConfig":                driver.LoadTestData("testdata/bootstrap/stats.yaml.tmpl"),
-		"StatsFilterClientConfig":    driver.LoadTestJSON("testdata/stats/client_config.yaml"),
-		"StatsFilterServerConfig":    driver.LoadTestJSON("testdata/stats/server_config.yaml"),
-	}, envoye2e.ProxyE2ETests)
-	params.Vars["ClientMetadata"] = params.LoadTestData("testdata/client_node_metadata.json.tmpl")
-	params.Vars["ServerMetadata"] = params.LoadTestData("testdata/server_node_metadata.json.tmpl")
-	clientRequestTotal := &dto.MetricFamily{}
-	serverRequestTotal := &dto.MetricFamily{}
-	params.LoadTestProto("testdata/metric/client_request_total.yaml.tmpl", clientRequestTotal)
-	params.LoadTestProto("testdata/metric/server_request_total.yaml.tmpl", serverRequestTotal)
-	params.Vars["ServerHTTPFilters"] = params.LoadTestData("testdata/filters/stats_inbound.yaml.tmpl")
-	params.Vars["ClientHTTPFilters"] = params.LoadTestData("testdata/filters/stats_outbound.yaml.tmpl")
-	if err := (&driver.Scenario{
-		[]driver.Step{
-			&driver.XDS{},
-			&driver.Update{Node: "client", Version: "0", Listeners: []string{params.LoadTestData("testdata/listener/client.yaml.tmpl")}},
-			&driver.Update{Node: "server", Version: "0", Listeners: []string{params.LoadTestData("testdata/listener/server.yaml.tmpl")}},
-			&driver.Envoy{Bootstrap: params.LoadTestData("testdata/bootstrap/server.yaml.tmpl")},
-			&driver.Envoy{Bootstrap: params.LoadTestData("testdata/bootstrap/client.yaml.tmpl")},
-			&driver.Sleep{1 * time.Second},
-			driver.Get(params.Ports.ClientPort, "hello, world!"),
-			&driver.Fork{
-				Fore: &driver.Scenario{
-					[]driver.Step{
-						&driver.Sleep{1 * time.Second},
-						&driver.Repeat{
-							Duration: 9 * time.Second,
-							Step:     driver.Get(params.Ports.ClientPort, "hello, world!"),
-						},
-						capture{},
-					},
-				},
-				Back: &driver.Repeat{
-					Duration: 10 * time.Second,
-					Step: &driver.Scenario{
-						[]driver.Step{
-							&driver.Update{
-								Node:      "client",
-								Version:   "{{.N}}",
-								Listeners: []string{params.LoadTestData("testdata/listener/client.yaml.tmpl")},
-=======
 	for _, testCase := range TestCases {
 		t.Run(testCase.Name, func(t *testing.T) {
 			if !testCase.TestParallel {
@@ -279,7 +231,6 @@
 									Step:     driver.Get(params.Ports.ClientPort, "hello, world!"),
 								},
 								capture{},
->>>>>>> 84eb2ef8
 							},
 						},
 						Back: &driver.Repeat{
@@ -366,15 +317,15 @@
 			params := driver.NewTestParams(t, map[string]string{
 				"RequestCount":               "10",
 				"MetadataExchangeFilterCode": "inline_string: \"envoy.wasm.metadata_exchange\"",
-				"StatsFilterCode": 			  "inline_string: \"envoy.wasm.stats\"",
+				"StatsFilterCode": 			      "inline_string: \"envoy.wasm.stats\"",
 				"AttributeGenFilterConfig":   runtime.AttributeGenFilterCode,
 				"AttributeGenWasmRuntime":    runtime.WasmRuntime,
 				"EnableMetadataExchange":     "true",
-				"WasmRuntime":				  "envoy.wasm.runtime.null",
+				"WasmRuntime":				        "envoy.wasm.runtime.null",
 				"StatsConfig":                driver.LoadTestData("testdata/bootstrap/stats.yaml.tmpl"),
 				"StatsFilterClientConfig":    driver.LoadTestJSON("testdata/stats/client_config.yaml"),
 				"StatsFilterServerConfig":    driver.LoadTestJSON("testdata/stats/stats_filter_config.yaml"),
-				"ResponseCodeClass":		  "2xx",
+				"ResponseCodeClass":		      "2xx",
 			}, envoye2e.ProxyE2ETests)
 			params.Vars["ClientMetadata"] = params.LoadTestData("testdata/client_node_metadata.json.tmpl")
 			params.Vars["ServerMetadata"] = params.LoadTestData("testdata/server_node_metadata.json.tmpl")
