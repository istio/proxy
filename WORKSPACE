# Copyright 2016 Google Inc. All Rights Reserved.
#
# Licensed under the Apache License, Version 2.0 (the "License");
# you may not use this file except in compliance with the License.
# You may obtain a copy of the License at
#
#    http://www.apache.org/licenses/LICENSE-2.0
#
# Unless required by applicable law or agreed to in writing, software
# distributed under the License is distributed on an "AS IS" BASIS,
# WITHOUT WARRANTIES OR CONDITIONS OF ANY KIND, either express or implied.
# See the License for the specific language governing permissions and
# limitations under the License.
#
################################################################################
#
workspace(name = "io_istio_proxy")

# http_archive is not a native function since bazel 0.19
load("@bazel_tools//tools/build_defs/repo:http.bzl", "http_archive")
load(
    "//bazel:repositories.bzl",
    "docker_dependencies",
    "googletest_repositories",
    "istioapi_dependencies",
)

googletest_repositories()

istioapi_dependencies()

bind(
    name = "boringssl_crypto",
    actual = "//external:ssl",
)

# 1. Determine SHA256 `wget https://github.com/envoyproxy/envoy/archive/$COMMIT.tar.gz && sha256sum $COMMIT.tar.gz`
# 2. Update .bazelversion, envoy.bazelrc and .bazelrc if needed.
#
# Note: this is needed by release builder to resolve envoy dep sha to tag.
<<<<<<< HEAD
# Commit date: 2022-09-14
ENVOY_SHA = "0b10b055a6e1dbdd600f9a80f8b8d803bdd8ec9c"

ENVOY_SHA256 = "85d41647adc94abdae50a0e47ba22c57638f6750bba03a62da4dcdb64eb9ec0f"
=======
# Commit date: 2022-09-28
ENVOY_SHA = "8f485516f48c1afb495a4759152830fcad80f36e"

ENVOY_SHA256 = "7526a5ea1afb7ce765de4fcbcb9f0a818c6b787690ff05b1ca5c53708d907d63"
>>>>>>> e6625339

ENVOY_ORG = "envoyproxy"

ENVOY_REPO = "envoy"

# To override with local envoy, just pass `--override_repository=envoy=/PATH/TO/ENVOY` to Bazel or
# persist the option in `user.bazelrc`.
http_archive(
    name = "envoy",
    sha256 = ENVOY_SHA256,
    strip_prefix = ENVOY_REPO + "-" + ENVOY_SHA,
    url = "https://github.com/" + ENVOY_ORG + "/" + ENVOY_REPO + "/archive/" + ENVOY_SHA + ".tar.gz",
)

load("@envoy//bazel:api_binding.bzl", "envoy_api_binding")

local_repository(
    name = "envoy_build_config",
    # Relative paths are also supported.
    path = "bazel/extension_config",
)

envoy_api_binding()

load("@envoy//bazel:api_repositories.bzl", "envoy_api_dependencies")

envoy_api_dependencies()

load("@envoy//bazel:repositories.bzl", "envoy_dependencies")

envoy_dependencies()

load("@envoy//bazel:repositories_extra.bzl", "envoy_dependencies_extra")

envoy_dependencies_extra()

load("@envoy//bazel:python_dependencies.bzl", "envoy_python_dependencies")

envoy_python_dependencies()

load("@base_pip3//:requirements.bzl", "install_deps")

install_deps()

load("@envoy//bazel:dependency_imports.bzl", "envoy_dependency_imports")

envoy_dependency_imports()

# Bazel @rules_pkg

http_archive(
    name = "rules_pkg",
    sha256 = "aeca78988341a2ee1ba097641056d168320ecc51372ef7ff8e64b139516a4937",
    urls = [
        "https://github.com/bazelbuild/rules_pkg/releases/download/0.2.6-1/rules_pkg-0.2.6.tar.gz",
        "https://mirror.bazel.build/github.com/bazelbuild/rules_pkg/releases/download/0.2.6/rules_pkg-0.2.6.tar.gz",
    ],
)

load("@rules_pkg//:deps.bzl", "rules_pkg_dependencies")

rules_pkg_dependencies()

# Docker dependencies

docker_dependencies()

load(
    "@io_bazel_rules_docker//repositories:repositories.bzl",
    container_repositories = "repositories",
)

container_repositories()

load("@io_bazel_rules_docker//repositories:deps.bzl", container_deps = "deps")

container_deps()

load(
    "@io_bazel_rules_docker//container:container.bzl",
    "container_pull",
)

container_pull(
    name = "distroless_cc",
    # Latest as of 10/21/2019. To update, remove this line, re-build, and copy the suggested digest.
    digest = "sha256:86f16733f25964c40dcd34edf14339ddbb2287af2f7c9dfad88f0366723c00d7",
    registry = "gcr.io",
    repository = "distroless/cc",
)

container_pull(
    name = "bionic",
    # Latest as of 10/21/2019. To update, remove this line, re-build, and copy the suggested digest.
    digest = "sha256:3e83eca7870ee14a03b8026660e71ba761e6919b6982fb920d10254688a363d4",
    registry = "index.docker.io",
    repository = "library/ubuntu",
    tag = "bionic",
)

# End of docker dependencies

load("//bazel:wasm.bzl", "wasm_dependencies")

wasm_dependencies()<|MERGE_RESOLUTION|>--- conflicted
+++ resolved
@@ -38,17 +38,10 @@
 # 2. Update .bazelversion, envoy.bazelrc and .bazelrc if needed.
 #
 # Note: this is needed by release builder to resolve envoy dep sha to tag.
-<<<<<<< HEAD
-# Commit date: 2022-09-14
-ENVOY_SHA = "0b10b055a6e1dbdd600f9a80f8b8d803bdd8ec9c"
-
-ENVOY_SHA256 = "85d41647adc94abdae50a0e47ba22c57638f6750bba03a62da4dcdb64eb9ec0f"
-=======
 # Commit date: 2022-09-28
 ENVOY_SHA = "8f485516f48c1afb495a4759152830fcad80f36e"
 
 ENVOY_SHA256 = "7526a5ea1afb7ce765de4fcbcb9f0a818c6b787690ff05b1ca5c53708d907d63"
->>>>>>> e6625339
 
 ENVOY_ORG = "envoyproxy"
 
