--- conflicted
+++ resolved
@@ -30,11 +30,7 @@
 )
 
 # When updating envoy sha manually please update the sha in istio.deps file also
-<<<<<<< HEAD
-ENVOY_SHA = "4ef8562b2194f222ce8a3d733fb04c629eaf0667"
-=======
 ENVOY_SHA = "74de08a0d4d31bd466639d25d681df5d290bb770"
->>>>>>> 65087d0e
 
 http_archive(
     name = "envoy",
