--- conflicted
+++ resolved
@@ -66,13 +66,7 @@
     actual = "//external:ssl",
 )
 
-<<<<<<< HEAD
 local_repository(
-=======
-ENVOY_SHA = "6cb0983a1ce74c55aaf0124bd2227be8f9efa2de"  # Sep 26, 2017 (use github to download tclap instead of sourceforge)
-
-http_archive(
->>>>>>> 7f255124
     name = "envoy",
     path = "envoy",
 )
@@ -104,13 +98,7 @@
 load("@io_bazel_rules_go//proto:def.bzl", "proto_register_toolchains")
 proto_register_toolchains()
 
-<<<<<<< HEAD
 local_repository(
-=======
-MIXER = "ba8ad5ca8ae77b946366e423d28b47cf3c8e1550"
-
-git_repository(
->>>>>>> 7f255124
     name = "com_github_istio_mixer",
     path = "go/src/istio.io/mixer"
 )
