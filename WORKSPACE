--- conflicted
+++ resolved
@@ -35,17 +35,12 @@
 # 2. Update .bazelversion, envoy.bazelrc and .bazelrc if needed.
 #
 # Note: this is needed by release builder to resolve envoy dep sha to tag.
-<<<<<<< HEAD
-# Commit date: 2023-09-27
+
+# Commit date: 2023-10-10
 ENVOY_SHA = "2b8a3779c9a8877d1a1e65c1b34ee8813ca3bd88"
 
 ENVOY_SHA256 = "5a3e3519bb2930100923dca19803752392fb43ab9fec86b4cf17871f1abc9bbb"
-=======
-# Commit date: 2023-10-10
-ENVOY_SHA = "5474132e5ecdde6facf6b550e7280024ead222da"
 
-ENVOY_SHA256 = "7c59325c5d5ed59502685219517befb3bc30301585e338660073d5112009d2b8"
->>>>>>> 98151a70
 
 ENVOY_ORG = "istio"
 
