# Copyright 2016 Google Inc. All Rights Reserved.
#
# Licensed under the Apache License, Version 2.0 (the "License");
# you may not use this file except in compliance with the License.
# You may obtain a copy of the License at
#
#    http://www.apache.org/licenses/LICENSE-2.0
#
# Unless required by applicable law or agreed to in writing, software
# distributed under the License is distributed on an "AS IS" BASIS,
# WITHOUT WARRANTIES OR CONDITIONS OF ANY KIND, either express or implied.
# See the License for the specific language governing permissions and
# limitations under the License.
#
################################################################################
#

load(
    "//:repositories.bzl",
    "boringssl_repositories",
    "protobuf_repositories",
    "googletest_repositories",
)

boringssl_repositories()

protobuf_repositories()

googletest_repositories()

load(
    "//contrib/endpoints:repositories.bzl",
    "grpc_repositories",
<<<<<<< HEAD
    "mixer_client_repositories",
=======
>>>>>>> a118aea2
    "servicecontrol_client_repositories",
)

grpc_repositories()

<<<<<<< HEAD
mixer_client_repositories()

=======
>>>>>>> a118aea2
servicecontrol_client_repositories()

# Workaround for Bazel > 0.4.0 since it needs newer protobuf.bzl from:
# https://github.com/google/protobuf/pull/2246
# Do not use this git_repository for anything else than protobuf.bzl
new_git_repository(
    name = "protobuf_bzl",
    # Injecting an empty BUILD file to prevent using any build target
    build_file_content = "",
    commit = "05090726144b6e632c50f47720ff51049bfcbef6",
    remote = "https://github.com/google/protobuf.git",
)

load(
    "@mixerclient_git//:repositories.bzl",
    "mixerapi_repositories",
)

mixerapi_repositories(protobuf_repo="@protobuf_bzl//")

load(
    "//src/envoy/mixer:repositories.bzl",
    "mixer_client_repositories",
)

mixer_client_repositories()

# Workaround for Bazel > 0.4.0 since it needs newer protobuf.bzl from:
# https://github.com/google/protobuf/pull/2246
# Do not use this git_repository for anything else than protobuf.bzl
new_git_repository(
    name = "protobuf_bzl",
    # Injecting an empty BUILD file to prevent using any build target
    build_file_content = "",
    commit = "05090726144b6e632c50f47720ff51049bfcbef6",
    remote = "https://github.com/google/protobuf.git",
)

load(
    "@mixerclient_git//:repositories.bzl",
    "mixerapi_repositories",
)

mixerapi_repositories(protobuf_repo="@protobuf_bzl//")

load(
    "//src/envoy:repositories.bzl",
    "envoy_repositories",
)

envoy_repositories()

new_http_archive(
    name = "docker_ubuntu",
    build_file_content = """
load("@bazel_tools//tools/build_defs/docker:docker.bzl", "docker_build")
docker_build(
  name = "xenial",
  tars = ["xenial/ubuntu-xenial-core-cloudimg-amd64-root.tar.gz"],
  visibility = ["//visibility:public"],
)
""",
    sha256 = "de31e6fcb843068965de5945c11a6f86399be5e4208c7299fb7311634fb41943",
    strip_prefix = "docker-brew-ubuntu-core-e406914e5f648003dfe8329b512c30c9ad0d2f9c",
    type = "zip",
    url = "https://codeload.github.com/tianon/docker-brew-ubuntu-core/zip/e406914e5f648003dfe8329b512c30c9ad0d2f9c",
)


DEBUG_BASE_IMAGE_SHA="3f57ae2aceef79e4000fb07ec850bbf4bce811e6f81dc8cfd970e16cdf33e622"

# See github.com/istio/manager/blob/master/docker/debug/build-and-publish-debug-image.sh
# for instructions on how to re-build and publish this base image layer.
http_file(
    name = "ubuntu_xenial_debug",
    url = "https://storage.googleapis.com/istio-build/manager/ubuntu_xenial_debug-" + DEBUG_BASE_IMAGE_SHA + ".tar.gz",
    sha256 = DEBUG_BASE_IMAGE_SHA,
)<|MERGE_RESOLUTION|>--- conflicted
+++ resolved
@@ -31,39 +31,12 @@
 load(
     "//contrib/endpoints:repositories.bzl",
     "grpc_repositories",
-<<<<<<< HEAD
-    "mixer_client_repositories",
-=======
->>>>>>> a118aea2
     "servicecontrol_client_repositories",
 )
 
 grpc_repositories()
 
-<<<<<<< HEAD
-mixer_client_repositories()
-
-=======
->>>>>>> a118aea2
 servicecontrol_client_repositories()
-
-# Workaround for Bazel > 0.4.0 since it needs newer protobuf.bzl from:
-# https://github.com/google/protobuf/pull/2246
-# Do not use this git_repository for anything else than protobuf.bzl
-new_git_repository(
-    name = "protobuf_bzl",
-    # Injecting an empty BUILD file to prevent using any build target
-    build_file_content = "",
-    commit = "05090726144b6e632c50f47720ff51049bfcbef6",
-    remote = "https://github.com/google/protobuf.git",
-)
-
-load(
-    "@mixerclient_git//:repositories.bzl",
-    "mixerapi_repositories",
-)
-
-mixerapi_repositories(protobuf_repo="@protobuf_bzl//")
 
 load(
     "//src/envoy/mixer:repositories.bzl",
