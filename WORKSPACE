--- conflicted
+++ resolved
@@ -14,77 +14,34 @@
 #
 ################################################################################
 #
-local_repository(
-    name = "mixerclient_git",
-    path = "vendor/mixerclient",
+
+load(
+    "//src/envoy/mixer:repositories.bzl",
+    "mixer_client_repositories",
 )
 
-bind(
-    name = "mixer_client_lib",
-    actual = "@mixerclient_git//:mixer_client_lib",
-)
-
-
-new_local_repository(
-    name = "gogoproto_git",
-    path = "vendor/gogoproto",
-    build_file = "tools/gogo.BUILD",
-)
-
-bind(
-    name = "cc_gogoproto",
-    actual = "@gogoproto_git//:cc_gogoproto",
-)
-
-bind(
-    name = "cc_gogoproto_genproto",
-    actual = "@gogoproto_git//:cc_gogoproto_genproto",
-)
-
-# TODO: check in the BUILD file, part of the proxy BUILD
-new_local_repository(
-    name = "mixerapi_git",
-    path = "vendor/mixerapi",
-    build_file = "tools/mixerapi.BUILD",
-)
-
-bind(
-    name = "mixer_api_cc_proto",
-    actual = "@mixerapi_git//:mixer_api_cc_proto",
-)
+mixer_client_repositories()
 
 load(
     "@mixerclient_git//:repositories.bzl",
-<<<<<<< HEAD
-    "googleapis_repositories",
-)
-
-googleapis_repositories()
-
-=======
     "mixerapi_repositories",
 )
 
 mixerapi_repositories()
->>>>>>> 6a9fe308
 
 bind(
     name = "boringssl_crypto",
     actual = "//external:ssl",
 )
 
-<<<<<<< HEAD
-local_repository(
-=======
 ENVOY_SHA = "e593fedc3232fbb694f3ec985567a2c7dff05212"  # Oct 31, 2017
 
 http_archive(
->>>>>>> 6a9fe308
     name = "envoy",
-    path = "envoy",
+    strip_prefix = "envoy-" + ENVOY_SHA,
+    url = "https://github.com/envoyproxy/envoy/archive/" + ENVOY_SHA + ".zip",
 )
 
-# TODO: replace with local_repository to use those picked by repo
 load("@envoy//bazel:repositories.bzl", "envoy_dependencies")
 
 envoy_dependencies(repository="@envoy", skip_targets=["io_bazel_rules_go"])
@@ -106,16 +63,6 @@
 load("@mixerapi_git//:api_dependencies.bzl", "mixer_api_for_proxy_dependencies")
 mixer_api_for_proxy_dependencies()
 
-<<<<<<< HEAD
-local_repository(
-    name = "com_github_istio_mixer",
-    path = "go/src/istio.io/mixer"
-)
-
-load("@com_github_istio_mixer//test:repositories.bzl", "mixer_test_repositories")
-
-mixer_test_repositories()
-=======
 ISTIO_SHA = "9386e6c1cc95f2f405383c547b9d8329e557397b"
 
 git_repository(
@@ -125,5 +72,4 @@
 )
 
 load("//src/envoy/mixer/integration_test:repositories.bzl", "mixer_test_repositories")
-mixer_test_repositories()
->>>>>>> 6a9fe308
+mixer_test_repositories()