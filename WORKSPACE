--- conflicted
+++ resolved
@@ -38,17 +38,10 @@
 # 2. Update .bazelversion, envoy.bazelrc and .bazelrc if needed.
 #
 # Note: this is needed by release builder to resolve envoy dep sha to tag.
-<<<<<<< HEAD
 # Commit date: 2022-09-07
 ENVOY_SHA = "189bd6511a6a923dc6535aca58dac24d5cde129f"
 
 ENVOY_SHA256 = "f7b28bf7943c8401b1c2a585c86a1aa95cca24579cfd0e6e0d4ce87f27a0892f"
-=======
-# Commit date: 2022-07-25
-ENVOY_SHA = "cc9bfc0b956cf2d53bc00675fdb11e4a505d3dd2"
-
-ENVOY_SHA256 = ""
->>>>>>> b334008a
 
 ENVOY_ORG = "istio"
 
