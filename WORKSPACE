# Copyright 2016 Google Inc. All Rights Reserved.
#
# Licensed under the Apache License, Version 2.0 (the "License");
# you may not use this file except in compliance with the License.
# You may obtain a copy of the License at
#
#    http://www.apache.org/licenses/LICENSE-2.0
#
# Unless required by applicable law or agreed to in writing, software
# distributed under the License is distributed on an "AS IS" BASIS,
# WITHOUT WARRANTIES OR CONDITIONS OF ANY KIND, either express or implied.
# See the License for the specific language governing permissions and
# limitations under the License.
#
################################################################################
#

load(
     "//:repositories.bzl",
     "googletest_repositories",
     "mixerapi_dependencies",
)

googletest_repositories()
mixerapi_dependencies()

bind(
    name = "boringssl_crypto",
    actual = "//external:ssl",
)

# We need newer gRPC than Envoy has for ALTS, this could be removed once Envoy picks
# newer gRPC with ALTS support. (likely v1.11).
git_repository(
    name = "com_github_grpc_grpc",
    remote = "https://github.com/grpc/grpc.git",
    commit = "c50405364a194a0e4931153cbe329662d90530bc",  # Mar 28, 2018
)

# When updating envoy sha manually please update the sha in istio.deps file also
<<<<<<< HEAD
ENVOY_SHA = "12c470e666d23f1cedaea92cdae6c747d6081dfe"
=======
ENVOY_SHA = "c2baf348055284ac761d94e9a06bc37ebf8a3532"
>>>>>>> 38353474

http_archive(
    name = "envoy",
    strip_prefix = "envoy-" + ENVOY_SHA,
    url = "https://github.com/envoyproxy/envoy/archive/" + ENVOY_SHA + ".zip",
)

load("@envoy//bazel:repositories.bzl", "envoy_dependencies")
envoy_dependencies()

load("@envoy//bazel:cc_configure.bzl", "cc_configure")
cc_configure()

load("@envoy_api//bazel:repositories.bzl", "api_dependencies")
api_dependencies()

load("@io_bazel_rules_go//go:def.bzl", "go_rules_dependencies", "go_register_toolchains")
load("@com_lyft_protoc_gen_validate//bazel:go_proto_library.bzl", "go_proto_repositories")
go_proto_repositories(shared=0)
go_rules_dependencies()
go_register_toolchains()

load("@bazel_tools//tools/build_defs/repo:git.bzl", "git_repository")
git_repository(
    name = "org_pubref_rules_protobuf",
    commit = "563b674a2ce6650d459732932ea2bc98c9c9a9bf",  # Nov 28, 2017 (bazel 0.8.0 support)
    remote = "https://github.com/pubref/rules_protobuf",
)<|MERGE_RESOLUTION|>--- conflicted
+++ resolved
@@ -38,11 +38,7 @@
 )
 
 # When updating envoy sha manually please update the sha in istio.deps file also
-<<<<<<< HEAD
-ENVOY_SHA = "12c470e666d23f1cedaea92cdae6c747d6081dfe"
-=======
 ENVOY_SHA = "c2baf348055284ac761d94e9a06bc37ebf8a3532"
->>>>>>> 38353474
 
 http_archive(
     name = "envoy",
