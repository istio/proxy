# Copyright 2016 Google Inc. All Rights Reserved.
#
# Licensed under the Apache License, Version 2.0 (the "License");
# you may not use this file except in compliance with the License.
# You may obtain a copy of the License at
#
#    http://www.apache.org/licenses/LICENSE-2.0
#
# Unless required by applicable law or agreed to in writing, software
# distributed under the License is distributed on an "AS IS" BASIS,
# WITHOUT WARRANTIES OR CONDITIONS OF ANY KIND, either express or implied.
# See the License for the specific language governing permissions and
# limitations under the License.
#
################################################################################
#
workspace(name = "io_istio_proxy")

# http_archive is not a native function since bazel 0.19
load("@bazel_tools//tools/build_defs/repo:http.bzl", "http_archive")
load(
    "//bazel:repositories.bzl",
    "docker_dependencies",
    "googletest_repositories",
    "istioapi_dependencies",
)

googletest_repositories()

istioapi_dependencies()

bind(
    name = "boringssl_crypto",
    actual = "//external:ssl",
)

# 1. Determine SHA256 `wget https://github.com/envoyproxy/envoy/archive/$COMMIT.tar.gz && sha256sum $COMMIT.tar.gz`
# 2. Update .bazelversion, envoy.bazelrc and .bazelrc if needed.
#
# Note: this is needed by release builder to resolve envoy dep sha to tag.
<<<<<<< HEAD
# Commit date: 2022-07-06
ENVOY_SHA = "ea6ba69dccffbbcda1c5cfe79240c1e700964803"

ENVOY_SHA256 = "f4e1c524a7efc8e48cf7974bf56a4ddd972ada1b4a0387080e7cc3170ef611b5"
=======
# Commit date: 2022-04-20
ENVOY_SHA = "d7c8051769bec83b0d81cd25671eb57aeeb9e8ac"

ENVOY_SHA256 = "9db3760999cab64bf5614052bfd904215aa9847b20d7a20a9a6ae1523cab4c28"
>>>>>>> 5d5ccca6

ENVOY_ORG = "stevenctl"

ENVOY_REPO = "envoy"

# To override with local envoy, just pass `--override_repository=envoy=/PATH/TO/ENVOY` to Bazel or
# persist the option in `user.bazelrc`.
http_archive(
    name = "envoy",
    sha256 = ENVOY_SHA256,
    strip_prefix = ENVOY_REPO + "-" + ENVOY_SHA,
    url = "https://github.com/" + ENVOY_ORG + "/" + ENVOY_REPO + "/archive/" + ENVOY_SHA + ".tar.gz",
)

load("@envoy//bazel:api_binding.bzl", "envoy_api_binding")

local_repository(
    name = "envoy_build_config",
    # Relative paths are also supported.
    path = "bazel/extension_config",
)

envoy_api_binding()

load("@envoy//bazel:api_repositories.bzl", "envoy_api_dependencies")

envoy_api_dependencies()

load("@envoy//bazel:repositories.bzl", "envoy_dependencies")

envoy_dependencies()

load("@envoy//bazel:repositories_extra.bzl", "envoy_dependencies_extra")

envoy_dependencies_extra()

load("@envoy//bazel:python_dependencies.bzl", "envoy_python_dependencies")

envoy_python_dependencies()

load("@envoy//bazel:dependency_imports.bzl", "envoy_dependency_imports")

envoy_dependency_imports()

# Bazel @rules_pkg

http_archive(
    name = "rules_pkg",
    sha256 = "aeca78988341a2ee1ba097641056d168320ecc51372ef7ff8e64b139516a4937",
    urls = [
        "https://github.com/bazelbuild/rules_pkg/releases/download/0.2.6-1/rules_pkg-0.2.6.tar.gz",
        "https://mirror.bazel.build/github.com/bazelbuild/rules_pkg/releases/download/0.2.6/rules_pkg-0.2.6.tar.gz",
    ],
)

load("@rules_pkg//:deps.bzl", "rules_pkg_dependencies")

rules_pkg_dependencies()

# Docker dependencies

docker_dependencies()

load(
    "@io_bazel_rules_docker//repositories:repositories.bzl",
    container_repositories = "repositories",
)

container_repositories()

load("@io_bazel_rules_docker//repositories:deps.bzl", container_deps = "deps")

container_deps()

load(
    "@io_bazel_rules_docker//container:container.bzl",
    "container_pull",
)

container_pull(
    name = "distroless_cc",
    # Latest as of 10/21/2019. To update, remove this line, re-build, and copy the suggested digest.
    digest = "sha256:86f16733f25964c40dcd34edf14339ddbb2287af2f7c9dfad88f0366723c00d7",
    registry = "gcr.io",
    repository = "distroless/cc",
)

container_pull(
    name = "bionic",
    # Latest as of 10/21/2019. To update, remove this line, re-build, and copy the suggested digest.
    digest = "sha256:3e83eca7870ee14a03b8026660e71ba761e6919b6982fb920d10254688a363d4",
    registry = "index.docker.io",
    repository = "library/ubuntu",
    tag = "bionic",
)

# End of docker dependencies

load("//bazel:wasm.bzl", "wasm_dependencies")

wasm_dependencies()<|MERGE_RESOLUTION|>--- conflicted
+++ resolved
@@ -38,17 +38,11 @@
 # 2. Update .bazelversion, envoy.bazelrc and .bazelrc if needed.
 #
 # Note: this is needed by release builder to resolve envoy dep sha to tag.
-<<<<<<< HEAD
 # Commit date: 2022-07-06
 ENVOY_SHA = "ea6ba69dccffbbcda1c5cfe79240c1e700964803"
 
 ENVOY_SHA256 = "f4e1c524a7efc8e48cf7974bf56a4ddd972ada1b4a0387080e7cc3170ef611b5"
-=======
-# Commit date: 2022-04-20
-ENVOY_SHA = "d7c8051769bec83b0d81cd25671eb57aeeb9e8ac"
 
-ENVOY_SHA256 = "9db3760999cab64bf5614052bfd904215aa9847b20d7a20a9a6ae1523cab4c28"
->>>>>>> 5d5ccca6
 
 ENVOY_ORG = "stevenctl"
 
