--- conflicted
+++ resolved
@@ -61,12 +61,8 @@
 	@bazel clean
 
 test:
-<<<<<<< HEAD
-	export PATH=$(PATH) CC=$(CC) CXX=$(CXX) && bazel $(BAZEL_STARTUP_ARGS) test $(BAZEL_BUILD_ARGS) $(BAZEL_TARGETS)
+	export PATH=$(PATH) CC=$(CC) CXX=$(CXX) && bazel $(BAZEL_STARTUP_ARGS) test $(BAZEL_BUILD_ARGS) $(BAZEL_CONFIG_DEV) $(BAZEL_TARGETS)
 	GO111MODULE=on go test ./...
-=======
-	export PATH=$(PATH) CC=$(CC) CXX=$(CXX) && bazel $(BAZEL_STARTUP_ARGS) test $(BAZEL_BUILD_ARGS) $(BAZEL_CONFIG_DEV) $(BAZEL_TARGETS)
->>>>>>> fe880854
 
 test_asan:
 	export PATH=$(PATH) CC=$(CC) CXX=$(CXX) && bazel $(BAZEL_STARTUP_ARGS) test $(BAZEL_BUILD_ARGS) $(BAZEL_CONFIG_ASAN) -- $(BAZEL_TARGETS) $(SANITIZER_EXCLUSIONS)
