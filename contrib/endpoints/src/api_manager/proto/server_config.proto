// Copyright 2016 Google Inc. All Rights Reserved.
//
// Licensed under the Apache License, Version 2.0 (the "License");
// you may not use this file except in compliance with the License.
// You may obtain a copy of the License at
//
//    http://www.apache.org/licenses/LICENSE-2.0
//
// Unless required by applicable law or agreed to in writing, software
// distributed under the License is distributed on an "AS IS" BASIS,
// WITHOUT WARRANTIES OR CONDITIONS OF ANY KIND, either express or implied.
// See the License for the specific language governing permissions and
// limitations under the License.
//
////////////////////////////////////////////////////////////////////////////////
//
syntax = "proto3";

package google.api_manager.proto;

// Top-level server_config message.
message ServerConfig {
  // Server config used by service control client.
  ServiceControlConfig service_control_config = 1;

  // Metadata server config
  MetadataServerConfig metadata_server_config = 2;

  // Google Authentication Secret
  string google_authentication_secret = 3;

  // Server config used by service control client.
  CloudTracingConfig cloud_tracing_config = 4;

  // Server config used for API authentication
  ApiAuthenticationConfig api_authentication_config = 5;

<<<<<<< HEAD
=======
  // Server config used for API authorization via Firebase Rules.
  ApiCheckSecurityRulesConfig api_check_security_rules_config = 7;

>>>>>>> b2b45fd3
  // Experimental flags
  Experimental experimental = 999;
}

// Server config for service control
message ServiceControlConfig {
  // Allows to disable the service-control feature regardless of the
  // service-control configuration in service config.
  bool force_disable = 1;

  // The URL of the service control server to use (overrides that specified in
  // service config). If the URL scheme is not provided, https:// is assumed.
  string url_override = 2;

  // Check aggregator config
  CheckAggregatorConfig check_aggregator_config = 3;

  // Report aggregator config
  ReportAggregatorConfig report_aggregator_config = 4;

  // Timeout in milliseconds on service control check requests.
  // If the value is <= 0, default timeout is 5000 milliseconds.
  int32 check_timeout_ms = 5;

  // Timeout in milliseconds on service control report requests.
  // If the value is <= 0, default timeout is 15000 milliseconds.
  int32 report_timeout_ms = 6;

  // The intermediate reports for streaming calls should not be more frequent
  // than this value (in seconds)
  int32 intermediate_report_min_interval = 7;

  // Quota aggregator config
  QuotaAggregatorConfig quota_aggregator_config = 8;

  // Timeout in milliseconds on service control allocate quota requests.
  // If the value is <= 0, default timeout is 5000 milliseconds.
  int32 quota_timeout_ms = 9;
}

// Check aggregator config
message CheckAggregatorConfig {
  // The maximum number of cache entries that can be kept in the aggregation
  // cache. Cache is disabled when entries <= 0.
  int32 cache_entries = 1;

  // The maximum milliseconds before aggregated check requests are flushed to
  // the server.
  int32 flush_interval_ms = 2;

  // The maximum milliseconds before a cached check response should be deleted.
  int32 response_expiration_ms = 3;
}

// Quota aggregator config
message QuotaAggregatorConfig {
  // The maximum number of cache entries that can be kept in the aggregation
  // cache. Cache is disabled when entries <= 0.
  int32 cache_entries = 1;

  // The maximum milliseconds before aggregated quota requests are refreshed to
  // the server.
  int32 refresh_interval_ms = 2;
}

// Report aggregator config
message ReportAggregatorConfig {
  // The maximum number of cache entries that can be kept in the aggregation
  // cache. Cache is disabled when entries <= 0.
  int32 cache_entries = 1;

  // The maximum milliseconds before aggregated report requests are flushed to
  // the server. The cache entry is deleted after the flush.
  int32 flush_interval_ms = 2;
}

// Server config for Metadata Server
message MetadataServerConfig {
  // Whether the metadata server is enabled or not.
  bool enabled = 1;
  // MetadataServer url, if not specified defaults to "http://169.254.169.254"
  string url = 2;
}

// Server config for cloud tracing
message CloudTracingConfig {
  // Allows to disable the cloud-tracing feature regardless of the presence of
  // the cloud tracing header.
  bool force_disable = 1;

  // Override for the Cloud Tracing API url If the URL scheme is not provided,
  // https:// is assumed.
  string url_override = 2;

  // Config for trace aggregation.
  CloudTracingAggregationConfig aggregation_config = 3;

  // Config for trace sampling.
  CloudTracingSamplingConfig samling_config = 4;
}

message CloudTracingAggregationConfig {
  // The maximum time to hold a trace before sent to Cloud Trace API
  int32 time_millisec = 1;

  // The maximum number of traces that can be cached.
  int32 cache_max_size = 2;
}

message CloudTracingSamplingConfig {
  // ApiManager enables cloud trace with this minimum rate even all their
  // incoming requests don't have cloud trace enabled. Default value is 0.1.
  double minimum_qps = 1;
}

// Server config for API Authentication
message ApiAuthenticationConfig {
  // Allows to disable the API authentication regardless of the auth
  // configuration in service config.
  bool force_disable = 1;
}

<<<<<<< HEAD
=======
// Server config for API Authorization via Firebase Rules
message ApiCheckSecurityRulesConfig {
  // Firebase server to use.
  string firebase_server = 1;
}

>>>>>>> b2b45fd3
message Experimental {
  // Disable timed printouts of ESP status to the error log.
  bool disable_log_status = 1;
}<|MERGE_RESOLUTION|>--- conflicted
+++ resolved
@@ -35,12 +35,9 @@
   // Server config used for API authentication
   ApiAuthenticationConfig api_authentication_config = 5;
 
-<<<<<<< HEAD
-=======
   // Server config used for API authorization via Firebase Rules.
   ApiCheckSecurityRulesConfig api_check_security_rules_config = 7;
 
->>>>>>> b2b45fd3
   // Experimental flags
   Experimental experimental = 999;
 }
@@ -163,15 +160,12 @@
   bool force_disable = 1;
 }
 
-<<<<<<< HEAD
-=======
 // Server config for API Authorization via Firebase Rules
 message ApiCheckSecurityRulesConfig {
   // Firebase server to use.
   string firebase_server = 1;
 }
 
->>>>>>> b2b45fd3
 message Experimental {
   // Disable timed printouts of ESP status to the error log.
   bool disable_log_status = 1;
