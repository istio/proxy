// Copyright 2016 Google Inc. All Rights Reserved.
//
// Licensed under the Apache License, Version 2.0 (the "License");
// you may not use this file except in compliance with the License.
// You may obtain a copy of the License at
//
//    http://www.apache.org/licenses/LICENSE-2.0
//
// Unless required by applicable law or agreed to in writing, software
// distributed under the License is distributed on an "AS IS" BASIS,
// WITHOUT WARRANTIES OR CONDITIONS OF ANY KIND, either express or implied.
// See the License for the specific language governing permissions and
// limitations under the License.
//
////////////////////////////////////////////////////////////////////////////////
//

#include "contrib/endpoints/src/api_manager/context/request_context.h"

#include <uuid/uuid.h>
#include <sstream>

using ::google::api_manager::utils::Status;

namespace google {
namespace api_manager {
namespace context {

namespace {

// Cloud Trace Context Header
const char kCloudTraceContextHeader[] = "X-Cloud-Trace-Context";

// HTTP Method Override Header
const char kHttpMethodOverrideHeader[] = "X-HTTP-Method-Override";

// Log message prefix for a success method.
const char kMessage[] = "Method: ";
// Log message prefix for an ignored method.
const char kIgnoredMessage[] =
    "Endpoints management skipped for an unrecognized HTTP call: ";
// Unknown HTTP verb.
const char kUnknownHttpVerb[] = "<Unknown HTTP Verb>";

// Service control does not currently support logging with an empty
// operation name so we use this value until fix is available.
const char kUnrecognizedOperation[] = "<Unknown Operation Name>";

// Maximum 36 byte string for UUID
const int kMaxUUIDBufSize = 40;

// Default api key names
const char kDefaultApiKeyQueryName1[] = "key";
const char kDefaultApiKeyQueryName2[] = "api_key";
const char kDefaultApiKeyHeaderName[] = "x-api-key";

// Header for android package name, used for api key restriction check.
const char kXAndroidPackage[] = "x-android-package";

// Header for android certificate fingerprint, used for api key restriction
// check.
const char kXAndroidCert[] = "x-android-cert";

// Header for IOS bundle identifier, used for api key restriction check.
const char kXIosBundleId[] = "x-ios-bundle-identifier";

// Default location
const char kDefaultLocation[] = "us-central1";

// Genereates a UUID string
std::string GenerateUUID() {
  char uuid_buf[kMaxUUIDBufSize];
  uuid_t uuid;
  uuid_generate(uuid);
  uuid_unparse(uuid, uuid_buf);
  return uuid_buf;
}

}  // namespace

using context::ServiceContext;

RequestContext::RequestContext(std::shared_ptr<ServiceContext> service_context,
                               std::unique_ptr<Request> request)
    : service_context_(service_context),
      request_(std::move(request)),
      is_first_report_(true),
      last_request_bytes_(0),
      last_response_bytes_(0) {
  start_time_ = std::chrono::system_clock::now();
  last_report_time_ = std::chrono::steady_clock::now();
  operation_id_ = GenerateUUID();
<<<<<<< HEAD
  const std::string &method = GetRequestHTTPMethodWithOverride();
  const std::string &path = request_->GetRequestPath();
=======
  const std::string &method = request_->GetRequestHTTPMethod();
  const std::string &path = request_->GetUnparsedRequestPath();
>>>>>>> 970699f3
  std::string query_params = request_->GetQueryParameters();

  // In addition to matching the method, service_context_->GetMethodCallInfo()
  // will extract the variable bindings from the url. We need variable bindings
  // only when we need to do transcoding. If this turns out to be a performance
  // problem for non-transcoded calls, we have a couple of options:
  // 1) Do not extract variable bindings here, and do the method matching again
  //    with extracting variable bindings when transcoding is needed.
  // 2) Store all the pieces needed for extracting variable bindings (such as
  //    http template variables, url path parts) in MethodCallInfo and extract
  //    variables lazily when needed.

  method_call_ =
      service_context_->GetMethodCallInfo(method, path, query_params);

  if (method_call_.method_info) {
    ExtractApiKey();
  }
  request_->FindHeader("referer", &http_referer_);

  // Enable trace if tracing is not force disabled and the triggering header is
  // set.
  if (service_context_->cloud_trace_aggregator()) {
    std::string trace_context_header;
    request_->FindHeader(kCloudTraceContextHeader, &trace_context_header);

    std::string method_name = kUnrecognizedOperation;
    if (method_call_.method_info) {
      method_name = method_call_.method_info->selector();
    }
    // qualify with the service name
    method_name = service_context_->service_name() + "/" + method_name;
    cloud_trace_.reset(cloud_trace::CreateCloudTrace(
        trace_context_header, method_name,
        &service_context_->cloud_trace_aggregator()->sampler()));
  }
}

std::string RequestContext::GetRequestHTTPMethodWithOverride() {
  std::string method;

  if (!request_->FindHeader(kHttpMethodOverrideHeader, &method)) {
    method = request()->GetRequestHTTPMethod();
  }

  service_context()->env()->LogDebug(std::string("Request method SET TO: ") +
                                     method);

  return method;
}

void RequestContext::ExtractApiKey() {
  bool api_key_defined = false;
  auto url_queries = method()->api_key_url_query_parameters();
  if (url_queries) {
    api_key_defined = true;
    for (const auto &url_query : *url_queries) {
      if (request_->FindQuery(url_query, &api_key_)) {
        return;
      }
    }
  }

  auto headers = method()->api_key_http_headers();
  if (headers) {
    api_key_defined = true;
    for (const auto &header : *headers) {
      if (request_->FindHeader(header, &api_key_)) {
        return;
      }
    }
  }

  if (!api_key_defined) {
    // If api_key is not specified for a method,
    // check "key" first, if not, check "api_key" in query parameter.
    if (!request_->FindQuery(kDefaultApiKeyQueryName1, &api_key_)) {
      if (!request_->FindQuery(kDefaultApiKeyQueryName2, &api_key_)) {
        request_->FindHeader(kDefaultApiKeyHeaderName, &api_key_);
      }
    }
  }
}

void RequestContext::CompleteCheck(Status status) {
  // Makes sure set_check_continuation() is called.
  // Only making sure CompleteCheck() is NOT called twice.
  GOOGLE_CHECK(check_continuation_);

  auto temp_continuation = check_continuation_;
  check_continuation_ = nullptr;

  temp_continuation(status);
}

void RequestContext::FillOperationInfo(service_control::OperationInfo *info) {
  if (method()) {
    info->operation_name = method()->selector();
  } else {
    info->operation_name = kUnrecognizedOperation;
  }
  info->operation_id = operation_id_;
  if (check_response_info_.is_api_key_valid &&
      check_response_info_.service_is_activated) {
    info->api_key = api_key_;
  }
  info->producer_project_id = service_context()->project_id();
  info->referer = http_referer_;
  info->request_start_time = start_time_;
  info->client_ip = request_->GetClientIP();
  info->client_host = request_->GetClientHost();
}

void RequestContext::FillLocation(service_control::ReportRequestInfo *info) {
  if (service_context()->gce_metadata()->has_valid_data() &&
      !service_context()->gce_metadata()->zone().empty()) {
    info->location = service_context()->gce_metadata()->zone();
  } else {
    info->location = kDefaultLocation;
  }
}

void RequestContext::FillComputePlatform(
    service_control::ReportRequestInfo *info) {
  compute_platform::ComputePlatform cp;

  GceMetadata *metadata = service_context()->gce_metadata();
  if (metadata == nullptr || !metadata->has_valid_data()) {
    cp = compute_platform::UNKNOWN;
  } else {
    if (!metadata->gae_server_software().empty()) {
      cp = compute_platform::GAE_FLEX;
    } else if (!metadata->kube_env().empty()) {
      cp = compute_platform::GKE;
    } else {
      cp = compute_platform::GCE;
    }
  }

  info->compute_platform = cp;
}

void RequestContext::FillLogMessage(service_control::ReportRequestInfo *info) {
  if (method()) {
    info->api_method = method()->selector();
    info->api_name = method()->api_name();
    info->api_version = method()->api_version();
    info->log_message = std::string(kMessage) + method()->selector();
  } else {
    std::string http_verb = info->method;
    if (http_verb.empty()) {
      http_verb = kUnknownHttpVerb;
    }
    info->log_message = std::string(kIgnoredMessage) + http_verb + " " +
                        request_->GetUnparsedRequestPath();
  }
}

void RequestContext::FillCheckRequestInfo(
    service_control::CheckRequestInfo *info) {
  FillOperationInfo(info);
  info->allow_unregistered_calls = method()->allow_unregistered_calls();

  request_->FindHeader(kXAndroidPackage, &info->android_package_name);
  request_->FindHeader(kXAndroidCert, &info->android_cert_fingerprint);
  request_->FindHeader(kXIosBundleId, &info->ios_bundle_id);
}

void RequestContext::FillAllocateQuotaRequestInfo(
    service_control::QuotaRequestInfo *info) {
  FillOperationInfo(info);

  info->client_ip = request_->GetClientIP();
  info->method_name = this->method_call_.method_info->name();
  info->metric_cost_vector =
      &this->method_call_.method_info->metric_cost_vector();
}

void RequestContext::FillReportRequestInfo(
    Response *response, service_control::ReportRequestInfo *info) {
  FillOperationInfo(info);
  FillLocation(info);
  FillComputePlatform(info);

  info->url = request_->GetUnparsedRequestPath();
  info->method = GetRequestHTTPMethodWithOverride();

  info->protocol = request_->GetRequestProtocol();
  info->check_response_info = check_response_info_;

  info->auth_issuer = auth_issuer_;
  info->auth_audience = auth_audience_;

  if (!info->is_final_report) {
    // Make sure we send delta metrics for intermediate reports.
    info->request_bytes = request_->GetGrpcRequestBytes() - last_request_bytes_;
    info->response_bytes =
        request_->GetGrpcResponseBytes() - last_response_bytes_;
    last_request_bytes_ += info->request_bytes;
    last_response_bytes_ += info->response_bytes;
  } else {
    info->request_size = response->GetRequestSize();
    info->response_size = response->GetResponseSize();
    info->request_bytes = info->request_size - last_request_bytes_;
    if (info->request_bytes < 0) {
      info->request_bytes = 0;
    }
    info->response_bytes = info->response_size - last_response_bytes_;
    if (info->response_bytes < 0) {
      info->response_bytes = 0;
    }

    info->streaming_request_message_counts =
        request_->GetGrpcRequestMessageCounts();
    info->streaming_response_message_counts =
        request_->GetGrpcResponseMessageCounts();

    info->streaming_durations =
        std::chrono::duration_cast<std::chrono::microseconds>(
            std::chrono::system_clock::now() - start_time_)
            .count();

    info->status = response->GetResponseStatus();
    info->response_code = info->status.HttpCode();

    // Must be after response_code and method are assigned.
    FillLogMessage(info);
    bool is_streaming = false;
    if (method() &&
        (method()->request_streaming() || method()->response_streaming())) {
      is_streaming = true;
    }
    if (!is_streaming) {
      response->GetLatencyInfo(&info->latency);
    }
  }
}

void RequestContext::StartBackendSpanAndSetTraceContext() {
  backend_span_.reset(CreateSpan(cloud_trace_.get(), "Backend"));

  // Set trace context header to backend. The span id in the header will
  // be the backend span's id.
  std::ostringstream trace_context_stream;
  trace_context_stream << cloud_trace()->trace()->trace_id() << "/"
                       << backend_span_->trace_span()->span_id() << ";"
                       << cloud_trace()->options();
  Status status = request()->AddHeaderToBackend(kCloudTraceContextHeader,
                                                trace_context_stream.str());
  if (!status.ok()) {
    service_context()->env()->LogError(
        "Failed to set trace context header to backend.");
  }
}

}  // namespace context
}  // namespace api_manager
}  // namespace google<|MERGE_RESOLUTION|>--- conflicted
+++ resolved
@@ -90,13 +90,8 @@
   start_time_ = std::chrono::system_clock::now();
   last_report_time_ = std::chrono::steady_clock::now();
   operation_id_ = GenerateUUID();
-<<<<<<< HEAD
   const std::string &method = GetRequestHTTPMethodWithOverride();
-  const std::string &path = request_->GetRequestPath();
-=======
-  const std::string &method = request_->GetRequestHTTPMethod();
   const std::string &path = request_->GetUnparsedRequestPath();
->>>>>>> 970699f3
   std::string query_params = request_->GetQueryParameters();
 
   // In addition to matching the method, service_context_->GetMethodCallInfo()
