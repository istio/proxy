// Copyright 2016 Google Inc. All Rights Reserved.
//
// Licensed under the Apache License, Version 2.0 (the "License");
// you may not use this file except in compliance with the License.
// You may obtain a copy of the License at
//
//    http://www.apache.org/licenses/LICENSE-2.0
//
// Unless required by applicable law or agreed to in writing, software
// distributed under the License is distributed on an "AS IS" BASIS,
// WITHOUT WARRANTIES OR CONDITIONS OF ANY KIND, either express or implied.
// See the License for the specific language governing permissions and
// limitations under the License.
//
////////////////////////////////////////////////////////////////////////////////

#include "contrib/endpoints/src/api_manager/check_workflow.h"
#include "contrib/endpoints/src/api_manager/check_auth.h"
#include "contrib/endpoints/src/api_manager/check_security_rules.h"
#include "contrib/endpoints/src/api_manager/check_service_control.h"
#include "contrib/endpoints/src/api_manager/fetch_metadata.h"
#include "contrib/endpoints/src/api_manager/quota_control.h"

using ::google::api_manager::utils::Status;

namespace google {
namespace api_manager {

void CheckWorkflow::RegisterAll() {
  // Fetchs GCE metadata.
  Register(FetchGceMetadata);
  // Fetchs service account token.
  Register(FetchServiceAccountToken);
  // Authentication checks.
  Register(CheckAuth);
  // Checks service control.
  Register(CheckServiceControl);
<<<<<<< HEAD
=======
  // Check Security Rules.
  Register(CheckSecurityRules);
>>>>>>> b2b45fd3
  // Quota control
  Register(QuotaControl);
}

void CheckWorkflow::Register(CheckHandler handler) {
  handlers_.push_back(handler);
}

void CheckWorkflow::Run(std::shared_ptr<context::RequestContext> context) {
  if (!handlers_.empty()) {
    RunOneHandler(context, 0);
  } else {
    // Empty check handler list means: not need to check.
    context->CompleteCheck(Status::OK);
  }
}

void CheckWorkflow::RunOneHandler(
    std::shared_ptr<context::RequestContext> context, size_t index) {
  handlers_[index](context, [context, index, this](Status status) {
    if (status.ok() && index + 1 < handlers_.size()) {
      RunOneHandler(context, index + 1);
    } else {
      context->CompleteCheck(status);
    }
  });
}

}  // namespace api_manager
}  // namespace google<|MERGE_RESOLUTION|>--- conflicted
+++ resolved
@@ -33,13 +33,10 @@
   Register(FetchServiceAccountToken);
   // Authentication checks.
   Register(CheckAuth);
+  // Check Security Rules.
+  Register(CheckSecurityRules);
   // Checks service control.
   Register(CheckServiceControl);
-<<<<<<< HEAD
-=======
-  // Check Security Rules.
-  Register(CheckSecurityRules);
->>>>>>> b2b45fd3
   // Quota control
   Register(QuotaControl);
 }
