--- conflicted
+++ resolved
@@ -36,7 +36,6 @@
 const char kFailedFirebaseTest[] = "Failed to execute Firebase Test";
 const char kInvalidResponse[] = "Invalid JSON response from Firebase Service";
 
-<<<<<<< HEAD
 class AuthzChecker : public std::enable_shared_from_this<AuthzChecker> {
  public:
   // Constructor
@@ -239,142 +238,6 @@
   return status;
 }
 
-=======
-AuthzChecker::AuthzChecker(ApiManagerEnvInterface *env,
-                           auth::ServiceAccountToken *sa_token)
-    : env_(env),
-      sa_token_(sa_token) {}
-
-void AuthzChecker::Check(
-    std::shared_ptr<context::RequestContext> context,
-    std::function<void(Status status)> final_continuation) {
-  // TODO: Check service config to see if "useSecurityRules" is specified.
-  // If so, call Firebase Rules service TestRuleset API.
-
-  if (!context->service_context()->RequireAuth() ||
-      context->method() == nullptr || !context->method()->auth()) {
-    env_->LogDebug(
-        std::string("Autherization and JWT validation was not performed")
-        + " skipping authorization");
-    final_continuation(Status::OK);
-    return;
-  }
-
-  // Fetch the Release attributes.
-  auto pChecker = GetPtr();
-  HttpFetch(GetReleaseUrl(context), std::string("GET"), std::string(""),
-            [context, final_continuation, pChecker] (Status status,
-                                           std::string &&body) {
-              std::string ruleset_id;
-              if (status.ok()) {
-                pChecker->env_->LogDebug(
-                    std::string("GetReleasName succeeded with ") + body);
-                std::tie(status, ruleset_id) = pChecker->ParseReleaseResponse(&body);
-              } else {
-                pChecker->env_->LogError(std::string("GetReleaseName for ")
-                                         + pChecker->GetReleaseUrl(context)
-                                         + " with status " + status.ToString());
-                status = Status(Code::INTERNAL, kFailedFirebaseReleaseFetch);
-              }
-
-              // If the parsing of the release body is successful, then call the
-              // Test Api for firebase rules service.
-              if (status.ok()) {
-                pChecker->CheckAuth(ruleset_id, context, final_continuation);
-              } else {
-                final_continuation(status);
-              }
-            });
-}
-
-void AuthzChecker::CheckAuth(
-    std::string ruleset_id,
-    std::shared_ptr<context::RequestContext> context,
-    std::function<void(Status status)> continuation) {
-  auto pChecker = GetPtr();
-
-  HttpFetch(std::string(kFirebaseServerStaging) + "v1/" + ruleset_id +
-            ":test?alt=json",
-            std::string("POST"), BuildTestRequestBody(context),
-            [context, continuation, pChecker, ruleset_id]
-            (Status status, std::string &&body) {
-
-              if (status.ok()) {
-                pChecker->env_->LogDebug(
-                    std::string("Test API succeeded with ") + body);
-                status = pChecker->ParseTestResponse(context, &body);
-              } else {
-                pChecker->env_->LogError(std::string("Test API failed with ")
-                    + status.ToString());
-                status = Status(Code::INTERNAL, kFailedFirebaseTest);
-              }
-
-              continuation(status);
-            });
-}
-
-std::pair<Status, std::string> AuthzChecker::ParseReleaseResponse(
-    std::string *json_str) {
-  grpc_json *json = grpc_json_parse_string_with_len(
-      const_cast<char *>(json_str->data()), json_str->length());
-
-  if (!json) {
-    return std::make_pair(Status(Code::INVALID_ARGUMENT, kInvalidResponse),
-                            "");
-  }
-
-  const char *ruleset_id = GetStringValue(json, "rulesetName");
-  std::pair<Status, std::string> result = std::make_pair(Status::OK,
-                                                         ruleset_id);
-  if (ruleset_id == nullptr) {
-    env_->LogError("Empty ruleset Id received from firebase service");
-    result =std::make_pair(Status(Code::INTERNAL, kInvalidResponse), "");
-  } else {
-    env_->LogInfo(std::string("Received ruleset Id: ") + ruleset_id);
-  }
-
-  grpc_json_destroy(json);
-  return result;
-}
-
-Status AuthzChecker::ParseTestResponse(
-    std::shared_ptr<context::RequestContext> context,
-    std::string *json_str) {
-  grpc_json *json = grpc_json_parse_string_with_len(
-      const_cast<char *>(json_str->data()), json_str->length());
-
-
-  if (!json) {
-    return Status(Code::INVALID_ARGUMENT,
-                  "Invalid JSON response from Firebase Service");
-  }
-
-  Status status = Status::OK;
-  Status invalid = Status(Code::INTERNAL, kInvalidResponse);
-
-  const grpc_json *testResults = GetProperty(json, "testResults");
-  if (testResults == nullptr) {
-    env_->LogError("TestResults are null");
-    status = invalid;
-  } else {
-    const char *result = GetStringValue(testResults->child, "state");
-    if (result == nullptr) {
-      env_->LogInfo("Result state is empty");
-      status = invalid;
-    } else if (std::string(result) != "SUCCESS") {
-      status = Status(Code::PERMISSION_DENIED,
-              std::string("Unauthorized ")
-              + context->request()->GetRequestHTTPMethod()
-              + " access to resource " + context->request()->GetRequestPath(),
-              Status::AUTH);
-    }
-  }
-
-  grpc_json_destroy(json);
-  return status;
-}
-
->>>>>>> 348f0612
 std::string AuthzChecker::GetOperation(std::string httpMethod) {
   if (httpMethod == "POST") {
     return std::string("create");
@@ -394,17 +257,10 @@
 std::string AuthzChecker::BuildTestRequestBody(
     std::shared_ptr<context::RequestContext> context) {
 
-<<<<<<< HEAD
   std::ostringstream ss;
 
   int openCount = 0;
   ss << "{"
-=======
-  std::shared_ptr<std::ostringstream> ss(new std::ostringstream);
-
-  int openCount = 0;
-  *(ss.get()) << "{"
->>>>>>> 348f0612
      <<   Stringify("test_cases") + ": "
      <<     "[ {";
   ++openCount;
@@ -421,7 +277,6 @@
   AddToBody("auth", ss);
   ++openCount;
 
-<<<<<<< HEAD
   ss << Stringify("token") + ": " << context->auth_claims();
 
   while(openCount-- > 0) {
@@ -441,27 +296,6 @@
   ss << Stringify(key.c_str()) + ": " + Stringify(value.c_str());
   if (!end) {
     ss << ", ";
-=======
-  *(ss.get()) << Stringify("token") + ": " << context->auth_claims();
-
-  while(openCount-- > 0) {
-    *(ss.get()) << "} ";
-  }
-
-  *(ss.get()) << "] }";
-  return ss->str();
-}
-
-void AuthzChecker::AddToBody(const std::string &key,
-                             std::shared_ptr<std::ostringstream> ss) {
-  *(ss.get()) << Stringify(key.c_str()) + ": " + "{";
-}
-void AuthzChecker::AddToBody(const std::string &key, const std::string &value,
-                             bool end, std::shared_ptr<std::ostringstream> ss) {
-  *(ss.get()) << Stringify(key.c_str()) + ": " + Stringify(value.c_str());
-  if (!end) {
-    *(ss.get()) << ", ";
->>>>>>> 348f0612
   }
 }
 
@@ -495,16 +329,10 @@
     return;
   }
 
-<<<<<<< HEAD
   request->set_method(method)
       .set_url(url)
       .set_auth_token(GetAuthToken());
-=======
-  std::string token = GetAuthToken();
-  request->set_method(method)
-      .set_url(url)
-      .set_auth_token(token);
->>>>>>> 348f0612
+
   if (method != "GET") {
      request->set_header("Content-Type", "application/json")
       .set_body(request_body);
@@ -515,15 +343,9 @@
 
 void CheckSecurityRules(std::shared_ptr<context::RequestContext> context,
                         std::function<void(Status status)> continuation) {
-<<<<<<< HEAD
   std::shared_ptr<AuthzChecker> checker = std::make_shared<AuthzChecker>(
       context->service_context()->env(),
       context->service_context()->service_account_token());
-=======
-  std::shared_ptr<AuthzChecker> checker(new AuthzChecker(
-      context->service_context()->env(),
-      context->service_context()->service_account_token()));
->>>>>>> 348f0612
   checker->Check(context, continuation);
 }
 
