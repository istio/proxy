--- conflicted
+++ resolved
@@ -8,16 +8,8 @@
 startup --host_jvm_args=-Xmx512m
 
 build --workspace_status_command=tools/bazel_get_workspace_status
-<<<<<<< HEAD
-# Bazel doesn't need more than 200MB of memory based on memory profiling:
-# https://docs.bazel.build/versions/master/skylark/performance.html#memory-profiling
-# Limiting JVM heapsize here to let it do GC more when approaching the limit to
-# leave room for compiler/linker.
-startup --host_jvm_args=-Xmx512m
-=======
 # enable path normalization by default. See https://github.com/envoyproxy/envoy/pull/6519
 build --define path_normalization_by_default=true
->>>>>>> 542b4fda
 
 # Basic ASAN/UBSAN that works for gcc
 build:asan --define ENVOY_CONFIG_ASAN=1
