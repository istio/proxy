/* Copyright 2017 Istio Authors. All Rights Reserved.
 *
 * Licensed under the Apache License, Version 2.0 (the "License");
 * you may not use this file except in compliance with the License.
 * You may obtain a copy of the License at
 *
 *    http://www.apache.org/licenses/LICENSE-2.0
 *
 * Unless required by applicable law or agreed to in writing, software
 * distributed under the License is distributed on an "AS IS" BASIS,
 * WITHOUT WARRANTIES OR CONDITIONS OF ANY KIND, either express or implied.
 * See the License for the specific language governing permissions and
 * limitations under the License.
 */

#include "google/protobuf/text_format.h"
#include "gtest/gtest.h"
#include "include/istio/utils/attribute_names.h"
#include "src/istio/control/http/client_context.h"
#include "src/istio/control/http/controller_impl.h"
#include "src/istio/control/http/mock_check_data.h"
#include "src/istio/control/http/mock_report_data.h"
#include "src/istio/control/mock_mixer_client.h"

using ::google::protobuf::TextFormat;
using ::google::protobuf::util::Status;
using ::istio::mixer::v1::Attributes;
using ::istio::mixer::v1::config::client::HttpClientConfig;
using ::istio::mixer::v1::config::client::ServiceConfig;
using ::istio::mixerclient::CancelFunc;
using ::istio::mixerclient::CheckDoneFunc;
using ::istio::mixerclient::CheckResponseInfo;
using ::istio::mixerclient::DoneFunc;
using ::istio::mixerclient::MixerClient;
using ::istio::mixerclient::TransportCheckFunc;
using ::istio::quota_config::Requirement;
using ::istio::utils::LocalAttributes;

using ::testing::_;
using ::testing::Invoke;
<<<<<<< HEAD
=======
using ::testing::ReturnRef;
>>>>>>> b6b4b5dd

namespace istio {
namespace control {
namespace http {

// local inbound
const char kLocalInbound[] = R"(
attributes {
  key: "destination.uid"
  value {
    string_value: "kubernetes://dest-client-84469dc8d7-jbbxt.default"
  }
}
)";

const char kLocalOutbound[] = R"(
attributes {
  key: "source.uid"
  value {
    string_value: "kubernetes://src-client-84469dc8d7-jbbxt.default"
  }
}
)";

const char kLocalForward[] = R"(
attributes {
  key: "source.uid"
  value {
    string_value: "kubernetes://client-84469dc8d7-jbbxt.default"
  }
}
)";

// The default client config
const char kDefaultClientConfig[] = R"(
service_configs {
  key: ":default"
  value {
    mixer_attributes {
      attributes {
        key: "route0-key"
        value {
          string_value: "route0-value"
        }
      }
    }
    forward_attributes {
      attributes {
        key: "source-key-override"
        value {
          string_value: "service-value"
        }
      }
    }
  }
}
default_destination_service: ":default"
mixer_attributes {
  attributes {
    key: "global-key"
    value {
      string_value: "global-value"
    }
  }
}
forward_attributes {
  attributes {
    key: "source-key-override"
    value {
      string_value: "global-value"
    }
  }
}
)";

// The client config with empty service map.
const char kEmptyClientConfig[] = R"(
forward_attributes {
  attributes {
    key: "source-key"
    value {
      string_value: "source-value"
    }
  }
}
)";

class RequestHandlerImplTest : public ::testing::Test {
 public:
  RequestHandlerImplTest(bool outbound = false) : outbound_(outbound) {}
  void SetUp() { SetUpMockController(kDefaultClientConfig); }

  void SetUpMockController(const std::string &config_text) {
    SetUpMockController(config_text, kLocalInbound, kLocalOutbound,
                        kLocalForward);
  }

  void SetUpMockController(const std::string &config_text,
                           const std::string &local_inbound_attributes,
                           const std::string &local_outbound_attributes,
                           const std::string &local_forward_attributes) {
    ASSERT_TRUE(TextFormat::ParseFromString(config_text, &client_config_));

    LocalAttributes la;
    ASSERT_TRUE(
        TextFormat::ParseFromString(local_inbound_attributes, &la.inbound));
    ASSERT_TRUE(
        TextFormat::ParseFromString(local_outbound_attributes, &la.outbound));
    ASSERT_TRUE(
        TextFormat::ParseFromString(local_forward_attributes, &la.forward));

    mock_client_ = new ::testing::NiceMock<MockMixerClient>;
    // set LRU cache size is 3

    client_context_ = std::make_shared<ClientContext>(
        std::unique_ptr<MixerClient>(mock_client_), client_config_, 3, la,
        outbound_);
    controller_ =
        std::unique_ptr<Controller>(new ControllerImpl(client_context_));
  }

  void SetServiceConfig(const std::string &name, const ServiceConfig &config) {
    (*client_config_.mutable_service_configs())[name] = config;
  }

  void ApplyPerRouteConfig(const ServiceConfig &service_config,
                           Controller::PerRouteConfig *per_route) {
    per_route->service_config_id = "1111";
    controller_->AddServiceConfig(per_route->service_config_id, service_config);
  }

  std::shared_ptr<ClientContext> client_context_;
  HttpClientConfig client_config_;
  ::testing::NiceMock<MockMixerClient> *mock_client_;
  std::unique_ptr<Controller> controller_;

 private:
  bool outbound_;
};

class OutboundRequestHandlerImplTest : public RequestHandlerImplTest {
 public:
  OutboundRequestHandlerImplTest() : RequestHandlerImplTest(true) {}
};

TEST_F(RequestHandlerImplTest, TestServiceConfigManage) {
  EXPECT_FALSE(controller_->LookupServiceConfig("1111"));
  ServiceConfig config;
  controller_->AddServiceConfig("1111", config);
  EXPECT_TRUE(controller_->LookupServiceConfig("1111"));

  // LRU cache size is 3
  controller_->AddServiceConfig("2222", config);
  controller_->AddServiceConfig("3333", config);
  controller_->AddServiceConfig("4444", config);

  // 1111 should be purged
  EXPECT_FALSE(controller_->LookupServiceConfig("1111"));
  EXPECT_TRUE(controller_->LookupServiceConfig("2222"));
  EXPECT_TRUE(controller_->LookupServiceConfig("3333"));
  EXPECT_TRUE(controller_->LookupServiceConfig("4444"));
}

TEST_F(RequestHandlerImplTest, TestHandlerDisabledCheckReport) {
  ::testing::NiceMock<MockCheckData> mock_data;
  ::testing::NiceMock<MockHeaderUpdate> mock_header;
  // Not to extract attributes since both Check and Report are disabled.
  EXPECT_CALL(mock_data, GetSourceIpPort(_, _)).Times(0);
  EXPECT_CALL(mock_data, GetPrincipal(_, _)).Times(0);

  // Check should NOT be called.
  EXPECT_CALL(*mock_client_, Check(_, _, _, _)).Times(0);

  ServiceConfig config;
  config.set_disable_check_calls(true);
  config.set_disable_report_calls(true);
  Controller::PerRouteConfig per_route;
  ApplyPerRouteConfig(config, &per_route);

  auto handler = controller_->CreateRequestHandler(per_route);
  handler->Check(&mock_data, &mock_header, nullptr,
                 [](const CheckResponseInfo &info) {
                   EXPECT_TRUE(info.response_status.ok());
                 });
}

TEST_F(RequestHandlerImplTest, TestHandlerDisabledCheck) {
  ::testing::NiceMock<MockCheckData> mock_data;
  ::testing::NiceMock<MockHeaderUpdate> mock_header;
<<<<<<< HEAD
  // Report is enabled so Attributes are extracted.
=======
  // Report is enabled so Check Attributes are extracted but not sent.
>>>>>>> b6b4b5dd
  EXPECT_CALL(mock_data, GetSourceIpPort(_, _)).Times(1);
  EXPECT_CALL(mock_data, GetPrincipal(_, _)).Times(2);

  // Check should NOT be called.
  EXPECT_CALL(*mock_client_, Check(_, _, _, _)).Times(0);

  ServiceConfig config;
  config.set_disable_check_calls(true);
  Controller::PerRouteConfig per_route;
  ApplyPerRouteConfig(config, &per_route);

  auto handler = controller_->CreateRequestHandler(per_route);
  handler->Check(&mock_data, &mock_header, nullptr,
                 [](const CheckResponseInfo &info) {
                   EXPECT_TRUE(info.response_status.ok());
                 });
}

TEST_F(RequestHandlerImplTest, TestPerRouteAttributes) {
  ::testing::NiceMock<MockCheckData> mock_data;
  ::testing::NiceMock<MockHeaderUpdate> mock_header;
  EXPECT_CALL(mock_data, GetSourceIpPort(_, _)).Times(1);
  EXPECT_CALL(mock_data, GetPrincipal(_, _)).Times(2);

  // Check should be called.
  EXPECT_CALL(*mock_client_, Check(_, _, _, _))
      .WillOnce(Invoke([](const Attributes &attributes,
                          const std::vector<Requirement> &quotas,
                          TransportCheckFunc transport,
                          CheckDoneFunc on_done) -> CancelFunc {
        auto map = attributes.attributes();
        EXPECT_EQ(map["global-key"].string_value(), "global-value");
        EXPECT_EQ(map["per-route-key"].string_value(), "per-route-value");
        return nullptr;
      }));

  ServiceConfig config;
  auto map2 = config.mutable_mixer_attributes()->mutable_attributes();
  (*map2)["per-route-key"].set_string_value("per-route-value");
  Controller::PerRouteConfig per_route;
  ApplyPerRouteConfig(config, &per_route);

  auto handler = controller_->CreateRequestHandler(per_route);
  handler->Check(&mock_data, &mock_header, nullptr, nullptr);
}

TEST_F(RequestHandlerImplTest, TestDefaultRouteAttributes) {
  ::testing::NiceMock<MockCheckData> mock_data;
  ::testing::NiceMock<MockHeaderUpdate> mock_header;
  EXPECT_CALL(mock_data, GetSourceIpPort(_, _)).Times(1);
  EXPECT_CALL(mock_data, GetPrincipal(_, _)).Times(2);

  // Check should be called.
  EXPECT_CALL(*mock_client_, Check(_, _, _, _))
      .WillOnce(Invoke([](const Attributes &attributes,
                          const std::vector<Requirement> &quotas,
                          TransportCheckFunc transport,
                          CheckDoneFunc on_done) -> CancelFunc {
        auto map = attributes.attributes();
        EXPECT_EQ(map["global-key"].string_value(), "global-value");
        EXPECT_EQ(map["route0-key"].string_value(), "route0-value");
        return nullptr;
      }));

  // Attribute is forwarded: route override
  EXPECT_CALL(mock_header, AddIstioAttributes(_))
      .WillOnce(Invoke([](const std::string &data) {
        Attributes forwarded_attr;
        EXPECT_TRUE(forwarded_attr.ParseFromString(data));
        auto map = forwarded_attr.attributes();
        EXPECT_EQ(map["source-key-override"].string_value(), "service-value");
      }));

  // destination.server is empty, will use default one
  Controller::PerRouteConfig config;
  auto handler = controller_->CreateRequestHandler(config);
  handler->Check(&mock_data, &mock_header, nullptr, nullptr);
}

TEST_F(RequestHandlerImplTest, TestRouteAttributes) {
  ::testing::NiceMock<MockCheckData> mock_data;
  ::testing::NiceMock<MockHeaderUpdate> mock_header;
  EXPECT_CALL(mock_data, GetSourceIpPort(_, _)).Times(1);
  EXPECT_CALL(mock_data, GetPrincipal(_, _)).Times(2);

  ServiceConfig route_config;
  auto map3 = route_config.mutable_mixer_attributes()->mutable_attributes();
  (*map3)["route1-key"].set_string_value("route1-value");
  (*map3)["global-key"].set_string_value("service-value");
  SetServiceConfig("route1", route_config);

  // Check should be called.
  EXPECT_CALL(*mock_client_, Check(_, _, _, _))
      .WillOnce(Invoke([](const Attributes &attributes,
                          const std::vector<Requirement> &quotas,
                          TransportCheckFunc transport,
                          CheckDoneFunc on_done) -> CancelFunc {
        auto map = attributes.attributes();
        EXPECT_EQ(map["global-key"].string_value(), "service-value");
        EXPECT_EQ(map["route1-key"].string_value(), "route1-value");
        return nullptr;
      }));

  // Attribute is forwarded: global
  EXPECT_CALL(mock_header, AddIstioAttributes(_))
      .WillOnce(Invoke([](const std::string &data) {
        Attributes forwarded_attr;
        EXPECT_TRUE(forwarded_attr.ParseFromString(data));
        auto map = forwarded_attr.attributes();
        EXPECT_EQ(map["source-key-override"].string_value(), "global-value");
      }));

  Controller::PerRouteConfig config;
  config.destination_service = "route1";
  auto handler = controller_->CreateRequestHandler(config);
  handler->Check(&mock_data, &mock_header, nullptr, nullptr);
}

TEST_F(RequestHandlerImplTest, TestPerRouteQuota) {
  ::testing::NiceMock<MockCheckData> mock_data;
  ::testing::NiceMock<MockHeaderUpdate> mock_header;

  // Check should be called.
  EXPECT_CALL(*mock_client_, Check(_, _, _, _))
      .WillOnce(Invoke([](const Attributes &attributes,
                          const std::vector<Requirement> &quotas,
                          TransportCheckFunc transport,
                          CheckDoneFunc on_done) -> CancelFunc {
        auto map = attributes.attributes();
        EXPECT_EQ(map["global-key"].string_value(), "global-value");
        EXPECT_EQ(quotas.size(), 1);
        EXPECT_EQ(quotas[0].quota, "route0-quota");
        EXPECT_EQ(quotas[0].charge, 10);
        return nullptr;
      }));

  ServiceConfig config;
  auto quota = config.add_quota_spec()->add_rules()->add_quotas();
  quota->set_quota("route0-quota");
  quota->set_charge(10);
  Controller::PerRouteConfig per_route;
  ApplyPerRouteConfig(config, &per_route);

  auto handler = controller_->CreateRequestHandler(per_route);
  handler->Check(&mock_data, &mock_header, nullptr, nullptr);
}

TEST_F(RequestHandlerImplTest, TestPerRouteApiSpec) {
  ::testing::NiceMock<MockCheckData> mock_data;
  ::testing::NiceMock<MockHeaderUpdate> mock_header;
  EXPECT_CALL(mock_data, FindHeaderByType(_, _))
      .WillRepeatedly(
          Invoke([](CheckData::HeaderType type, std::string *value) -> bool {
            if (type == CheckData::HEADER_PATH) {
              *value = "/books/120";
              return true;
            }
            if (type == CheckData::HEADER_METHOD) {
              *value = "GET";
              return true;
            }
            return false;
          }));

  // Check should be called.
  EXPECT_CALL(*mock_client_, Check(_, _, _, _))
      .WillOnce(Invoke([](const Attributes &attributes,
                          const std::vector<Requirement> &quotas,
                          TransportCheckFunc transport,
                          CheckDoneFunc on_done) -> CancelFunc {
        auto map = attributes.attributes();
        EXPECT_EQ(map["global-key"].string_value(), "global-value");
        EXPECT_EQ(map["api.name"].string_value(), "test-name");
        EXPECT_EQ(map["api.operation"].string_value(), "test-method");
        return nullptr;
      }));

  ServiceConfig config;
  auto api_spec = config.add_http_api_spec();
  auto map1 = api_spec->mutable_attributes()->mutable_attributes();
  (*map1)["api.name"].set_string_value("test-name");
  auto pattern = api_spec->add_patterns();
  auto map2 = pattern->mutable_attributes()->mutable_attributes();
  (*map2)["api.operation"].set_string_value("test-method");
  pattern->set_http_method("GET");
  pattern->set_uri_template("/books/*");

  Controller::PerRouteConfig per_route;
  ApplyPerRouteConfig(config, &per_route);

  auto handler = controller_->CreateRequestHandler(per_route);
  handler->Check(&mock_data, &mock_header, nullptr, nullptr);
}

TEST_F(RequestHandlerImplTest, TestHandlerCheck) {
  ::testing::NiceMock<MockCheckData> mock_data;
  ::testing::NiceMock<MockHeaderUpdate> mock_header;
  EXPECT_CALL(mock_data, GetSourceIpPort(_, _)).Times(1);
  EXPECT_CALL(mock_data, GetPrincipal(_, _)).Times(2);

  // Check should be called.
  EXPECT_CALL(*mock_client_, Check(_, _, _, _)).Times(1);

  ServiceConfig config;
  Controller::PerRouteConfig per_route;
  ApplyPerRouteConfig(config, &per_route);

  auto handler = controller_->CreateRequestHandler(per_route);
  handler->Check(&mock_data, &mock_header, nullptr, nullptr);
}

TEST_F(RequestHandlerImplTest, TestDefaultApiKey) {
  ::testing::NiceMock<MockCheckData> mock_data;
  ::testing::NiceMock<MockHeaderUpdate> mock_header;
  EXPECT_CALL(mock_data, FindQueryParameter(_, _))
      .WillRepeatedly(
          Invoke([](const std::string &name, std::string *value) -> bool {
            if (name == "key") {
              *value = "test-api-key";
              return true;
            }
            return false;
          }));

  // Check should be called.
  EXPECT_CALL(*mock_client_, Check(_, _, _, _))
      .WillOnce(Invoke([](const Attributes &attributes,
                          const std::vector<Requirement> &quotas,
                          TransportCheckFunc transport,
                          CheckDoneFunc on_done) -> CancelFunc {
        auto map = attributes.attributes();
        EXPECT_EQ(map[utils::AttributeName::kRequestApiKey].string_value(),
                  "test-api-key");
        return nullptr;
      }));

  // destionation.server is empty, will use default one
  Controller::PerRouteConfig config;
  auto handler = controller_->CreateRequestHandler(config);
  handler->Check(&mock_data, &mock_header, nullptr, nullptr);
}

TEST_F(RequestHandlerImplTest, TestHandlerReport) {
  ::testing::NiceMock<MockCheckData> mock_check;
  ::testing::NiceMock<MockReportData> mock_report;
  ::google::protobuf::Map<std::string, ::google::protobuf::Struct>
      filter_metadata;
  EXPECT_CALL(mock_check, GetSourceIpPort(_, _)).Times(1);
  EXPECT_CALL(mock_report, GetResponseHeaders()).Times(1);
  EXPECT_CALL(mock_report, GetReportInfo(_)).Times(1);
  EXPECT_CALL(mock_report, GetDynamicFilterState())
      .Times(1)
      .WillOnce(ReturnRef(filter_metadata));

  // Report should be called.
  EXPECT_CALL(*mock_client_, Report(_)).Times(1);

  ServiceConfig config;
  Controller::PerRouteConfig per_route;
  ApplyPerRouteConfig(config, &per_route);

  auto handler = controller_->CreateRequestHandler(per_route);
  handler->Report(&mock_check, &mock_report);
}

TEST_F(RequestHandlerImplTest, TestHandlerDisabledReport) {
  ::testing::NiceMock<MockCheckData> mock_check;
  ::testing::NiceMock<MockReportData> mock_report;
  EXPECT_CALL(mock_check, GetSourceIpPort(_, _)).Times(0);
  EXPECT_CALL(mock_report, GetResponseHeaders()).Times(0);
  EXPECT_CALL(mock_report, GetReportInfo(_)).Times(0);
  EXPECT_CALL(mock_report, GetDynamicFilterState()).Times(0);

  // Report should NOT be called.
  EXPECT_CALL(*mock_client_, Report(_)).Times(0);

  ServiceConfig config;
  config.set_disable_report_calls(true);
  Controller::PerRouteConfig per_route;
  ApplyPerRouteConfig(config, &per_route);

  auto handler = controller_->CreateRequestHandler(per_route);
  handler->Report(&mock_check, &mock_report);
}

TEST_F(RequestHandlerImplTest, TestEmptyConfig) {
  SetUpMockController(kEmptyClientConfig);

  ::testing::NiceMock<MockCheckData> mock_check;
  ::testing::NiceMock<MockHeaderUpdate> mock_header;
  // Not to extract attributes since both Check and Report are disabled.
  EXPECT_CALL(mock_check, GetSourceIpPort(_, _)).Times(0);
  EXPECT_CALL(mock_check, GetPrincipal(_, _)).Times(0);

  // Attributes is forwarded.
  EXPECT_CALL(mock_header, AddIstioAttributes(_))
      .WillOnce(Invoke([](const std::string &data) {
        Attributes forwarded_attr;
        EXPECT_TRUE(forwarded_attr.ParseFromString(data));
        auto map = forwarded_attr.attributes();
        EXPECT_EQ(map["source-key"].string_value(), "source-value");
      }));

  // Check should NOT be called.
  EXPECT_CALL(*mock_client_, Check(_, _, _, _)).Times(0);

  ::testing::NiceMock<MockReportData> mock_report;
  EXPECT_CALL(mock_report, GetResponseHeaders()).Times(0);
  EXPECT_CALL(mock_report, GetReportInfo(_)).Times(0);
  EXPECT_CALL(mock_report, GetDynamicFilterState()).Times(0);

  // Report should NOT be called.
  EXPECT_CALL(*mock_client_, Report(_)).Times(0);

  Controller::PerRouteConfig config;
  auto handler = controller_->CreateRequestHandler(config);
  handler->Check(&mock_check, &mock_header, nullptr,
                 [](const CheckResponseInfo &info) {
                   EXPECT_TRUE(info.response_status.ok());
                 });
  handler->Report(&mock_check, &mock_report);
}

TEST_F(OutboundRequestHandlerImplTest, TestLocalAttributes) {
  ::testing::NiceMock<MockCheckData> mock_data;
  ::testing::NiceMock<MockHeaderUpdate> mock_header;
  // Check should be called.
  EXPECT_CALL(*mock_client_, Check(_, _, _, _))
      .WillOnce(Invoke([](const Attributes &attributes,
                          const std::vector<Requirement> &quotas,
                          TransportCheckFunc transport,
                          CheckDoneFunc on_done) -> CancelFunc {
        auto map = attributes.attributes();
        EXPECT_EQ(map["source.uid"].string_value(),
                  "kubernetes://src-client-84469dc8d7-jbbxt.default");
        return nullptr;
      }));

  ServiceConfig config;
  Controller::PerRouteConfig per_route;
  ApplyPerRouteConfig(config, &per_route);
  auto handler = controller_->CreateRequestHandler(per_route);
  handler->Check(&mock_data, &mock_header, nullptr, nullptr);
}

TEST_F(OutboundRequestHandlerImplTest, TestLocalAttributesOverride) {
  ::testing::NiceMock<MockCheckData> mock_data;
  ::testing::NiceMock<MockHeaderUpdate> mock_header;

  EXPECT_CALL(mock_data, ExtractIstioAttributes(_))
      .WillOnce(Invoke([](std::string *data) -> bool {
        Attributes fwd_attr;
        (*fwd_attr.mutable_attributes())["source.uid"].set_string_value(
            "fwded");
        (*fwd_attr.mutable_attributes())["destination.uid"].set_string_value(
            "ignored");
        fwd_attr.SerializeToString(data);
        return true;
      }));

  // Check should be called.
  EXPECT_CALL(*mock_client_, Check(_, _, _, _))
      .WillOnce(Invoke([](const Attributes &attributes,
                          const std::vector<Requirement> &quotas,
                          TransportCheckFunc transport,
                          CheckDoneFunc on_done) -> CancelFunc {
        auto map = attributes.attributes();
        EXPECT_EQ(map["source.uid"].string_value(), "fwded");
        EXPECT_NE(map["destination.uid"].string_value(), "ignored");
        return nullptr;
      }));

  ServiceConfig config;
  Controller::PerRouteConfig per_route;
  ApplyPerRouteConfig(config, &per_route);
  auto handler = controller_->CreateRequestHandler(per_route);
  handler->Check(&mock_data, &mock_header, nullptr, nullptr);
}

}  // namespace http
}  // namespace control
}  // namespace istio<|MERGE_RESOLUTION|>--- conflicted
+++ resolved
@@ -38,10 +38,7 @@
 
 using ::testing::_;
 using ::testing::Invoke;
-<<<<<<< HEAD
-=======
 using ::testing::ReturnRef;
->>>>>>> b6b4b5dd
 
 namespace istio {
 namespace control {
@@ -231,11 +228,7 @@
 TEST_F(RequestHandlerImplTest, TestHandlerDisabledCheck) {
   ::testing::NiceMock<MockCheckData> mock_data;
   ::testing::NiceMock<MockHeaderUpdate> mock_header;
-<<<<<<< HEAD
-  // Report is enabled so Attributes are extracted.
-=======
   // Report is enabled so Check Attributes are extracted but not sent.
->>>>>>> b6b4b5dd
   EXPECT_CALL(mock_data, GetSourceIpPort(_, _)).Times(1);
   EXPECT_CALL(mock_data, GetPrincipal(_, _)).Times(2);
 
