--- conflicted
+++ resolved
@@ -30,10 +30,7 @@
 using ::testing::_;
 using ::testing::Invoke;
 using ::testing::Return;
-<<<<<<< HEAD
-=======
 using ::testing::ReturnRef;
->>>>>>> b6b4b5dd
 
 namespace istio {
 namespace control {
@@ -79,15 +76,12 @@
   }
 }
 attributes {
-<<<<<<< HEAD
-=======
   key: "source.namespace"
   value {
     string_value: "ns_ns"
   }
 }
 attributes {
->>>>>>> b6b4b5dd
   key: "source.principal"
   value {
     string_value: "cluster.local/sa/test_user/ns/ns_ns/"
@@ -106,12 +100,6 @@
   }
 }
 attributes {
-  key: "destination.principal"
-  value {
-    string_value: "destination_user"
-  }
-}
-attributes {
   key: "connection.id"
   value {
     string_value: "1234-5"
@@ -175,8 +163,6 @@
     string_value: "pod1.ns2"
   }
 }
-<<<<<<< HEAD
-=======
 attributes {
   key: "foo.bar.com"
   value {
@@ -192,7 +178,6 @@
     }
   }
 }
->>>>>>> b6b4b5dd
 )";
 
 const char kReportAttributes[] = R"(
@@ -453,15 +438,9 @@
     return true;
   }));
   EXPECT_CALL(mock_data, GetPrincipal(_, _))
-<<<<<<< HEAD
-      .WillRepeatedly(Invoke([](bool peer, std::string* user) -> bool {
-        if (peer) {
-          *user = "test_user";
-=======
       .WillRepeatedly(Invoke([](bool peer, std::string *user) -> bool {
         if (peer) {
           *user = "cluster.local/sa/test_user/ns/ns_ns/";
->>>>>>> b6b4b5dd
         } else {
           *user = "destination_user";
         }
@@ -469,11 +448,7 @@
       }));
   EXPECT_CALL(mock_data, GetConnectionId()).WillOnce(Return("1234-5"));
   EXPECT_CALL(mock_data, GetRequestedServerName(_))
-<<<<<<< HEAD
-      .WillOnce(Invoke([](std::string* name) -> bool {
-=======
       .WillOnce(Invoke([](std::string *name) -> bool {
->>>>>>> b6b4b5dd
         *name = "www.google.com";
         return true;
       }));
@@ -512,25 +487,18 @@
   listval.mutable_list_value()->add_values()->set_string_value("c");
   (*struct_obj.mutable_fields())["list"] = listval;
   filter_metadata["foo.bar.com"] = struct_obj;
+  filter_metadata["istio.mixer"] = struct_obj;  // to be ignored
 
   EXPECT_CALL(mock_data, GetDestinationIpPort(_, _))
       .Times(4)
-<<<<<<< HEAD
-      .WillRepeatedly(Invoke([](std::string* ip, int* port) -> bool {
-=======
       .WillRepeatedly(Invoke([](std::string *ip, int *port) -> bool {
->>>>>>> b6b4b5dd
         *ip = "1.2.3.4";
         *port = 8080;
         return true;
       }));
   EXPECT_CALL(mock_data, GetDestinationUID(_))
       .Times(4)
-<<<<<<< HEAD
-      .WillRepeatedly(Invoke([](std::string* uid) -> bool {
-=======
       .WillRepeatedly(Invoke([](std::string *uid) -> bool {
->>>>>>> b6b4b5dd
         *uid = "pod1.ns2";
         return true;
       }));
@@ -539,20 +507,12 @@
       .WillRepeatedly(ReturnRef(filter_metadata));
   EXPECT_CALL(mock_data, GetReportInfo(_))
       .Times(4)
-<<<<<<< HEAD
-      .WillOnce(Invoke([](ReportData::ReportInfo* info) {
-=======
       .WillOnce(Invoke([](ReportData::ReportInfo *info) {
->>>>>>> b6b4b5dd
         info->received_bytes = 0;
         info->send_bytes = 0;
         info->duration = std::chrono::nanoseconds(1);
       }))
-<<<<<<< HEAD
-      .WillOnce(Invoke([](ReportData::ReportInfo* info) {
-=======
       .WillOnce(Invoke([](ReportData::ReportInfo *info) {
->>>>>>> b6b4b5dd
         info->received_bytes = 100;
         info->send_bytes = 200;
         info->duration = std::chrono::nanoseconds(2);
@@ -600,22 +560,6 @@
   TextFormat::PrintToString(*request.attributes, &out_str);
   GOOGLE_LOG(INFO) << "===" << out_str << "===";
 
-  ::istio::mixer::v1::Attributes expected_open_attributes;
-  ASSERT_TRUE(TextFormat::ParseFromString(kFirstReportAttributes,
-                                          &expected_open_attributes));
-  EXPECT_TRUE(
-      MessageDifferencer::Equals(request.attributes, expected_open_attributes));
-  EXPECT_EQ(0, last_report_info.received_bytes);
-  EXPECT_EQ(0, last_report_info.send_bytes);
-
-  // Verify delta one report
-  builder.ExtractReportAttributes(
-      &mock_data, ReportData::ConnectionEvent::CONTINUE, &last_report_info);
-  ClearContextTime(&request);
-
-  TextFormat::PrintToString(request.attributes, &out_str);
-  GOOGLE_LOG(INFO) << "===" << out_str << "===";
-
   ::istio::mixer::v1::Attributes expected_delta_attributes;
   ASSERT_TRUE(TextFormat::ParseFromString(kDeltaOneReportAttributes,
                                           &expected_delta_attributes));
