/* Copyright 2017 Istio Authors. All Rights Reserved.
 *
 * Licensed under the Apache License, Version 2.0 (the "License");
 * you may not use this file except in compliance with the License.
 * You may obtain a copy of the License at
 *
 *    http://www.apache.org/licenses/LICENSE-2.0
 *
 * Unless required by applicable law or agreed to in writing, software
 * distributed under the License is distributed on an "AS IS" BASIS,
 * WITHOUT WARRANTIES OR CONDITIONS OF ANY KIND, either express or implied.
 * See the License for the specific language governing permissions and
 * limitations under the License.
 */
#include "src/istio/mixerclient/client_impl.h"
#include <google/protobuf/arena.h>
#include "include/istio/mixerclient/check_response.h"
#include "include/istio/utils/protobuf.h"

using ::google::protobuf::util::Status;
using ::google::protobuf::util::error::Code;
using ::istio::mixer::v1::Attributes;
using ::istio::mixer::v1::CheckRequest;
using ::istio::mixer::v1::CheckResponse;
using ::istio::mixer::v1::ReportRequest;
using ::istio::mixer::v1::ReportResponse;
using ::istio::mixerclient::CheckContextSharedPtr;
using ::istio::mixerclient::SharedAttributesSharedPtr;

namespace istio {
namespace mixerclient {

static ::google::protobuf::StringPiece TIMEOUT_MESSAGE(
    "upstream request timeout");
static ::google::protobuf::StringPiece SEND_ERROR_MESSAGE(
    "upstream connect error or disconnect/reset before headers");

enum class TransportResult {
  SUCCESS,           // Response received
  SEND_ERROR,        // Cannot connect to peer or send request to peer.
  RESPONSE_TIMEOUT,  // Connected to peer and sent request, but didn't receive a
                     // response in time.
  OTHER              // Something else went wrong
};

TransportResult TransportStatus(const Status &status) {
  if (status.ok()) {
    return TransportResult::SUCCESS;
  }

  if (Code::UNAVAILABLE == status.error_code()) {
    if (TIMEOUT_MESSAGE == status.error_message()) {
      return TransportResult::RESPONSE_TIMEOUT;
    }
    if (SEND_ERROR_MESSAGE == status.error_message()) {
      return TransportResult::SEND_ERROR;
    }
  }

  return TransportResult::OTHER;
}

MixerClientImpl::MixerClientImpl(const MixerClientOptions &options)
    : options_(options) {
  check_cache_ =
      std::unique_ptr<CheckCache>(new CheckCache(options.check_options));
  report_batch_ = std::unique_ptr<ReportBatch>(
      new ReportBatch(options.report_options, options_.env.report_transport,
                      options.env.timer_create_func, compressor_));
  quota_cache_ =
      std::unique_ptr<QuotaCache>(new QuotaCache(options.quota_options));

  if (options_.env.uuid_generate_func) {
    deduplication_id_base_ = options_.env.uuid_generate_func();
  }
}

MixerClientImpl::~MixerClientImpl() {}

CancelFunc MixerClientImpl::Check(CheckContextSharedPtr &context,
                                  TransportCheckFunc transport,
                                  CheckDoneFunc on_done) {
  //
  // Always check the policy cache
  //

  context->checkPolicyCache(*check_cache_);
  ++total_check_calls_;

<<<<<<< HEAD
  if (context->policyCacheHit()) {
    ++total_check_cache_hits_;

    if (!context->policyStatus().ok()) {
      //
      // If the policy cache denies the request, immediately fail the request
      //
      ++total_check_cache_hit_denies_;
      context->setFinalStatus(context->policyStatus());
      on_done(*context);
      return nullptr;
    }

=======
  if (context->policyCacheHit() &&
      (!context->policyStatus().ok() || !context->quotaCheckRequired())) {
    //
    // If the policy cache denies the request, immediately fail the request
>>>>>>> db38d03d
    //
    // If policy cache accepts the request and a quota check is not required,
    // immediately accept the request.
    //
<<<<<<< HEAD
    ++total_check_cache_hit_accepts_;
    if (!context->quotaCheckRequired()) {
      context->setFinalStatus(context->policyStatus());
      on_done(*context);
      return nullptr;
    }
  } else {
    ++total_check_cache_misses_;
=======
    context->setFinalStatus(context->policyStatus());
    on_done(*context);
    return nullptr;
>>>>>>> db38d03d
  }

  if (context->quotaCheckRequired()) {
    context->checkQuotaCache(*quota_cache_);
    ++total_quota_calls_;

<<<<<<< HEAD
    if (context->quotaCacheHit()) {
      ++total_quota_cache_hits_;
      if (context->quotaStatus().ok()) {
        ++total_quota_cache_hit_accepts_;
      } else {
        ++total_quota_cache_hit_denies_;
      }

      if (context->policyCacheHit()) {
        //
        // If both policy and quota caches are hit, we can call the completion
        // handler now.  However sometimes the quota cache's prefetch
        // implementation will still need to send a request to the Mixer server
        // in the background.
        //
        context->setFinalStatus(context->quotaStatus());
        on_done(*context);
        on_done = nullptr;
        if (!context->remoteQuotaRequestRequired()) {
          return nullptr;
        } else {
          ++total_remote_quota_prefetch_calls_;
        }
      }
    } else {
      ++total_quota_cache_misses_;
=======
    if (context->quotaCacheHit() && context->policyCacheHit()) {
      //
      // If both policy and quota caches are hit, we can call the completion
      // handler now.  However sometimes the quota cache's prefetch
      // implementation will still need to send a request to the Mixer server
      // in the background.
      //
      context->setFinalStatus(context->quotaStatus());
      on_done(*context);
      on_done = nullptr;
      if (!context->remoteQuotaRequestRequired()) {
        return nullptr;
      }
>>>>>>> db38d03d
    }
  }

  // TODO(jblatt) mjog thinks this is a big CPU hog.  Look into it.
  context->compressRequest(
      compressor_,
      deduplication_id_base_ + std::to_string(deduplication_id_.fetch_add(1)));

  if (!transport) {
    transport = options_.env.check_transport;
  }

  //
<<<<<<< HEAD
  // Classify and track reason for remote request
  //

  ++total_remote_calls_;

  if (!context->policyCacheHit()) {
    ++total_remote_check_calls_;
  }

  if (context->remoteQuotaRequestRequired()) {
    ++total_remote_quota_calls_;
  }

  return transport(context->request(), context->response(),
                   [this, context = context, on_done](const Status &status) {
                     //
                     // Classify and track transport errors
                     //

                     TransportResult result = TransportStatus(status);

                     switch (result) {
                       case TransportResult::SUCCESS:
                         ++total_remote_call_successes_;
                         break;
                       case TransportResult::RESPONSE_TIMEOUT:
                         ++total_remote_call_timeouts_;
                         break;
                       case TransportResult::SEND_ERROR:
                         ++total_remote_call_send_errors_;
                         break;
                       case TransportResult::OTHER:
                         ++total_remote_call_other_errors_;
                         break;
                     }

=======
  // We are going to make a remote call now.
  //

  ++total_remote_check_calls_;

  if (context->quotaCheckRequired()) {
    ++total_remote_quota_calls_;
  }

  if (on_done) {
    ++total_blocking_remote_check_calls_;
    if (context->quotaCheckRequired()) {
      ++total_blocking_remote_quota_calls_;
    }
  }

  return transport(context->request(), context->response(),
                   [this, context, on_done](const Status &status) {
>>>>>>> db38d03d
                     //
                     // Update caches.  This has the side-effect of updating
                     // status, so track those too
                     //

                     if (!context->policyCacheHit()) {
                       context->updatePolicyCache(status, *context->response());
<<<<<<< HEAD

                       if (context->policyStatus().ok()) {
                         ++total_remote_check_accepts_;
                       } else {
                         ++total_remote_check_denies_;
                       }
=======
>>>>>>> db38d03d
                     }

                     if (context->quotaCheckRequired()) {
                       context->updateQuotaCache(status, *context->response());
<<<<<<< HEAD

                       if (context->quotaStatus().ok()) {
                         ++total_remote_quota_accepts_;
                       } else {
                         ++total_remote_quota_denies_;
                       }
=======
>>>>>>> db38d03d
                     }

                     //
                     // Determine final status for Filter::completeCheck(). This
                     // will send an error response to the downstream client if
                     // the final status is not Status::OK
                     //

<<<<<<< HEAD
                     if (result != TransportResult::SUCCESS) {
                       if (context->failOpen()) {
=======
                     if (!status.ok()) {
                       if (context->networkFailOpen()) {
>>>>>>> db38d03d
                         context->setFinalStatus(Status::OK);
                       } else {
                         context->setFinalStatus(status);
                       }
                     } else if (!context->quotaCheckRequired()) {
                       context->setFinalStatus(context->policyStatus());
                     } else if (!context->policyStatus().ok()) {
                       context->setFinalStatus(context->policyStatus());
                     } else {
                       context->setFinalStatus(context->quotaStatus());
                     }

                     if (on_done) {
                       on_done(*context);
                     }

                     if (utils::InvalidDictionaryStatus(status)) {
                       compressor_.ShrinkGlobalDictionary();
                     }
                   });
}

<<<<<<< HEAD
void MixerClientImpl::Report(const SharedAttributesSharedPtr &context) {
  report_batch_->Report(context);
=======
void MixerClientImpl::Report(const SharedAttributesSharedPtr &attributes) {
  report_batch_->Report(attributes);
>>>>>>> db38d03d
}

void MixerClientImpl::GetStatistics(Statistics *stat) const {
  stat->total_check_calls_ = total_check_calls_;
  stat->total_check_cache_hits_ = total_check_cache_hits_;
  stat->total_check_cache_misses_ = total_check_cache_misses_;
  stat->total_check_cache_hit_accepts_ = total_check_cache_hit_accepts_;
  stat->total_check_cache_hit_denies_ = total_check_cache_hit_denies_;
  stat->total_remote_check_calls_ = total_remote_check_calls_;
  stat->total_remote_check_accepts_ = total_remote_check_accepts_;
  stat->total_remote_check_denies_ = total_remote_check_denies_;
  stat->total_quota_calls_ = total_quota_calls_;
  stat->total_quota_cache_hits_ = total_quota_cache_hits_;
  stat->total_quota_cache_misses_ = total_quota_cache_misses_;
  stat->total_quota_cache_hit_accepts_ = total_quota_cache_hit_accepts_;
  stat->total_quota_cache_hit_denies_ = total_quota_cache_hit_denies_;
  stat->total_remote_quota_calls_ = total_remote_quota_calls_;
  stat->total_remote_quota_accepts_ = total_remote_quota_accepts_;
  stat->total_remote_quota_denies_ = total_remote_quota_denies_;
  stat->total_remote_quota_prefetch_calls_ = total_remote_quota_prefetch_calls_;
  stat->total_remote_calls_ = total_remote_calls_;
  stat->total_remote_call_successes_ = total_remote_call_successes_;
  stat->total_remote_call_timeouts_ = total_remote_call_timeouts_;
  stat->total_remote_call_send_errors_ = total_remote_call_send_errors_;
  stat->total_remote_call_other_errors_ = total_remote_call_other_errors_;
  stat->total_remote_call_retries_ = total_remote_call_retries_;
  stat->total_remote_call_cancellations_ = total_remote_call_cancellations_;

  stat->total_report_calls_ = report_batch_->total_report_calls();
  stat->total_remote_report_calls_ = report_batch_->total_remote_report_calls();
}

// Creates a MixerClient object.
std::unique_ptr<MixerClient> CreateMixerClient(
    const MixerClientOptions &options) {
  return std::unique_ptr<MixerClient>(new MixerClientImpl(options));
}

}  // namespace mixerclient
}  // namespace istio<|MERGE_RESOLUTION|>--- conflicted
+++ resolved
@@ -87,7 +87,6 @@
   context->checkPolicyCache(*check_cache_);
   ++total_check_calls_;
 
-<<<<<<< HEAD
   if (context->policyCacheHit()) {
     ++total_check_cache_hits_;
 
@@ -101,17 +100,10 @@
       return nullptr;
     }
 
-=======
-  if (context->policyCacheHit() &&
-      (!context->policyStatus().ok() || !context->quotaCheckRequired())) {
-    //
-    // If the policy cache denies the request, immediately fail the request
->>>>>>> db38d03d
     //
     // If policy cache accepts the request and a quota check is not required,
     // immediately accept the request.
     //
-<<<<<<< HEAD
     ++total_check_cache_hit_accepts_;
     if (!context->quotaCheckRequired()) {
       context->setFinalStatus(context->policyStatus());
@@ -120,18 +112,12 @@
     }
   } else {
     ++total_check_cache_misses_;
-=======
-    context->setFinalStatus(context->policyStatus());
-    on_done(*context);
-    return nullptr;
->>>>>>> db38d03d
   }
 
   if (context->quotaCheckRequired()) {
     context->checkQuotaCache(*quota_cache_);
     ++total_quota_calls_;
 
-<<<<<<< HEAD
     if (context->quotaCacheHit()) {
       ++total_quota_cache_hits_;
       if (context->quotaStatus().ok()) {
@@ -158,21 +144,6 @@
       }
     } else {
       ++total_quota_cache_misses_;
-=======
-    if (context->quotaCacheHit() && context->policyCacheHit()) {
-      //
-      // If both policy and quota caches are hit, we can call the completion
-      // handler now.  However sometimes the quota cache's prefetch
-      // implementation will still need to send a request to the Mixer server
-      // in the background.
-      //
-      context->setFinalStatus(context->quotaStatus());
-      on_done(*context);
-      on_done = nullptr;
-      if (!context->remoteQuotaRequestRequired()) {
-        return nullptr;
-      }
->>>>>>> db38d03d
     }
   }
 
@@ -186,7 +157,6 @@
   }
 
   //
-<<<<<<< HEAD
   // Classify and track reason for remote request
   //
 
@@ -201,7 +171,7 @@
   }
 
   return transport(context->request(), context->response(),
-                   [this, context = context, on_done](const Status &status) {
+                   [this, context, on_done](const Status &status) {
                      //
                      // Classify and track transport errors
                      //
@@ -223,26 +193,6 @@
                          break;
                      }
 
-=======
-  // We are going to make a remote call now.
-  //
-
-  ++total_remote_check_calls_;
-
-  if (context->quotaCheckRequired()) {
-    ++total_remote_quota_calls_;
-  }
-
-  if (on_done) {
-    ++total_blocking_remote_check_calls_;
-    if (context->quotaCheckRequired()) {
-      ++total_blocking_remote_quota_calls_;
-    }
-  }
-
-  return transport(context->request(), context->response(),
-                   [this, context, on_done](const Status &status) {
->>>>>>> db38d03d
                      //
                      // Update caches.  This has the side-effect of updating
                      // status, so track those too
@@ -250,28 +200,22 @@
 
                      if (!context->policyCacheHit()) {
                        context->updatePolicyCache(status, *context->response());
-<<<<<<< HEAD
 
                        if (context->policyStatus().ok()) {
                          ++total_remote_check_accepts_;
                        } else {
                          ++total_remote_check_denies_;
                        }
-=======
->>>>>>> db38d03d
                      }
 
                      if (context->quotaCheckRequired()) {
                        context->updateQuotaCache(status, *context->response());
-<<<<<<< HEAD
 
                        if (context->quotaStatus().ok()) {
                          ++total_remote_quota_accepts_;
                        } else {
                          ++total_remote_quota_denies_;
                        }
-=======
->>>>>>> db38d03d
                      }
 
                      //
@@ -280,13 +224,8 @@
                      // the final status is not Status::OK
                      //
 
-<<<<<<< HEAD
                      if (result != TransportResult::SUCCESS) {
-                       if (context->failOpen()) {
-=======
-                     if (!status.ok()) {
                        if (context->networkFailOpen()) {
->>>>>>> db38d03d
                          context->setFinalStatus(Status::OK);
                        } else {
                          context->setFinalStatus(status);
@@ -309,13 +248,8 @@
                    });
 }
 
-<<<<<<< HEAD
-void MixerClientImpl::Report(const SharedAttributesSharedPtr &context) {
-  report_batch_->Report(context);
-=======
 void MixerClientImpl::Report(const SharedAttributesSharedPtr &attributes) {
   report_batch_->Report(attributes);
->>>>>>> db38d03d
 }
 
 void MixerClientImpl::GetStatistics(Statistics *stat) const {
