# Copyright 2017 Istio Authors. All Rights Reserved.
#
# Licensed under the Apache License, Version 2.0 (the "License");
# you may not use this file except in compliance with the License.
# You may obtain a copy of the License at
#
#    http://www.apache.org/licenses/LICENSE-2.0
#
# Unless required by applicable law or agreed to in writing, software
# distributed under the License is distributed on an "AS IS" BASIS,
# WITHOUT WARRANTIES OR CONDITIONS OF ANY KIND, either express or implied.
# See the License for the specific language governing permissions and
# limitations under the License.
#
################################################################################
#
load("@bazel_tools//tools/build_defs/pkg:pkg.bzl", "pkg_tar")
load(
    "@envoy//bazel:envoy_build_system.bzl",
    "envoy_cc_binary",
)

envoy_cc_binary(
    name = "envoy",
    repository = "@envoy",
    visibility = ["//visibility:public"],
    deps = [
        "//src/envoy/http/authn:filter_lib",
        "//src/envoy/http/jwt_auth:http_filter_factory",
        "//src/envoy/http/mixer:filter_lib",
        "//src/envoy/tcp/mixer:filter_lib",
        "//src/envoy/tcp/tcp_cluster_rewrite:config_lib",
<<<<<<< HEAD
        "//src/envoy/tcp/sni_verifier:filter_lib",
        "//src/envoy/alts:alts_socket_factory",
=======
        "//src/envoy/tcp/forward_downstream_sni:config_lib",
>>>>>>> 14c0bb7f
        "@envoy//source/exe:envoy_main_entry_lib",
    ],
)

pkg_tar(
    name = "envoy_tar",
    extension = "tar.gz",
    files = [":envoy"],
    mode = "0755",
    package_dir = "/usr/local/bin/",
    tags = ["manual"],
)<|MERGE_RESOLUTION|>--- conflicted
+++ resolved
@@ -25,17 +25,14 @@
     repository = "@envoy",
     visibility = ["//visibility:public"],
     deps = [
+        "//src/envoy/alts:alts_socket_factory",
         "//src/envoy/http/authn:filter_lib",
         "//src/envoy/http/jwt_auth:http_filter_factory",
         "//src/envoy/http/mixer:filter_lib",
+        "//src/envoy/tcp/forward_downstream_sni:config_lib",
         "//src/envoy/tcp/mixer:filter_lib",
         "//src/envoy/tcp/tcp_cluster_rewrite:config_lib",
-<<<<<<< HEAD
         "//src/envoy/tcp/sni_verifier:filter_lib",
-        "//src/envoy/alts:alts_socket_factory",
-=======
-        "//src/envoy/tcp/forward_downstream_sni:config_lib",
->>>>>>> 14c0bb7f
         "@envoy//source/exe:envoy_main_entry_lib",
     ],
 )
