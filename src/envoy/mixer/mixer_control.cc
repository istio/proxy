--- conflicted
+++ resolved
@@ -220,46 +220,17 @@
                            Upstream::ClusterManager& cm,
                            Event::Dispatcher& dispatcher)
     : cm_(cm), mixer_config_(mixer_config) {
-<<<<<<< HEAD
   MixerClientOptions options(GetCheckOptions(mixer_config), ReportOptions(),
                              QuotaOptions());
 
   options.check_transport = CheckTransport::GetFunc(cm, nullptr);
   options.report_transport = ReportTransport::GetFunc(cm);
 
-  options.timer_create_func = [](std::function<void()> timer_cb)
+  options.timer_create_func = [&dispatcher](std::function<void()> timer_cb)
       -> std::unique_ptr<::istio::mixer_client::Timer> {
         return std::unique_ptr<::istio::mixer_client::Timer>(
-            new EnvoyTimer(GetThreadDispatcher().createTimer(timer_cb)));
+            new EnvoyTimer(dispatcher.createTimer(timer_cb)));
       };
-=======
-  if (IsMixerServerConfigured(cm)) {
-    MixerClientOptions options(GetCheckOptions(mixer_config), ReportOptions(),
-                               QuotaOptions());
-
-    check_client_.reset(
-        new Grpc::AsyncClientImpl<istio::mixer::v1::CheckRequest,
-                                  istio::mixer::v1::CheckResponse>(
-            cm, kMixerServerClusterName));
-    report_client_.reset(
-        new Grpc::AsyncClientImpl<istio::mixer::v1::ReportRequest,
-                                  istio::mixer::v1::ReportResponse>(
-            cm, kMixerServerClusterName));
-
-    options.check_transport = CheckTransport::GetFunc(*check_client_, nullptr);
-    options.report_transport = ReportTransport::GetFunc(*report_client_);
-
-    options.timer_create_func = [&dispatcher](std::function<void()> timer_cb)
-        -> std::unique_ptr<::istio::mixer_client::Timer> {
-          return std::unique_ptr<::istio::mixer_client::Timer>(
-              new EnvoyTimer(dispatcher.createTimer(timer_cb)));
-        };
-
-    mixer_client_ = ::istio::mixer_client::CreateMixerClient(options);
-  } else {
-    log().error("Mixer server cluster is not configured");
-  }
->>>>>>> 4794c1b3
 
   mixer_client_ = ::istio::mixer_client::CreateMixerClient(options);
   mixer_config_.ExtractQuotaAttributes(&quota_attributes_);
