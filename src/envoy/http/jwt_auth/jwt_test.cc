/* Copyright 2017 Istio Authors. All Rights Reserved.
 *
 * Licensed under the Apache License, Version 2.0 (the "License");
 * you may not use this file except in compliance with the License.
 * You may obtain a copy of the License at
 *
 *    http://www.apache.org/licenses/LICENSE-2.0
 *
 * Unless required by applicable law or agreed to in writing, software
 * distributed under the License is distributed on an "AS IS" BASIS,
 * WITHOUT WARRANTIES OR CONDITIONS OF ANY KIND, either express or implied.
 * See the License for the specific language governing permissions and
 * limitations under the License.
 */

#include "jwt.h"

#include <tuple>

#include "common/common/utility.h"
#include "test/test_common/utility.h"

namespace Envoy {
namespace Http {
namespace JwtAuth {

class DatasetPem {
 public:
  // JWT with
  // Header:  {"alg":"RS256","typ":"JWT"}
  // Payload:
  // {"iss":"https://example.com","sub":"test@example.com","exp":1501281058}
  const std::string kJwt =
      "eyJhbGciOiJSUzI1NiIsInR5cCI6IkpXVCJ9."
      "eyJpc3MiOiJodHRwczovL2V4YW1wbGUuY29tIiwic3ViIjoidGVzdEBleGFtcGxlLmNvbSIs"
      "ImV4cCI6MTUwMTI4MTA1OH0.FxT92eaBr9thDpeWaQh0YFhblVggn86DBpnTa_"
      "DVO4mNoGEkdpuhYq3epHPAs9EluuxdSkDJ3fCoI758ggGDw8GbqyJAcOsH10fBOrQbB7EFRB"
      "CI1xz6-6GEUac5PxyDnwy3liwC_"
      "gK6p4yqOD13EuEY5aoYkeM382tDFiz5Jkh8kKbqKT7h0bhIimniXLDz6iABeNBFouczdPf04"
      "N09hdvlCtAF87Fu1qqfwEQ93A-J7m08bZJoyIPcNmTcYGHwfMR4-lcI5cC_93C_"
      "5BGE1FHPLOHpNghLuM6-rhOtgwZc9ywupn_bBK3QzuAoDnYwpqQhgQL_CdUD_bSHcmWFkw";

  // JWT with
  // Header:  {"alg":"RS384","typ":"JWT"}
  // Payload:
  // {"iss":"https://example.com","sub":"test@example.com","exp":1501281058}
  const std::string kJwtRs384 =
      "eyJhbGciOiJSUzM4NCIsInR5cCI6IkpXVCJ9."
      "eyJpc3MiOiJodHRwczovL2V4YW1wbGUuY29tIiwic3ViIjoidGVzdEBleGFtcGxlLmNvbSIs"
      "ImV4cCI6MTUwMTI4MTA1OH0.NvinWcCVmBAmbK5FnAPt8gMBSWOU9kjTEIxcDqJBzjB6nKGj"
      "sUYF05RC69F4POrJKLl3ak9LQUFPAwn732xEavbQunl-MreZCtRKrTX2xdwod0_u3gvSakcc"
      "N9kEkbXMqJ5DhFUH0Viv7oVQtbRzwB7hr0ip-Yi8RAbrKfk8qDX0bT2TOlqzbLDnIp3M5btX"
      "vO1GfOirIiz0YDfzEmSbkhZAnz4D062LWwyfIfM1ZhFusSyYBaNjib1vBfjIGsiYW-ot9dRY"
      "X0YZP1YF-XxalyUGalD6pn-5nOkd86KL8ch0OkxBpHc1XqBrrsw0Pjax6Sv-nYYUb9qN6p69"
      "q9YstA";

  // JWT with
  // Header:  {"alg":"RS512","typ":"JWT"}
  // Payload:
  // {"iss":"https://example.com","sub":"test@example.com","exp":1501281058}
  const std::string kJwtRs512 =
      "eyJhbGciOiJSUzUxMiIsInR5cCI6IkpXVCJ9."
      "eyJpc3MiOiJodHRwczovL2V4YW1wbGUuY29tIiwic3ViIjoidGVzdEBleGFtcGxlLmNvbSIs"
      "ImV4cCI6MTUwMTI4MTA1OH0.BaBGWBS5ZhOX7o0LlAYqnnS-rME0E_eAjnCzPolSY5oh-Mic"
      "WFN3B1AW-iCeAW3fHf7GhlbshKoybLaj7Cj87m9T-w015WGyIBIwWKQVjfT62RJ1hrKzoyM5"
      "flVbwMPG70vqV9xfOTpZ4iZ9QomAut4yMDSBTINeeQLRVckYUN-IQVLU-bMnnvabsIQeNxhs"
      "sG6S61cOD234mGdgkxoaZhHDprvEtAaYAuuKsIlaNIbp8r5hYFv09SMjAELlneObiMI3m5IG"
      "yx3cF3odgb8PPLRBEOxD6HwJzmvbYmkjmgLuE5vb5lLEacyn2I1ko7e-Hlzvp_ezST0wknz5"
      "wadrCQ";

  // {"iss":"https://example.com","sub":"test@example.com","exp":1501281058,
  // aud: [aud1, aud2] }
  // signature part is invalid.
  const std::string kJwtMultiSub =
      "eyJhbGciOiJSUzI1NiIsInR5cCI6IkpXVCIsImtpZCI6ImFmMDZjMTlmOGU1YjMzMTUyMT"
      "ZkZjAxMGZkMmI5YTkzYmFjMTM1YzgifQ.eyJpc3MiOiJodHRwczovL2V4YW1wbGUuY29tI"
      "iwiaWF0IjoxNTE3ODc1MDU5LCJhdWQiOlsiYXVkMSIsImF1ZDIiXSwiZXhwIjoxNTE3ODc"
      "4NjU5LCJzdWIiOiJodHRwczovL2V4YW1wbGUuY29tIn0.fzzlfQG2wZpPRRAPa6Yu";

  const std::string kJwtSub = "test@example.com";
  const std::string kJwtHeaderEncoded = "eyJhbGciOiJSUzI1NiIsInR5cCI6IkpXVCJ9";
  const std::string kJwtPayloadEncoded =
      "eyJpc3MiOiJodHRwczovL2V4YW1wbGUuY29tIiwic3ViIjoidGVzdEBleGFtcGxlLmNvbSIs"
      "ImV4cCI6MTUwMTI4MTA1OH0";
  const std::string kJwtSignatureEncoded =
      "FxT92eaBr9thDpeWaQh0YFhblVggn86DBpnTa_"
      "DVO4mNoGEkdpuhYq3epHPAs9EluuxdSkDJ3fCoI758ggGDw8GbqyJAcOsH10fBOrQbB7EFRB"
      "CI1xz6-6GEUac5PxyDnwy3liwC_"
      "gK6p4yqOD13EuEY5aoYkeM382tDFiz5Jkh8kKbqKT7h0bhIimniXLDz6iABeNBFouczdPf04"
      "N09hdvlCtAF87Fu1qqfwEQ93A-J7m08bZJoyIPcNmTcYGHwfMR4-lcI5cC_93C_"
      "5BGE1FHPLOHpNghLuM6-rhOtgwZc9ywupn_bBK3QzuAoDnYwpqQhgQL_CdUD_bSHcmWFkw";
  const std::string kJwtPayload =
      R"EOF({"iss":"https://example.com","sub":"test@example.com","exp":1501281058})EOF";

  const std::string kPublicKey =
      "MIIBCgKCAQEAtw7MNxUTxmzWROCD5BqJxmzT7xqc9KsnAjbXCoqEEHDx4WBlfcwk"
      "XHt9e/2+Uwi3Arz3FOMNKwGGlbr7clBY3utsjUs8BTF0kO/poAmSTdSuGeh2mSbc"
      "VHvmQ7X/kichWwx5Qj0Xj4REU3Gixu1gQIr3GATPAIULo5lj/ebOGAa+l0wIG80N"
      "zz1pBtTIUx68xs5ZGe7cIJ7E8n4pMX10eeuh36h+aossePeuHulYmjr4N0/1jG7a"
      "+hHYL6nqwOR3ej0VqCTLS0OloC0LuCpLV7CnSpwbp2Qg/c+MDzQ0TH8g8drIzR5h"
      "Fe9a3NlNRMXgUU5RqbLnR9zfXr7b9oEszQIDAQAB";

  //  private key:
  //      "-----BEGIN RSA PRIVATE KEY-----"
  //      "MIIEowIBAAKCAQEAtw7MNxUTxmzWROCD5BqJxmzT7xqc9KsnAjbXCoqEEHDx4WBl"
  //      "fcwkXHt9e/2+Uwi3Arz3FOMNKwGGlbr7clBY3utsjUs8BTF0kO/poAmSTdSuGeh2"
  //      "mSbcVHvmQ7X/kichWwx5Qj0Xj4REU3Gixu1gQIr3GATPAIULo5lj/ebOGAa+l0wI"
  //      "G80Nzz1pBtTIUx68xs5ZGe7cIJ7E8n4pMX10eeuh36h+aossePeuHulYmjr4N0/1"
  //      "jG7a+hHYL6nqwOR3ej0VqCTLS0OloC0LuCpLV7CnSpwbp2Qg/c+MDzQ0TH8g8drI"
  //      "zR5hFe9a3NlNRMXgUU5RqbLnR9zfXr7b9oEszQIDAQABAoIBAQCgQQ8cRZJrSkqG"
  //      "P7qWzXjBwfIDR1wSgWcD9DhrXPniXs4RzM7swvMuF1myW1/r1xxIBF+V5HNZq9tD"
  //      "Z07LM3WpqZX9V9iyfyoZ3D29QcPX6RGFUtHIn5GRUGoz6rdTHnh/+bqJ92uR02vx"
  //      "VPD4j0SNHFrWpxcE0HRxA07bLtxLgNbzXRNmzAB1eKMcrTu/W9Q1zI1opbsQbHbA"
  //      "CjbPEdt8INi9ij7d+XRO6xsnM20KgeuKx1lFebYN9TKGEEx8BCGINOEyWx1lLhsm"
  //      "V6S0XGVwWYdo2ulMWO9M0lNYPzX3AnluDVb3e1Yq2aZ1r7t/GrnGDILA1N2KrAEb"
  //      "AAKHmYNNAoGBAPAv9qJqf4CP3tVDdto9273DA4Mp4Kjd6lio5CaF8jd/4552T3UK"
  //      "N0Q7N6xaWbRYi6xsCZymC4/6DhmLG/vzZOOhHkTsvLshP81IYpWwjm4rF6BfCSl7"
  //      "ip+1z8qonrElxes68+vc1mNhor6GGsxyGe0C18+KzpQ0fEB5J4p0OHGnAoGBAMMb"
  //      "/fpr6FxXcjUgZzRlxHx1HriN6r8Jkzc+wAcQXWyPUOD8OFLcRuvikQ16sa+SlN4E"
  //      "HfhbFn17ABsikUAIVh0pPkHqMsrGFxDn9JrORXUpNhLdBHa6ZH+we8yUe4G0X4Mc"
  //      "R7c8OT26p2zMg5uqz7bQ1nJ/YWlP4nLqIytehnRrAoGAT6Rn0JUlsBiEmAylxVoL"
  //      "mhGnAYAKWZQ0F6/w7wEtPs/uRuYOFM4NY1eLb2AKLK3LqqGsUkAQx23v7PJelh2v"
  //      "z3bmVY52SkqNIGGnJuGDaO5rCCdbH2EypyCfRSDCdhUDWquSpBv3Dr8aOri2/CG9"
  //      "jQSLUOtC8ouww6Qow1UkPjMCgYB8kTicU5ysqCAAj0mVCIxkMZqFlgYUJhbZpLSR"
  //      "Tf93uiCXJDEJph2ZqLOXeYhMYjetb896qx02y/sLWAyIZ0ojoBthlhcLo2FCp/Vh"
  //      "iOSLot4lOPsKmoJji9fei8Y2z2RTnxCiik65fJw8OG6mSm4HeFoSDAWzaQ9Y8ue1"
  //      "XspVNQKBgAiHh4QfiFbgyFOlKdfcq7Scq98MA3mlmFeTx4Epe0A9xxhjbLrn362+"
  //      "ZSCUhkdYkVkly4QVYHJ6Idzk47uUfEC6WlLEAnjKf9LD8vMmZ14yWR2CingYTIY1"
  //      "LL2jMkSYEJx102t2088meCuJzEsF3BzEWOP8RfbFlciT7FFVeiM4"
  //      "-----END RSA PRIVATE KEY-----";

  /*
   * jwt with header replaced by
   * "{"alg":"RS256","typ":"JWT", this is a invalid json}"
   */
  const std::string kJwtWithBadJsonHeader =
      "eyJhbGciOiJSUzI1NiIsInR5cCI6IkpXVCIsIHRoaXMgaXMgYSBpbnZhbGlkIGpzb259."
      "eyJpc3MiOiJodHRwczovL2V4YW1wbGUuY29tIiwic3ViIjoidGVzdEBleGFtcGxlLmNvbSIs"
      "ImV4cCI6MTUwMTI4MTA1OH0."
      "ERgdOJdVCrUAaAIMaAG6rgAR7M6ZJUjvKxIMgb9jrfsEVzsetb4UlPsrO-FBA4LUT_"
      "xIshL4Bzd0_3w63v7xol2-iAQgW_7PQeeEEqqMcyfkuXEhHu_lXawAlpqKhCmFuyIeYBiSs-"
      "RRIqHCutIJSBfcIGLMRcVzpMODfwMMlzjw6SlfMuy68h54TpBt1glvwEg71lVVO7IE3Fxwgl"
      "EDR_2MrVwjmyes9TmDgsj_zBHHn_d09kVqV_adYXtVec9fyo7meODQXB_"
      "eWm065WsSRFksQn8fidWtrAfdcSzYe2wN0doP-QYzJeWKll15XVRKS67NeENz40Wd_Tr_"
      "tyHBHw";

  /*
   * jwt with payload replaced by
   * "this is not a json"
   */
  const std::string kJwtWithBadJsonPayload =
      "eyJhbGciOiJSUzI1NiIsInR5cCI6IkpXVCJ9.dGhpcyBpcyBub3QgYSBqc29u."
      "NhQjffMuBkYA9MXq3Fi3h2RRR6vNsYHOjF22GRHRcAEsTHJGYpWsU0MpkWnSJ04Ktx6PFp8f"
      "jRUI0bLtLC2R2Nv3VQNfvcZy0cJmlEWGZbRjEA2AwOaMpiKX-6z5BtMic9hG5Aw1IDxf_"
      "ZvqiE5nRxPBnMXxsINgJ1veTd0zBhOsr0Y3Onl2O3UJSqrQn4kSqjpTENODjSJcJcfiy15sU"
      "MX7wCiP_FSjLAW-"
      "mcaa8RdV49LegwB185eK9UmTJ98yTqEN7w9wcKkZFe8vpojkJX8an0EjGOTJ_5IsU1A_"
      "Xv1Z1ZQYGTOEsMH8j9zWslYTRq15bDIyALHRD46UHqjDSQ";

  /*
   * jwt with header replaced by
   * "{"typ":"JWT"}"
   */
  const std::string kJwtWithAlgAbsent =
      "eyJ0eXAiOiJKV1QifQ."
      "eyJpc3MiOiJodHRwczovL2V4YW1wbGUuY29tIiwic3ViIjoidGVzdEBleGFtcGxlLmNvbSIs"
      "ImV4cCI6MTUwMTI4MTA1OH0"
      "."
      "MGJmMDU2YjViZmJhMzE5MGI3MTRiMmE4NDhiMmIzNzI2Mzk3MGUwOGVmZTAwMzc0YzY4MWFj"
      "NzgzMDZjZWRlYgoyZWY3Mzk2NWE2MjYxZWI2M2FhMGFjM2E1NDQ1MjNmMjZmNjU2Y2MxYWIz"
      "YTczNGFlYTg4ZDIyN2YyZmM4YTI5CjM5OTQwNjI2ZjI3ZDlmZTM4M2JjY2NhZjIxMmJlY2U5"
      "Y2Q3NGY5YmY2YWY2ZDI2ZTEyNDllMjU4NGVhZTllMGQKMzg0YzVlZmUzY2ZkMWE1NzM4YTIw"
      "MzBmYTQ0OWY0NDQ1MTNhOTQ4NTRkMzgxMzdkMTljMWQ3ZmYxYjNlMzJkMQoxMGMyN2VjZDQ5"
      "MTMzNjZiZmE4Zjg3ZTEyNWQzMGEwYjhhYjUyYWE5YzZmZTcwM2FmZDliMjkzODY3OWYxNWQy"
      "CjZiNWIzZjgzYTk0Zjg1MjFkMDhiNmYyNzY1MTM1N2MyYWI0MzBkM2FlYjg5MTFmNjM5ZGNj"
      "MGM2NTcxNThmOWUKOWQ1ZDM2NWFkNGVjOTgwYmNkY2RiMDUzM2MzYjY2MjJmYWJiMDViNjNk"
      "NjIxMDJiZDkyZDE3ZjZkZDhiMTBkOQo1YjBlMDRiZWU2MDBjNjRhNzM0ZGE1ZGY2YjljMGY5"
      "ZDM1Mzk3MjcyNDcyN2RjMTViYjk1MjMwZjdmYmU5MzYx";

  /*
   * jwt with header replaced by
   * "{"alg":256,"typ":"JWT"}"
   */
  const std::string kJwtWithAlgIsNotString =
      "eyJhbGciOjI1NiwidHlwIjoiSldUIn0."
      "eyJpc3MiOiJodHRwczovL2V4YW1wbGUuY29tIiwic3ViIjoidGVzdEBleGFtcGxlLmNvbSIs"
      "ImV4cCI6MTUwMTI4MTA1OH0."
      "ODYxMDhhZjY5MjEyMGQ4ZjE5YzMzYmQzZDY3MmE1NjFjNDM1NzdhYmNhNDM0Njg2MWMwNGI4"
      "ZDNhZDExNjUxZgphZTU0ZjMzZWVmMWMzYmQyOTEwNGIxNTA3ZDllZTI0ZmY0OWFkZTYwNGUz"
      "MGUzMWIxN2MwMTIzNTY0NDYzNjBlCjEyZDk3ZGRiMDAwZDgwMDFmYjcwOTIzZDYzY2VhMzE1"
      "MjcyNzdlY2RhYzZkMWU5MThmOThjOTFkNTZiM2NhYWIKNjA0ZThiNWI4N2MwNWM4M2RkODE4"
      "NWYwNDBiYjY4Yjk3MmY5MDc2YmYzYTk3ZjM0OWVhYjA1ZTdjYzdhOGEzZApjMGU4Y2Y0MzJl"
      "NzY2MDAwYTQ0ZDg1ZmE5MjgzM2ExNjNjOGM3OTllMTEyNTM5OWMzYzY3MThiMzY2ZjU5YTVl"
      "CjVjYTdjZTBmNDdlMjZhYjU3M2Y2NDI4ZmRmYzQ2N2NjZjQ4OWFjNTA1OTRhM2NlYTlhNTE1"
      "ODJhMDE1ODA2YzkKZmRhNTFmODliNTk3NjA4Njg2NzNiMDUwMzdiY2IzOTQzMzViYzU2YmFk"
      "ODUyOWIwZWJmMjc1OTkxMTkzZjdjMwo0MDFjYWRlZDI4NjA2MmNlZTFhOGU3YWFiMDJiNjcy"
      "NGVhYmVmMjA3MGQyYzFlMmY3NDRiM2IyNjU0MGQzZmUx";

  /*
   * jwt with header replaced by
   * "{"alg":"InvalidAlg","typ":"JWT"}"
   */
  const std::string kJwtWithInvalidAlg =
      "eyJhbGciOiJJbnZhbGlkQWxnIiwidHlwIjoiSldUIn0."
      "eyJpc3MiOiJodHRwczovL2V4YW1wbGUuY29tIiwic3ViIjoidGVzdEBleGFtcGxlLmNvbSIs"
      "ImV4cCI6MTUwMTI4MTA1OH0."
      "MjQ3ZThmMTQ1YWYwZDIyZjVlZDlhZTJhOWIzYWI2OGY5ZTcyZWU1ZmJlNzA1ODE2NjkxZDU3"
      "OGY0MmU0OTlhNgpiMmY0NmM2OTI3Yjc1Mjk3NDdhYTQyZTY3Mjk2NGY0MzkzMzgwMjhlNjE2"
      "ZDk2YWM4NDQwZTQ1MGRiYTM5NjJmCjNlODU0YjljOTNjOTg4YTZmNjVkNDhiYmViNTBkZTg5"
      "NWZjOGNmM2NmY2I0MGY1MmU0YjQwMWFjYWZlMjU0M2EKMzc3MjU2YzgyNmZlODIxYTgxNDZm"
      "ZDZkODhkZjg3Yzg1MjJkYTM4MWI4MmZiNTMwOGYxODAzMGZjZGNjMjAxYgpmYmM2NzRiZGQ5"
      "YWMyNzYwZDliYzBlMTMwMDA2OTE3MTBmM2U5YmZlN2Y4OGYwM2JjMWFhNTAwZTY2ZmVhMDk5"
      "CjlhYjVlOTFiZGVkNGMxZTBmMzBiNTdiOGM0MDY0MGViNjMyNTE2Zjc5YTczNzM0YTViM2M2"
      "YjAxMGQ4MjYyYmUKM2U1MjMyMTE4MzUxY2U5M2VkNmY1NWJhYTFmNmU5M2NmMzVlZjJiNjRi"
      "MDYxNzU4YWJmYzdkNzUzYzAxMWVhNgo3NTg1N2MwMGY3YTE3Y2E3YWI2NGJlMWIyYjdkNzZl"
      "NWJlMThhZWFmZWY5NDU5MjAxY2RkY2NkZGZiZjczMjQ2";

  /*
   * jwt with header replaced by
   * "{"alg":"ES256","typ":"JWT"}"
   */
  const std::string kJwtWithES256Alg =
      "eyJhbGciOiJFUzI1NiIsImtpZCI6IjYyYTkzNTEyYzllZTRjN2Y4MDY3YjVhMjE2ZGFkZTI3"
      "NjNkMzJhNDciLCJ0eXAiOiJKV1QifQ.eyJleHAiOjE1NzE0MTkyNTIsImZvbyI6ImJsYWJsY"
      "SIsImlhdCI6MTU2MTQxOTI1MiwiaXNzIjoidGVzdGluZ0BzZWN1cmUuaXN0aW8uaW8iLCJzd"
      "WIiOiJ0ZXN0aW5nQHNlY3VyZS5pc3Rpby5pbyJ9.JJnYan0ItEmTSPC9sETO5j46Ve0yQkC0"
      "_4uEyfShbhDzejhVavlUdrL5sE2JEq9W-SYUhwGt2eIPMxKl1E1sQn0a_4f6iU6ZxhXnXU91"
      "g2SB8-JF6wrc_I3iybrUrj39kxUZQNr-w8MRp1YBDMmKg1har98AeL0xHzdyF_gf3K57u-9_"
      "yyBoymCjQraMQPWX-MuOI18i7w9MmwfIplxD3sGpnivAma1hSAJWfRFuz_rHst08cZOl_6ZK"
      "8ineqqYL19lHLLJns3dzYIvVxdOdRs87Z5UwCyYjLlxupiLo6MHFBWNMFNgZ"
      "is7wsUauWH47D-ga0JjcmVL4MRgyoP43mA";
};

class DatasetJwk {
 public:
  // The following public key jwk and token are taken from
  // https://github.com/cloudendpoints/esp/blob/master/src/api_manager/auth/lib/auth_jwt_validator_test.cc
  const std::string kPublicKeyRSA =
      "{\"keys\": [{\"kty\": \"RSA\",\"alg\": \"RS256\",\"use\": "
      "\"sig\",\"kid\": \"62a93512c9ee4c7f8067b5a216dade2763d32a47\",\"n\": "
      "\"0YWnm_eplO9BFtXszMRQNL5UtZ8HJdTH2jK7vjs4XdLkPW7YBkkm_"
      "2xNgcaVpkW0VT2l4mU3KftR-6s3Oa5Rnz5BrWEUkCTVVolR7VYksfqIB2I_"
      "x5yZHdOiomMTcm3DheUUCgbJRv5OKRnNqszA4xHn3tA3Ry8VO3X7BgKZYAUh9fyZTFLlkeAh"
      "0-"
      "bLK5zvqCmKW5QgDIXSxUTJxPjZCgfx1vmAfGqaJb-"
      "nvmrORXQ6L284c73DUL7mnt6wj3H6tVqPKA27j56N0TB1Hfx4ja6Slr8S4EB3F1luYhATa1P"
      "KU"
      "SH8mYDW11HolzZmTQpRoLV8ZoHbHEaTfqX_aYahIw\",\"e\": \"AQAB\"},{\"kty\": "
      "\"RSA\",\"alg\": \"RS256\",\"use\": \"sig\",\"kid\": "
      "\"b3319a147514df7ee5e4bcdee51350cc890cc89e\",\"n\": "
      "\"qDi7Tx4DhNvPQsl1ofxxc2ePQFcs-L0mXYo6TGS64CY_"
      "2WmOtvYlcLNZjhuddZVV2X88m0MfwaSA16wE-"
      "RiKM9hqo5EY8BPXj57CMiYAyiHuQPp1yayjMgoE1P2jvp4eqF-"
      "BTillGJt5W5RuXti9uqfMtCQdagB8EC3MNRuU_KdeLgBy3lS3oo4LOYd-"
      "74kRBVZbk2wnmmb7IhP9OoLc1-7-9qU1uhpDxmE6JwBau0mDSwMnYDS4G_ML17dC-"
      "ZDtLd1i24STUw39KH0pcSdfFbL2NtEZdNeam1DDdk0iUtJSPZliUHJBI_pj8M-2Mn_"
      "oA8jBuI8YKwBqYkZCN1I95Q\",\"e\": \"AQAB\"}]}";

  //  private key:
  //      "-----BEGIN PRIVATE KEY-----\n"
  //      "MIIEvQIBADANBgkqhkiG9w0BAQEFAASCBKcwggSjAgEAAoIBAQCoOLtPHgOE289C\n"
  //      "yXWh/HFzZ49AVyz4vSZdijpMZLrgJj/ZaY629iVws1mOG511lVXZfzybQx/BpIDX\n"
  //      "rAT5GIoz2GqjkRjwE9ePnsIyJgDKIe5A+nXJrKMyCgTU/aO+nh6oX4FOKWUYm3lb\n"
  //      "lG5e2L26p8y0JB1qAHwQLcw1G5T8p14uAHLeVLeijgs5h37viREFVluTbCeaZvsi\n"
  //      "E/06gtzX7v72pTW6GkPGYTonAFq7SYNLAydgNLgb8wvXt0L5kO0t3WLbhJNTDf0o\n"
  //      "fSlxJ18VsvY20Rl015qbUMN2TSJS0lI9mWJQckEj+mPwz7Yyf+gDyMG4jxgrAGpi\n"
  //      "RkI3Uj3lAgMBAAECggEAOuaaVyp4KvXYDVeC07QTeUgCdZHQkkuQemIi5YrDkCZ0\n"
  //      "Zsi6CsAG/f4eVk6/BGPEioItk2OeY+wYnOuDVkDMazjUpe7xH2ajLIt3DZ4W2q+k\n"
  //      "v6WyxmmnPqcZaAZjZiPxMh02pkqCNmqBxJolRxp23DtSxqR6lBoVVojinpnIwem6\n"
  //      "xyUl65u0mvlluMLCbKeGW/K9bGxT+qd3qWtYFLo5C3qQscXH4L0m96AjGgHUYW6M\n"
  //      "Ffs94ETNfHjqICbyvXOklabSVYenXVRL24TOKIHWkywhi1wW+Q6zHDADSdDVYw5l\n"
  //      "DaXz7nMzJ2X7cuRP9zrPpxByCYUZeJDqej0Pi7h7ZQKBgQDdI7Yb3xFXpbuPd1VS\n"
  //      "tNMltMKzEp5uQ7FXyDNI6C8+9TrjNMduTQ3REGqEcfdWA79FTJq95IM7RjXX9Aae\n"
  //      "p6cLekyH8MDH/SI744vCedkD2bjpA6MNQrzNkaubzGJgzNiZhjIAqnDAD3ljHI61\n"
  //      "NbADc32SQMejb6zlEh8hssSsXwKBgQDCvXhTIO/EuE/y5Kyb/4RGMtVaQ2cpPCoB\n"
  //      "GPASbEAHcsRk+4E7RtaoDQC1cBRy+zmiHUA9iI9XZyqD2xwwM89fzqMj5Yhgukvo\n"
  //      "XMxvMh8NrTneK9q3/M3mV1AVg71FJQ2oBr8KOXSEbnF25V6/ara2+EpH2C2GDMAo\n"
  //      "pgEnZ0/8OwKBgFB58IoQEdWdwLYjLW/d0oGEWN6mRfXGuMFDYDaGGLuGrxmEWZdw\n"
  //      "fzi4CquMdgBdeLwVdrLoeEGX+XxPmCEgzg/FQBiwqtec7VpyIqhxg2J9V2elJS9s\n"
  //      "PB1rh9I4/QxRP/oO9h9753BdsUU6XUzg7t8ypl4VKRH3UCpFAANZdW1tAoGAK4ad\n"
  //      "tjbOYHGxrOBflB5wOiByf1JBZH4GBWjFf9iiFwgXzVpJcC5NHBKL7gG3EFwGba2M\n"
  //      "BjTXlPmCDyaSDlQGLavJ2uQar0P0Y2MabmANgMkO/hFfOXBPtQQe6jAfxayaeMvJ\n"
  //      "N0fQOylUQvbRTodTf2HPeG9g/W0sJem0qFH3FrECgYEAnwixjpd1Zm/diJuP0+Lb\n"
  //      "YUzDP+Afy78IP3mXlbaQ/RVd7fJzMx6HOc8s4rQo1m0Y84Ztot0vwm9+S54mxVSo\n"
  //      "6tvh9q0D7VLDgf+2NpnrDW7eMB3n0SrLJ83Mjc5rZ+wv7m033EPaWSr/TFtc/MaF\n"
  //      "aOI20MEe3be96HHuWD3lTK0=\n"
  //      "-----END PRIVATE KEY-----";

  // JWT payload JSON
  const std::string kJwtPayload =
      R"EOF({"iss":"https://example.com","sub":"test@example.com","exp":1501281058})EOF";

  // JWT without kid
  // Header:  {"alg":"RS256","typ":"JWT"}
  // Payload:
  // {"iss":"https://example.com","sub":"test@example.com","exp":1501281058}
  const std::string kJwtNoKid =
      "eyJhbGciOiJSUzI1NiIsInR5cCI6IkpXVCJ9."
      "eyJpc3MiOiJodHRwczovL2V4YW1wbGUuY29tIiwic3ViIjoidGVzdEBleGFtcGxlLmNvbSIs"
      "ImV4cCI6MTUwMTI4MTA1OH0.XYPg6VPrq-H1Kl-kgmAfGFomVpnmdZLIAo0g6dhJb2Be_"
      "koZ2T76xg5_Lr828hsLKxUfzwNxl5-k1cdz_kAst6vei0hdnOYqRQ8EhkZS_"
      "5Y2vWMrzGHw7AUPKCQvSnNqJG5HV8YdeOfpsLhQTd-"
      "tG61q39FWzJ5Ra5lkxWhcrVDQFtVy7KQrbm2dxhNEHAR2v6xXP21p1T5xFBdmGZbHFiH63N9"
      "dwdRgWjkvPVTUqxrZil7PSM2zg_GTBETp_"
      "qS7Wwf8C0V9o2KZu0KDV0j0c9nZPWTv3IMlaGZAtQgJUeyemzRDtf4g2yG3xBZrLm3AzDUj_"
      "EX_pmQAHA5ZjPVCAw";

  // JWT payload JSON with long exp
  const std::string kJwtPayloadLongExp =
      R"EOF({"iss":"https://example.com","sub":"test@example.com","aud":"example_service","exp":2001001001})EOF";

  // JWT without kid with long exp
  // Header:  {"alg":"RS256","typ":"JWT"}
  // Payload:
  // {"iss":"https://example.com","sub":"test@example.com","aud":"example_service","exp":2001001001}
  const std::string kJwtNoKidLongExp =
      "eyJhbGciOiJSUzI1NiIsInR5cCI6IkpXVCJ9."
      "eyJpc3MiOiJodHRwczovL2V4YW1wbGUuY29tIiwic3ViIjoidGVzdEBleGFtcGxlLmNvbSIs"
      "ImF1ZCI6ImV4YW1wbGVfc2VydmljZSIsImV4cCI6MjAwMTAwMTAwMX0."
      "n45uWZfIBZwCIPiL0K8Ca3tmm-ZlsDrC79_"
      "vXCspPwk5oxdSn983tuC9GfVWKXWUMHe11DsB02b19Ow-"
      "fmoEzooTFn65Ml7G34nW07amyM6lETiMhNzyiunctplOr6xKKJHmzTUhfTirvDeG-q9n24-"
      "8lH7GP8GgHvDlgSM9OY7TGp81bRcnZBmxim_UzHoYO3_"
      "c8OP4ZX3xG5PfihVk5G0g6wcHrO70w0_64JgkKRCrLHMJSrhIgp9NHel_"
      "CNOnL0AjQKe9IGblJrMuouqYYS0zEWwmOVUWUSxQkoLpldQUVefcfjQeGjz8IlvktRa77FYe"
      "xfP590ACPyXrivtsxg";
  // JWT with correct kid
  // Header:
  // {"alg":"RS256","typ":"JWT","kid":"b3319a147514df7ee5e4bcdee51350cc890cc89e"}
  // Payload:
  // {"iss":"https://example.com","sub":"test@example.com","exp":1501281058}
  const std::string kJwtWithCorrectKid =
      "eyJhbGciOiJSUzI1NiIsInR5cCI6IkpXVCIsImtpZCI6ImIzMzE5YTE0NzUxNGRmN2VlNWU0"
      "YmNkZWU1MTM1MGNjODkwY2M4OWUifQ."
      "eyJpc3MiOiJodHRwczovL2V4YW1wbGUuY29tIiwic3ViIjoidGVzdEBleGFtcGxlLmNvbSIs"
      "ImV4cCI6MTUwMTI4MTA1OH0.QYWtQR2JNhLBJXtpJfFisF0WSyzLbD-9dynqwZt_"
      "KlQZAIoZpr65BRNEyRzpt0jYrk7RA7hUR2cS9kB3AIKuWA8kVZubrVhSv_fiX6phjf_"
      "bZYj92kDtMiPJf7RCuGyMgKXwwf4b1Sr67zamcTmQXf26DT415rnrUHVqTlOIW50TjNa1bbO"
      "fNyKZC3LFnKGEzkfaIeXYdGiSERVOTtOFF5cUtZA2OVyeAT3mE1NuBWxz0v7xJ4zdIwHwxFU"
      "wd_5tB57j_"
      "zCEC9NwnwTiZ8wcaSyMWc4GJUn4bJs22BTNlRt5ElWl6RuBohxZA7nXwWig5CoLZmCpYpb8L"
      "fBxyCpqJQ";

  // JWT with existing but incorrect kid
  // Header:
  // {"alg":"RS256","typ":"JWT","kid":"62a93512c9ee4c7f8067b5a216dade2763d32a47"}
  // Payload:
  // {"iss":"https://example.com","sub":"test@example.com","exp":1501281058}
  const std::string kJwtWithIncorrectKid =
      "eyJhbGciOiJSUzI1NiIsInR5cCI6IkpXVCIsImtpZCI6IjYyYTkzNTEyYzllZTRjN2Y4MDY3"
      "YjVhMjE2ZGFkZTI3NjNkMzJhNDcifQ."
      "eyJpc3MiOiJodHRwczovL2V4YW1wbGUuY29tIiwic3ViIjoidGVzdEBleGFtcGxlLmNvbSIs"
      "ImV4cCI6MTUwMTI4MTA1OH0."
      "adrKqsjKh4zdOuw9rMZr0Kn2LLYG1OUfDuvnO6tk75NKCHpKX6oI8moNYhgcCQU4AoCKXZ_"
      "u-oMl54QTx9lX9xZ2VUWKTxcJEOnpoJb-DVv_FgIG9ETe5wcCS8Y9pQ2-hxtO1_LWYok1-"
      "A01Q4929u6WNw_Og4rFXR6VSpZxXHOQrEwW44D2-Lngu1PtPjWIz3rO6cOiYaTGCS6-"
      "TVeLFnB32KQg823WhFhWzzHjhYRO7NOrl-IjfGn3zYD_"
      "DfSoMY3A6LeOFCPp0JX1gcKcs2mxaF6e3LfVoBiOBZGvgG_"
      "jx3y85hF2BZiANbSf1nlLQFdjk_CWbLPhTWeSfLXMOg";

  // JWT with nonexist kid
  // Header:  {"alg":"RS256","typ":"JWT","kid":"blahblahblah"}
  // Payload:
  // {"iss":"https://example.com","sub":"test@example.com","exp":1501281058}
  const std::string kJwtWithNonExistKid =
      "eyJhbGciOiJSUzI1NiIsInR5cCI6IkpXVCIsImtpZCI6ImJsYWhibGFoYmxhaCJ9."
      "eyJpc3MiOiJodHRwczovL2V4YW1wbGUuY29tIiwic3ViIjoidGVzdEBleGFtcGxlLmNvbSIs"
      "ImV4cCI6MTUwMTI4MTA1OH0.digk0Fr_IdcWgJNVyeVDw2dC1cQG6LsHwg5pIN93L4_"
      "xhEDI3ZFoZ8aE44kvQHWLicnHDlhELqtF-"
      "TqxrhfnitpLE7jiyknSu6NVXxtRBcZ3dOTKryVJDvDXcYXOaaP8infnh82loHfhikgg1xmk9"
      "rcH50jtc3BkxWNbpNgPyaAAE2tEisIInaxeX0gqkwiNVrLGe1hfwdtdlWFL1WENGlyniQBvB"
      "Mwi8DgG_F0eyFKTSRWoaNQQXQruEK0YIcwDj9tkYOXq8cLAnRK9zSYc5-"
      "15Hlzfb8eE77pID0HZN-Axeui4IY22I_kYftd0OEqlwXJv_v5p6kNaHsQ9QbtAkw";

  // JWT with bad-formatted kid
  // Header:  {"alg":"RS256","typ":"JWT","kid":1}
  // Payload:
  // {"iss":"https://example.com","sub":"test@example.com","exp":1501281058}
  const std::string kJwtWithBadFormatKid =
      "eyJhbGciOiJSUzI1NiIsInR5cCI6IkpXVCIsImtpZCI6MX0."
      "eyJpc3MiOiJodHRwczovL2V4YW1wbGUuY29tIiwic3ViIjoidGVzdEBleGFtcGxlLmNvbSIs"
      "ImV4cCI6MTUwMTI4MTA1OH0."
      "oYq0UkokShprH2YO5b84CI5fEu0sKWmEJimyJQ9YZbvaGtf6zaLbdVJBTbh6plBno-"
      "miUhjqXZtDdmBexQzp5HPHoIUwQxlGggCuJRdEnmw65Ul9WFWtS7M9g8DqVKaCo9MO-"
      "apCsylPZsRSzzZuaTPorZktELt6XcUIxeXOKOSZJ78sHsRrDeLhlELd9Q0b6hzAdDEYCvYE6"
      "woc3DiRHk19nsEgdg5O1RWKjTAcdd3oD9ecznzvVmAZT8gXrGXPd49tn1qHkVr1G621Ypi9V"
      "37BD2KXH3jN9_EBocxwcxhkPwSLtP3dgkfls_f5GoWCgmp-c5ycIskCDcIjxRnPjg";

  // JWT payload JSON with ES256
  const std::string kJwtPayloadEC =
      R"EOF({"iss":"628645741881-noabiu23f5a8m8ovd8ucv698lj78vv0l@developer.gserviceaccount.com",
      "sub":"628645741881-noabiu23f5a8m8ovd8ucv698lj78vv0l@developer.gserviceaccount.com",
      "aud":"http://myservice.com/myapi"})EOF";

  // Please see jwt_generator.py and jwk_generator.py under /tools/.
  // for ES256-signed jwt token and public jwk generation, respectively.
  // jwt_generator.py uses ES256 private key file to generate JWT token.
  // ES256 private key file can be generated by:
  // $ openssl ecparam -genkey -name prime256v1 -noout -out private_key.pem
  // jwk_generator.py uses ES256 public key file to generate JWK. ES256
  // public key file can be generated by:
  // $ openssl ec -in private_key.pem -pubout -out public_key.pem.

  // ES256 private key:
  // "-----BEGIN EC PRIVATE KEY-----"
  // "MHcCAQEEIOyf96eKdFeSFYeHiM09vGAylz+/auaXKEr+fBZssFsJoAoGCCqGSM49"
  // "AwEHoUQDQgAEEB54wykhS7YJFD6RYJNnwbWEz3cI7CF5bCDTXlrwI5n3ZsIFO8wV"
  // "DyUptLYxuCNPdh+Zijoec8QTa2wCpZQnDw=="
  // "-----END EC PRIVATE KEY-----"

  // ES256 public key:
  // "-----BEGIN PUBLIC KEY-----"
  // "MFkwEwYHKoZIzj0CAQYIKoZIzj0DAQcDQgAEEB54wykhS7YJFD6RYJNnwbWEz3cI"
  // "7CF5bCDTXlrwI5n3ZsIFO8wVDyUptLYxuCNPdh+Zijoec8QTa2wCpZQnDw=="
  // "-----END PUBLIC KEY-----"

  const std::string kPublicKeyJwkEC =
      "{\"keys\": ["
      "{"
      "\"kty\": \"EC\","
      "\"crv\": \"P-256\","
      "\"x\": \"EB54wykhS7YJFD6RYJNnwbWEz3cI7CF5bCDTXlrwI5k\","
      "\"y\": \"92bCBTvMFQ8lKbS2MbgjT3YfmYo6HnPEE2tsAqWUJw8\","
      "\"alg\": \"ES256\","
      "\"kid\": \"abc\""
      "},"
      "{"
      "\"kty\": \"EC\","
      "\"crv\": \"P-256\","
      "\"x\": \"EB54wykhS7YJFD6RYJNnwbWEz3cI7CF5bCDTXlrwI5k\","
      "\"y\": \"92bCBTvMFQ8lKbS2MbgjT3YfmYo6HnPEE2tsAqWUJw8\","
      "\"alg\": \"ES256\","
      "\"kid\": \"xyz\""
      "}"
      "]}";

  // "{"kid":"abc"}"
  const std::string kTokenEC =
      "eyJhbGciOiJFUzI1NiIsInR5cCI6IkpXVCIsImtpZCI6ImFiYyJ9.eyJpc3MiOiI2Mj"
      "g2NDU3NDE4ODEtbm9hYml1MjNmNWE4bThvdmQ4dWN2Njk4bGo3OHZ2MGxAZGV2ZWxvc"
      "GVyLmdzZXJ2aWNlYWNjb3VudC5jb20iLCJzdWIiOiI2Mjg2NDU3NDE4ODEtbm9hYml1"
      "MjNmNWE4bThvdmQ4dWN2Njk4bGo3OHZ2MGxAZGV2ZWxvcGVyLmdzZXJ2aWNlYWNjb3V"
      "udC5jb20iLCJhdWQiOiJodHRwOi8vbXlzZXJ2aWNlLmNvbS9teWFwaSJ9.T2KAwChqg"
      "o2ZSXyLh3IcMBQNSeRZRe5Z-MUDl-s-F99XGoyutqA6lq8bKZ6vmjZAlpVG8AGRZW9J"
      "Gp9lq3cbEw";

  // "{"kid":"abcdef"}"
  const std::string kJwtWithNonExistKidEC =
      "eyJhbGciOiJFUzI1NiIsInR5cCI6IkpXVCIsImtpZCI6ImFiY2RlZiJ9.eyJpc3MiOi"
      "I2Mjg2NDU3NDE4ODEtbm9hYml1MjNmNWE4bThvdmQ4dWN2Njk4bGo3OHZ2MGxAZ"
      "GV2ZWxvcGVyLmdzZXJ2aWNlYWNjb3VudC5jb20iLCJzdWIiOiI2Mjg2NDU3NDE4"
      "ODEtbm9hYml1MjNmNWE4bThvdmQ4dWN2Njk4bGo3OHZ2MGxAZGV2ZWxvcGVyLmd"
      "zZXJ2aWNlYWNjb3VudC5jb20iLCJhdWQiOiJodHRwOi8vbXlzZXJ2aWNlLmNvbS"
      "9teWFwaSJ9.rWSoOV5j7HxHc4yVgZEZYUSgY7AUarG3HxdfPON1mw6II_pNUsc8"
      "_sVf7Yv2-jeVhmf8BtR99wnOwEDhVYrVpQ";

  const std::string kTokenECNoKid =
      "eyJhbGciOiJFUzI1NiIsInR5cCI6IkpXVCJ9.eyJpc3MiOiI2Mjg2NDU3NDE4ODEtbm"
      "9hYml1MjNmNWE4bThvdmQ4dWN2Njk4bGo3OHZ2MGxAZGV2ZWxvcGVyLmdzZXJ2a"
      "WNlYWNjb3VudC5jb20iLCJzdWIiOiI2Mjg2NDU3NDE4ODEtbm9hYml1MjNmNWE4"
      "bThvdmQ4dWN2Njk4bGo3OHZ2MGxAZGV2ZWxvcGVyLmdzZXJ2aWNlYWNjb3VudC5"
      "jb20iLCJhdWQiOiJodHRwOi8vbXlzZXJ2aWNlLmNvbS9teWFwaSJ9.zlFcET8Fi"
      "OYcKe30A7qOD4TIBvtb9zIVhDcM8pievKs1Te-UOBcklQxhwXMnRSSEBY4P0pfZ"
      "qWJT_V5IVrKrdQ";

  const std::string kBadPublicKeyRSA =
      "{\n"
      " \"keys\": [\n"
      " {\n"
      " \"alg\": \"RS256\",\n"
      " \"kty\": \"RSA\",\n"
      " \"use\": \"sig\",\n"
      " \"x5c\": "
      "[\"MIIDjjCCAnYCCQDM2dGMrJDL3TANBgkqhkiG9w0BAQUFADCBiDEVMBMGA1UEAwwMd3d3L"
      "mRlbGwuY29tMQ0wCwYDVQQKDARkZWxsMQ0wCwYDVQQLDARkZWxsMRIwEAYDVQQHDAlCYW5nY"
      "WxvcmUxEjAQBgNVBAgMCUthcm5hdGFrYTELMAkGA1UEBhMCSU4xHDAaBgkqhkiG9w0BCQEWD"
      "WFiaGlAZGVsbC5jb20wHhcNMTkwNjI1MDcwNjM1WhcNMjAwNjI0MDcwNjM1WjCBiDEVMBMGA"
      "1UEAwwMd3d3LmRlbGwuY29tMQ0wCwYDVQQKDARkZWxsMQ0wCwYDVQQLDARkZWxsMRIwEAYDV"
      "QQHDAlCYW5nYWxvcmUxEjAQBgNVBAgMCUthcm5hdGFrYTELMAkGA1UEBhMCSU4xHDAaBgkqh"
      "kiG9w0BCQEWDWFiaGlAZGVsbC5jb20wggEiMA0GCSqGSIb3DQEBAQUAA4IBDwAwggEKAoIBA"
      "QDlE7W15NCXoIZX+"
      "uE7HF0LTnfgBpaqoYyQFDmVUNEd0WWV9nX04c3iyxZSpoTsoUZktNd0CUyC8oVRg2xxdPxA2"
      "aRVpNMwsDkuDnOZPNZZCS64QmMD7V5ebSAi4vQ7LH6zo9DCVwjzW10ZOZ3WHAyoKuNVGeb5w"
      "2+xDQM1mFqApy6KB7M/b3KG7cqpZfPn9Ebd1Uyk+8WY/"
      "IxJvb7EHt06Z+8b3F+LkRp7UI4ykkVkl3XaiBlG56ZyHfvH6R5Jy+"
      "8P0vl4wtX86N6MS48TZPhGAoo2KwWsOEGxve005ZK6LkHwxMsOD98yvLM7AG0SBxVF8O8KeZ"
      "/nbTP1oVSq6aEFAgMBAAEwDQYJKoZIhvcNAQEFBQADggEBAGEhT6xuZqyZb/"
      "K6aI61RYy4tnR92d97H+zcL9t9/"
      "8FyH3qIAjIM9+qdr7dLLnVcNMmwiKzZpsBywno72z5gG4l6/TicBIJfI2BaG9JVdU3/"
      "wscPlqazwI/"
      "d1LvIkWSzrFQ2VdTPSYactPzGWddlx9QKU9cIKcNPcWdg0S0q1Khu8kejpJ+"
      "EUtSMc8OonFV99r1juFzVPtwGihuc6R7T/"
      "GnWgYLmhoCCaQKdLWn7FIyQH2WZ10CI6as+"
      "zKkylDkVnbsJYFabvbgRrNNl4RGXXm5D0lk9cwo1Srd28wEhi35b8zb1p0eTamS6qTpjHtc6"
      "DpgZK3MavFVdaFfR9bEYpHc=\"],\n"
      " \"n\": "
      "\"5RO1teTQl6CGV/"
      "rhOxxdC0534AaWqqGMkBQ5lVDRHdFllfZ19OHN4ssWUqaE7KFGZLTXdAlMgvKFUYNscXT8QN"
      "mkVaTTMLA5Lg5zmTzWWQkuuEJjA+1eXm0gIuL0Oyx+s6PQwlcI81tdGTmd1hwMqCrjVRnm+"
      "cNvsQ0DNZhagKcuigezP29yhu3KqWXz5/"
      "RG3dVMpPvFmPyMSb2+xB7dOmfvG9xfi5Eae1COMpJFZJd12ogZRuemch37x+"
      "keScvvD9L5eMLV/OjejEuPE2T4RgKKNisFrDhBsb3tNOWSui5B8MTLDg/"
      "fMryzOwBtEgcVRfDvCnmf520z9aFUqumhBQ==\",\n"
      " \"e\": \"AQAB\",\n"
      " \"kid\": \"F46BB2F600BF3BBB53A324F12B290846\",\n"
      " \"x5t\": \"F46BB2F600BF3BBB53A324F12B290846\"\n"
      " }\n"
      " ]\n"
      "}";
};

namespace {

bool EqJson(Wasm::Common::JsonObject& p1, Wasm::Common::JsonObject& p2) {
  return p1.dump() == p2.dump();
}
}  // namespace

class JwtTest : public testing::Test {
 protected:
  void DoTest(std::string jwt_str, std::string pkey, std::string pkey_type,
              bool verified, Status status, Wasm::Common::JsonObject* payload) {
    Jwt jwt(jwt_str);
    Verifier v;
    std::unique_ptr<Pubkeys> key;
    if (pkey_type == "pem") {
      key = Pubkeys::CreateFrom(pkey, Pubkeys::Type::PEM);
    } else if (pkey_type == "jwks") {
      key = Pubkeys::CreateFrom(pkey, Pubkeys::Type::JWKS);
    } else {
      ASSERT_TRUE(0);
    }
    EXPECT_EQ(verified, v.Verify(jwt, *key));
    EXPECT_EQ(status, v.GetStatus());
    if (verified) {
      ASSERT_NE(0, jwt.Payload().size());
      EXPECT_TRUE(EqJson(*payload, jwt.Payload()));
    }
  }

  Wasm::Common::JsonParser parser_;
};

// Test cases w/ PEM-formatted public key

class JwtTestPem : public JwtTest {
 protected:
  DatasetPem ds;
};

TEST_F(JwtTestPem, OK) {
<<<<<<< HEAD
  parser_.parse(ds.kJwtPayload);
  auto payload = parser_.object();
=======
  auto payload = Wasm::Common::JsonParse(ds.kJwtPayload).value();
>>>>>>> d0f839c1
  DoTest(ds.kJwt, ds.kPublicKey, "pem", true, Status::OK, &payload);
}

TEST_F(JwtTestPem, OKWithAlgRs384) {
<<<<<<< HEAD
  parser_.parse(ds.kJwtPayload);
  auto payload = parser_.object();
=======
  auto payload = Wasm::Common::JsonParse(ds.kJwtPayload).value();
>>>>>>> d0f839c1
  DoTest(ds.kJwtRs384, ds.kPublicKey, "pem", true, Status::OK, &payload);
}

TEST_F(JwtTestPem, OKWithAlgRs512) {
<<<<<<< HEAD
  parser_.parse(ds.kJwtPayload);
  auto payload = parser_.object();
=======
  auto payload = Wasm::Common::JsonParse(ds.kJwtPayload).value();
>>>>>>> d0f839c1
  DoTest(ds.kJwtRs512, ds.kPublicKey, "pem", true, Status::OK, &payload);
}

TEST_F(JwtTestPem, MultiAudiences) {
  Jwt jwt(ds.kJwtMultiSub);
  ASSERT_EQ(jwt.Aud(), std::vector<std::string>({"aud1", "aud2"}));
}

TEST_F(JwtTestPem, InvalidSignature) {
  auto invalid_jwt = ds.kJwt;
  invalid_jwt[ds.kJwt.length() - 2] =
      ds.kJwt[ds.kJwt.length() - 2] != 'a' ? 'a' : 'b';
  DoTest(invalid_jwt, ds.kPublicKey, "pem", false,
         Status::JWT_INVALID_SIGNATURE, nullptr);
}

TEST_F(JwtTestPem, InvalidPublicKey) {
  auto invalid_pubkey = ds.kPublicKey;
  invalid_pubkey[0] = ds.kPublicKey[0] != 'a' ? 'a' : 'b';
  DoTest(ds.kJwt, invalid_pubkey, "pem", false, Status::PEM_PUBKEY_PARSE_ERROR,
         nullptr);
}

TEST_F(JwtTestPem, PublicKeyInvalidBase64) {
  auto invalid_pubkey = "a";
  DoTest(ds.kJwt, invalid_pubkey, "pem", false, Status::PEM_PUBKEY_BAD_BASE64,
         nullptr);
}

TEST_F(JwtTestPem, Base64urlBadInputHeader) {
  auto invalid_header = ds.kJwtHeaderEncoded + "a";
  auto invalid_jwt = absl::StrJoin(
      std::vector<std::string>{invalid_header, ds.kJwtPayloadEncoded,
                               ds.kJwtSignatureEncoded},
      ".");
  DoTest(invalid_jwt, ds.kPublicKey, "pem", false,
         Status::JWT_HEADER_PARSE_ERROR, nullptr);
}

TEST_F(JwtTestPem, Base64urlBadInputPayload) {
  auto invalid_payload = ds.kJwtPayloadEncoded + "a";
  auto invalid_jwt = absl::StrJoin(
      std::vector<std::string>{ds.kJwtHeaderEncoded, invalid_payload,
                               ds.kJwtSignatureEncoded},
      ".");
  DoTest(invalid_jwt, ds.kPublicKey, "pem", false,
         Status::JWT_PAYLOAD_PARSE_ERROR, nullptr);
}

TEST_F(JwtTestPem, Base64urlBadinputSignature) {
  auto invalid_signature = "a";
  auto invalid_jwt = absl::StrJoin(
      std::vector<std::string>{ds.kJwtHeaderEncoded, ds.kJwtPayloadEncoded,
                               invalid_signature},
      ".");
  DoTest(invalid_jwt, ds.kPublicKey, "pem", false,
         Status::JWT_SIGNATURE_PARSE_ERROR, nullptr);
}

TEST_F(JwtTestPem, JwtInvalidNumberOfDots) {
  auto invalid_jwt = ds.kJwt + '.';
  DoTest(invalid_jwt, ds.kPublicKey, "pem", false, Status::JWT_BAD_FORMAT,
         nullptr);
}

TEST_F(JwtTestPem, JsonBadInputHeader) {
  DoTest(ds.kJwtWithBadJsonHeader, ds.kPublicKey, "pem", false,
         Status::JWT_HEADER_PARSE_ERROR, nullptr);
}

TEST_F(JwtTestPem, JsonBadInputPayload) {
  DoTest(ds.kJwtWithBadJsonPayload, ds.kPublicKey, "pem", false,
         Status::JWT_PAYLOAD_PARSE_ERROR, nullptr);
}

TEST_F(JwtTestPem, AlgAbsentInHeader) {
  DoTest(ds.kJwtWithAlgAbsent, ds.kPublicKey, "pem", false,
         Status::JWT_HEADER_NO_ALG, nullptr);
}

TEST_F(JwtTestPem, AlgIsNotString) {
  DoTest(ds.kJwtWithAlgIsNotString, ds.kPublicKey, "pem", false,
         Status::JWT_HEADER_BAD_ALG, nullptr);
}

TEST_F(JwtTestPem, InvalidAlg) {
  DoTest(ds.kJwtWithInvalidAlg, ds.kPublicKey, "pem", false,
         Status::ALG_NOT_IMPLEMENTED, nullptr);
}

TEST_F(JwtTestPem, Es256Alg) {
  DoTest(ds.kJwtWithES256Alg, ds.kPublicKey, "pem", false,
         Status::JWT_INVALID_SIGNATURE, nullptr);
}

TEST(JwtSubExtractionTest, NonEmptyJwtSubShouldEqual) {
  DatasetPem ds;
  Jwt jwt(ds.kJwt);
  EXPECT_EQ(jwt.Sub(), ds.kJwtSub);
}

TEST(JwtSubExtractionTest, EmptyJwtSubShouldEqual) {
  Jwt jwt("");
  EXPECT_EQ(jwt.Sub(), "");
}

// Test cases w/ JWKs-formatted public key

class JwtTestJwks : public JwtTest {
 protected:
  DatasetJwk ds;
};

TEST_F(JwtTestJwks, OkNoKid) {
<<<<<<< HEAD
  parser_.parse(ds.kJwtPayload);
  auto payload = parser_.object();
=======
  auto payload = Wasm::Common::JsonParse(ds.kJwtPayload).value();
>>>>>>> d0f839c1
  DoTest(ds.kJwtNoKid, ds.kPublicKeyRSA, "jwks", true, Status::OK, &payload);
}

TEST_F(JwtTestJwks, OkTokenJwkRSAPublicKeyOptionalAlgKid) {
<<<<<<< HEAD
  parser_.parse(ds.kJwtPayload);
  auto payload = parser_.object();
=======
  auto payload = Wasm::Common::JsonParse(ds.kJwtPayload).value();
>>>>>>> d0f839c1
  // Remove "alg" claim from public key.
  std::string alg_claim = "\"alg\": \"RS256\",";
  std::string pubkey_no_alg = ds.kPublicKeyRSA;
  std::size_t alg_pos = pubkey_no_alg.find(alg_claim);
  while (alg_pos != std::string::npos) {
    pubkey_no_alg.erase(alg_pos, alg_claim.length());
    alg_pos = pubkey_no_alg.find(alg_claim);
  }
  DoTest(ds.kJwtNoKid, pubkey_no_alg, "jwks", true, Status::OK, &payload);

  // Remove "kid" claim from public key.
  std::string kid_claim1 =
      ",\"kid\": \"62a93512c9ee4c7f8067b5a216dade2763d32a47\"";
  std::string kid_claim2 =
      ",\"kid\": \"b3319a147514df7ee5e4bcdee51350cc890cc89e\"";
  std::string pubkey_no_kid = ds.kPublicKeyRSA;
  std::size_t kid_pos = pubkey_no_kid.find(kid_claim1);
  pubkey_no_kid.erase(kid_pos, kid_claim1.length());
  kid_pos = pubkey_no_kid.find(kid_claim2);
  pubkey_no_kid.erase(kid_pos, kid_claim2.length());
  DoTest(ds.kJwtNoKid, pubkey_no_kid, "jwks", true, Status::OK, &payload);
}

TEST_F(JwtTestJwks, OkNoKidLogExp) {
<<<<<<< HEAD
  parser_.parse(ds.kJwtPayloadLongExp);
  auto payload = parser_.object();
=======
  auto payload = Wasm::Common::JsonParse(ds.kJwtPayloadLongExp).value();
>>>>>>> d0f839c1
  DoTest(ds.kJwtNoKidLongExp, ds.kPublicKeyRSA, "jwks", true, Status::OK,
         &payload);
}

TEST_F(JwtTestJwks, OkCorrectKid) {
<<<<<<< HEAD
  parser_.parse(ds.kJwtPayload);
  auto payload = parser_.object();
=======
  auto payload = Wasm::Common::JsonParse(ds.kJwtPayload).value();
>>>>>>> d0f839c1
  DoTest(ds.kJwtWithCorrectKid, ds.kPublicKeyRSA, "jwks", true, Status::OK,
         &payload);
}

TEST_F(JwtTestJwks, IncorrectKid) {
  DoTest(ds.kJwtWithIncorrectKid, ds.kPublicKeyRSA, "jwks", false,
         Status::JWT_INVALID_SIGNATURE, nullptr);
}

TEST_F(JwtTestJwks, NonExistKid) {
  DoTest(ds.kJwtWithNonExistKid, ds.kPublicKeyRSA, "jwks", false,
         Status::KID_ALG_UNMATCH, nullptr);
}

TEST_F(JwtTestJwks, BadFormatKid) {
  DoTest(ds.kJwtWithBadFormatKid, ds.kPublicKeyRSA, "jwks", false,
         Status::JWT_HEADER_BAD_KID, nullptr);
}

TEST_F(JwtTestJwks, JwkBadJson) {
  std::string invalid_pubkey = "foobar";
  DoTest(ds.kJwtNoKid, invalid_pubkey, "jwks", false, Status::JWK_PARSE_ERROR,
         nullptr);
}

TEST_F(JwtTestJwks, JwkNoKeys) {
  std::string invalid_pubkey = R"EOF({"foo":"bar"})EOF";
  DoTest(ds.kJwtNoKid, invalid_pubkey, "jwks", false, Status::JWK_NO_KEYS,
         nullptr);
}

TEST_F(JwtTestJwks, JwkBadKeys) {
  std::string invalid_pubkey = R"EOF({"keys":"foobar"})EOF";
  DoTest(ds.kJwtNoKid, invalid_pubkey, "jwks", false, Status::JWK_BAD_KEYS,
         nullptr);
}

TEST_F(JwtTestJwks, JwkBadPublicKey) {
  std::string invalid_pubkey = R"EOF({"keys":[]})EOF";
  DoTest(ds.kJwtNoKid, invalid_pubkey, "jwks", false,
         Status::JWK_NO_VALID_PUBKEY, nullptr);
}

TEST_F(JwtTestJwks, OkTokenJwkEC) {
<<<<<<< HEAD
  parser_.parse(ds.kJwtPayloadEC);
  auto payload = parser_.object();
=======
  auto payload = Wasm::Common::JsonParse(ds.kJwtPayloadEC).value();
>>>>>>> d0f839c1
  // ES256-signed token with kid specified.
  DoTest(ds.kTokenEC, ds.kPublicKeyJwkEC, "jwks", true, Status::OK, &payload);
  // ES256-signed token without kid specified.
  DoTest(ds.kTokenECNoKid, ds.kPublicKeyJwkEC, "jwks", true, Status::OK,
         &payload);
}

TEST_F(JwtTestJwks, OkTokenJwkECPublicKeyOptionalAlgKid) {
<<<<<<< HEAD
  parser_.parse(ds.kJwtPayloadEC);
  auto payload = parser_.object();
=======
  auto payload = Wasm::Common::JsonParse(ds.kJwtPayloadEC).value();
>>>>>>> d0f839c1
  // Remove "alg" claim from public key.
  std::string alg_claim = "\"alg\": \"ES256\",";
  std::string pubkey_no_alg = ds.kPublicKeyJwkEC;
  std::size_t alg_pos = pubkey_no_alg.find(alg_claim);
  while (alg_pos != std::string::npos) {
    pubkey_no_alg.erase(alg_pos, alg_claim.length());
    alg_pos = pubkey_no_alg.find(alg_claim);
  }
  DoTest(ds.kTokenEC, pubkey_no_alg, "jwks", true, Status::OK, &payload);

  // Remove "kid" claim from public key.
  std::string kid_claim1 = ",\"kid\": \"abc\"";
  std::string kid_claim2 = ",\"kid\": \"xyz\"";
  std::string pubkey_no_kid = ds.kPublicKeyJwkEC;
  std::size_t kid_pos = pubkey_no_kid.find(kid_claim1);
  pubkey_no_kid.erase(kid_pos, kid_claim1.length());
  kid_pos = pubkey_no_kid.find(kid_claim2);
  pubkey_no_kid.erase(kid_pos, kid_claim2.length());
  DoTest(ds.kTokenEC, pubkey_no_kid, "jwks", true, Status::OK, &payload);
}

TEST_F(JwtTestJwks, NonExistKidEC) {
  DoTest(ds.kJwtWithNonExistKidEC, ds.kPublicKeyJwkEC, "jwks", false,
         Status::KID_ALG_UNMATCH, nullptr);
}

TEST_F(JwtTestJwks, InvalidPublicKeyEC) {
  auto invalid_pubkey = ds.kPublicKeyJwkEC;
  invalid_pubkey.replace(12, 9, "kty\":\"RSA");
  DoTest(ds.kTokenEC, invalid_pubkey, "jwks", false, Status::KID_ALG_UNMATCH,
         nullptr);
}

TEST_F(JwtTestJwks, DebugSegFault) {
  DoTest(ds.kJwtNoKid, ds.kBadPublicKeyRSA, "jwks", false,
         Status::JWK_RSA_PUBKEY_PARSE_ERROR, nullptr);
}

}  // namespace JwtAuth
}  // namespace Http
}  // namespace Envoy<|MERGE_RESOLUTION|>--- conflicted
+++ resolved
@@ -537,8 +537,6 @@
       EXPECT_TRUE(EqJson(*payload, jwt.Payload()));
     }
   }
-
-  Wasm::Common::JsonParser parser_;
 };
 
 // Test cases w/ PEM-formatted public key
@@ -549,32 +547,17 @@
 };
 
 TEST_F(JwtTestPem, OK) {
-<<<<<<< HEAD
-  parser_.parse(ds.kJwtPayload);
-  auto payload = parser_.object();
-=======
   auto payload = Wasm::Common::JsonParse(ds.kJwtPayload).value();
->>>>>>> d0f839c1
   DoTest(ds.kJwt, ds.kPublicKey, "pem", true, Status::OK, &payload);
 }
 
 TEST_F(JwtTestPem, OKWithAlgRs384) {
-<<<<<<< HEAD
-  parser_.parse(ds.kJwtPayload);
-  auto payload = parser_.object();
-=======
   auto payload = Wasm::Common::JsonParse(ds.kJwtPayload).value();
->>>>>>> d0f839c1
   DoTest(ds.kJwtRs384, ds.kPublicKey, "pem", true, Status::OK, &payload);
 }
 
 TEST_F(JwtTestPem, OKWithAlgRs512) {
-<<<<<<< HEAD
-  parser_.parse(ds.kJwtPayload);
-  auto payload = parser_.object();
-=======
   auto payload = Wasm::Common::JsonParse(ds.kJwtPayload).value();
->>>>>>> d0f839c1
   DoTest(ds.kJwtRs512, ds.kPublicKey, "pem", true, Status::OK, &payload);
 }
 
@@ -689,22 +672,12 @@
 };
 
 TEST_F(JwtTestJwks, OkNoKid) {
-<<<<<<< HEAD
-  parser_.parse(ds.kJwtPayload);
-  auto payload = parser_.object();
-=======
   auto payload = Wasm::Common::JsonParse(ds.kJwtPayload).value();
->>>>>>> d0f839c1
   DoTest(ds.kJwtNoKid, ds.kPublicKeyRSA, "jwks", true, Status::OK, &payload);
 }
 
 TEST_F(JwtTestJwks, OkTokenJwkRSAPublicKeyOptionalAlgKid) {
-<<<<<<< HEAD
-  parser_.parse(ds.kJwtPayload);
-  auto payload = parser_.object();
-=======
   auto payload = Wasm::Common::JsonParse(ds.kJwtPayload).value();
->>>>>>> d0f839c1
   // Remove "alg" claim from public key.
   std::string alg_claim = "\"alg\": \"RS256\",";
   std::string pubkey_no_alg = ds.kPublicKeyRSA;
@@ -729,23 +702,13 @@
 }
 
 TEST_F(JwtTestJwks, OkNoKidLogExp) {
-<<<<<<< HEAD
-  parser_.parse(ds.kJwtPayloadLongExp);
-  auto payload = parser_.object();
-=======
   auto payload = Wasm::Common::JsonParse(ds.kJwtPayloadLongExp).value();
->>>>>>> d0f839c1
   DoTest(ds.kJwtNoKidLongExp, ds.kPublicKeyRSA, "jwks", true, Status::OK,
          &payload);
 }
 
 TEST_F(JwtTestJwks, OkCorrectKid) {
-<<<<<<< HEAD
-  parser_.parse(ds.kJwtPayload);
-  auto payload = parser_.object();
-=======
   auto payload = Wasm::Common::JsonParse(ds.kJwtPayload).value();
->>>>>>> d0f839c1
   DoTest(ds.kJwtWithCorrectKid, ds.kPublicKeyRSA, "jwks", true, Status::OK,
          &payload);
 }
@@ -790,12 +753,7 @@
 }
 
 TEST_F(JwtTestJwks, OkTokenJwkEC) {
-<<<<<<< HEAD
-  parser_.parse(ds.kJwtPayloadEC);
-  auto payload = parser_.object();
-=======
   auto payload = Wasm::Common::JsonParse(ds.kJwtPayloadEC).value();
->>>>>>> d0f839c1
   // ES256-signed token with kid specified.
   DoTest(ds.kTokenEC, ds.kPublicKeyJwkEC, "jwks", true, Status::OK, &payload);
   // ES256-signed token without kid specified.
@@ -804,12 +762,7 @@
 }
 
 TEST_F(JwtTestJwks, OkTokenJwkECPublicKeyOptionalAlgKid) {
-<<<<<<< HEAD
-  parser_.parse(ds.kJwtPayloadEC);
-  auto payload = parser_.object();
-=======
   auto payload = Wasm::Common::JsonParse(ds.kJwtPayloadEC).value();
->>>>>>> d0f839c1
   // Remove "alg" claim from public key.
   std::string alg_claim = "\"alg\": \"ES256\",";
   std::string pubkey_no_alg = ds.kPublicKeyJwkEC;
