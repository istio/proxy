{
  "admin": {
    "access_log_path": "/dev/null",
    "address": {
      "socket_address": {
        "address": "{{ ntop_ip_loopback_address }}",
        "port_value": 0
      }
    }
  },
  "static_resources": {
    "listeners": [
      {
        "address": {
          "socket_address": {
            "address": "{{ ntop_ip_loopback_address }}",
            "port_value": 0
          }
        },
        "filter_chains": [
          {
            "filters": [
              {
                "name": "envoy.http_connection_manager",
                "config": {
                  "codec_type": "auto",
                  "stat_prefix": "ingress_http",
                  "route_config": {
                    "virtual_hosts": [
                      {
                        "name": "backend",
                        "domains": [
                          "*"
                        ],
                        "routes": [
                          {
                            "match": {
                              "prefix": "/"
                            },
                            "route": {
                              "cluster": "service1"
                            }
                          }
<<<<<<< HEAD
                        },
                        "forward_payload_header": "test-jwt-payload-output"
                     }
                   ]
                 }
              },
              {
                "type": "decoder",
                "name": "router",
                "config": {}
=======
                        ]
                      }
                    ]
                  },
                  "access_log": [
                    {
                      "name": "envoy.file_access_log",
                      "config": {
                        "path": "/dev/null"
                      }
                    }
                  ],
                  "http_filters": [
                    {
                      "name": "jwt-auth",
                      "config": {
                        "rules": [
                          {
                            "issuer": "https://example.com",
                            "audiences": [
                              "example_service"
                            ],
                            "remote_jwks": {
                              "http_uri": {
                                "uri": "http://example.com/foobar_cert",
                                "cluster": "example_issuer"
                              }
                            },
                            "forward_payload_header": "test-jwt-payload-output"
                          }
                        ]
                      }
                    },
                    {
                      "name": "envoy.router",
                      "config": {}
                    }
                  ]
                }
>>>>>>> b6b4b5dd
              }
            ]
          }
        ]
      }
    ],
    "clusters": [
      {
        "name": "service1",
        "connect_timeout": "5s",
        "type": "static",
        "lb_policy": "round_robin",
        "hosts": [
          {
            "socket_address": {
              "address": "{{ ntop_ip_loopback_address }}",
              "port_value": "{{ upstream_0 }}"
            }
          }
        ]
      },
      {
        "name": "example_issuer",
        "connect_timeout": "5s",
        "type": "static",
        "circuit_breakers": {
          "thresholds": {
            "max_pending_requests": 10000,
            "max_requests": 10000
          }
        },
        "lb_policy": "round_robin",
        "hosts": [
          {
            "socket_address": {
              "address": "{{ ntop_ip_loopback_address }}",
              "port_value": "{{ upstream_1 }}"
            }
          }
        ]
      }
    ]
  }
}<|MERGE_RESOLUTION|>--- conflicted
+++ resolved
@@ -41,18 +41,6 @@
                               "cluster": "service1"
                             }
                           }
-<<<<<<< HEAD
-                        },
-                        "forward_payload_header": "test-jwt-payload-output"
-                     }
-                   ]
-                 }
-              },
-              {
-                "type": "decoder",
-                "name": "router",
-                "config": {}
-=======
                         ]
                       }
                     ]
@@ -92,7 +80,6 @@
                     }
                   ]
                 }
->>>>>>> b6b4b5dd
               }
             ]
           }
