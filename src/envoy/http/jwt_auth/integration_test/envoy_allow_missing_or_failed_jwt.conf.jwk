{
  "admin": {
    "access_log_path": "/dev/null",
    "address": {
      "socket_address": {
        "address": "{{ ntop_ip_loopback_address }}",
        "port_value": 0
      }
    }
  },
  "static_resources": {
    "listeners": [
      {
        "address": {
          "socket_address": {
            "address": "{{ ntop_ip_loopback_address }}",
            "port_value": 0
          }
        },
        "filter_chains": [
          {
            "filters": [
              {
                "name": "envoy.http_connection_manager",
                "config": {
<<<<<<< HEAD
                   "rules": [
                     {
                        "issuer": "https://example.com",
                        "audiences": [
                           "example_service"
                         ],
                         "remote_jwks": {
                           "http_uri": {
                             "uri": "http://example.com/foobar_cert",
                             "cluster": "example_issuer"
                         }
                        },
                        "forward_payload_header": "test-jwt-payload-output"
=======
                  "codec_type": "auto",
                  "stat_prefix": "ingress_http",
                  "route_config": {
                    "virtual_hosts": [
                      {
                        "name": "backend",
                        "domains": [
                          "*"
                        ],
                        "routes": [
                          {
                            "match": {
                              "prefix": "/"
                            },
                            "route": {
                              "cluster": "service1"
                            }
                          }
                        ]
>>>>>>> b6b4b5dd
                      }
                    ]
                  },
                  "access_log": [
                    {
                      "name": "envoy.file_access_log",
                      "config": {
                        "path": "/dev/null"
                      }
                    }
                  ],
                  "http_filters": [
                    {
                      "name": "jwt-auth",
                      "config": {
                        "rules": [
                          {
                            "issuer": "https://example.com",
                            "audiences": [
                              "example_service"
                            ],
                            "remote_jwks": {
                              "http_uri": {
                                "uri": "http://example.com/foobar_cert",
                                "cluster": "example_issuer"
                              }
                            },
                            "forward_payload_header": "test-jwt-payload-output"
                          }
                        ],
                        "allow_missing_or_failed": true
                      }
                    },
                    {
                      "name": "envoy.router",
                      "config": {}
                    }
                  ]
                }
              }
            ]
          }
        ]
      }
    ],
    "clusters": [
      {
        "name": "service1",
        "connect_timeout": "5s",
        "type": "static",
        "lb_policy": "round_robin",
        "hosts": [
          {
            "socket_address": {
              "address": "{{ ntop_ip_loopback_address }}",
              "port_value": "{{ upstream_0 }}"
            }
          }
        ]
      },
      {
        "name": "example_issuer",
        "connect_timeout": "5s",
        "type": "static",
        "circuit_breakers": {
          "thresholds": {
            "max_pending_requests": 10000,
            "max_requests": 10000
          }
        },
        "lb_policy": "round_robin",
        "hosts": [
          {
            "socket_address": {
              "address": "{{ ntop_ip_loopback_address }}",
              "port_value": "{{ upstream_1 }}"
            }
          }
        ]
      }
    ]
  }
}<|MERGE_RESOLUTION|>--- conflicted
+++ resolved
@@ -23,21 +23,6 @@
               {
                 "name": "envoy.http_connection_manager",
                 "config": {
-<<<<<<< HEAD
-                   "rules": [
-                     {
-                        "issuer": "https://example.com",
-                        "audiences": [
-                           "example_service"
-                         ],
-                         "remote_jwks": {
-                           "http_uri": {
-                             "uri": "http://example.com/foobar_cert",
-                             "cluster": "example_issuer"
-                         }
-                        },
-                        "forward_payload_header": "test-jwt-payload-output"
-=======
                   "codec_type": "auto",
                   "stat_prefix": "ingress_http",
                   "route_config": {
@@ -57,7 +42,6 @@
                             }
                           }
                         ]
->>>>>>> b6b4b5dd
                       }
                     ]
                   },
