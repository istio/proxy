/* Copyright 2017 Istio Authors. All Rights Reserved.
 *
 * Licensed under the Apache License, Version 2.0 (the "License");
 * you may not use this file except in compliance with the License.
 * You may obtain a copy of the License at
 *
 *    http://www.apache.org/licenses/LICENSE-2.0
 *
 * Unless required by applicable law or agreed to in writing, software
 * distributed under the License is distributed on an "AS IS" BASIS,
 * WITHOUT WARRANTIES OR CONDITIONS OF ANY KIND, either express or implied.
 * See the License for the specific language governing permissions and
 * limitations under the License.
 */

#include "jwt.h"

#include <algorithm>
#include <cassert>
#include <cstdlib>
#include <map>
#include <sstream>
#include <string>
#include <utility>
#include <vector>

<<<<<<< HEAD
#include <iostream>
#include "absl/strings/str_split.h"
// #include "common/common/assert.h"
#include "common/common/base64.h"
// #include "common/common/utility.h"
=======
#include "absl/strings/str_split.h"
>>>>>>> 63c66f8a
#include "openssl/bn.h"
#include "openssl/ecdsa.h"
#include "openssl/evp.h"
#include "openssl/rsa.h"
#include "openssl/sha.h"

namespace Envoy {
namespace Http {
namespace JwtAuth {

#include "extensions/common/base64.h"

std::string StatusToString(Status status) {
  static std::map<Status, std::string> table = {
      {Status::OK, "OK"},
      {Status::JWT_MISSED, "Required JWT token is missing"},
      {Status::JWT_EXPIRED, "JWT is expired"},
      {Status::JWT_BAD_FORMAT, "JWT_BAD_FORMAT"},
      {Status::JWT_HEADER_PARSE_ERROR, "JWT_HEADER_PARSE_ERROR"},
      {Status::JWT_HEADER_NO_ALG, "JWT_HEADER_NO_ALG"},
      {Status::JWT_HEADER_BAD_ALG, "JWT_HEADER_BAD_ALG"},
      {Status::JWT_SIGNATURE_PARSE_ERROR, "JWT_SIGNATURE_PARSE_ERROR"},
      {Status::JWT_INVALID_SIGNATURE, "JWT_INVALID_SIGNATURE"},
      {Status::JWT_PAYLOAD_PARSE_ERROR, "JWT_PAYLOAD_PARSE_ERROR"},
      {Status::JWT_HEADER_BAD_KID, "JWT_HEADER_BAD_KID"},
      {Status::JWT_UNKNOWN_ISSUER, "Unknown issuer"},
      {Status::JWK_PARSE_ERROR, "JWK_PARSE_ERROR"},
      {Status::JWK_NO_KEYS, "JWK_NO_KEYS"},
      {Status::JWK_BAD_KEYS, "JWK_BAD_KEYS"},
      {Status::JWK_NO_VALID_PUBKEY, "JWK_NO_VALID_PUBKEY"},
      {Status::KID_ALG_UNMATCH, "KID_ALG_UNMATCH"},
      {Status::ALG_NOT_IMPLEMENTED, "ALG_NOT_IMPLEMENTED"},
      {Status::PEM_PUBKEY_BAD_BASE64, "PEM_PUBKEY_BAD_BASE64"},
      {Status::PEM_PUBKEY_PARSE_ERROR, "PEM_PUBKEY_PARSE_ERROR"},
      {Status::JWK_RSA_PUBKEY_PARSE_ERROR, "JWK_RSA_PUBKEY_PARSE_ERROR"},
      {Status::FAILED_CREATE_EC_KEY, "FAILED_CREATE_EC_KEY"},
      {Status::JWK_EC_PUBKEY_PARSE_ERROR, "JWK_EC_PUBKEY_PARSE_ERROR"},
      {Status::FAILED_CREATE_ECDSA_SIGNATURE, "FAILED_CREATE_ECDSA_SIGNATURE"},
      {Status::AUDIENCE_NOT_ALLOWED, "Audience doesn't match"},
      {Status::FAILED_FETCH_PUBKEY, "Failed to fetch public key"},
  };
  return table[status];
}

namespace {

<<<<<<< HEAD
// Conversion table is taken from
// https://opensource.apple.com/source/QuickTimeStreamingServer/QuickTimeStreamingServer-452/CommonUtilitiesLib/base64.c
//
// and modified the position of 62 ('+' to '-') and 63 ('/' to '_')
// const uint8_t kReverseLookupTableBase64Url[256] = {
//     64, 64, 64, 64, 64, 64, 64, 64, 64, 64, 64, 64, 64, 64, 64, 64, 64, 64, 64,
//     64, 64, 64, 64, 64, 64, 64, 64, 64, 64, 64, 64, 64, 64, 64, 64, 64, 64, 64,
//     64, 64, 64, 64, 64, 64, 64, 62, 64, 64, 52, 53, 54, 55, 56, 57, 58, 59, 60,
//     61, 64, 64, 64, 64, 64, 64, 64, 0,  1,  2,  3,  4,  5,  6,  7,  8,  9,  10,
//     11, 12, 13, 14, 15, 16, 17, 18, 19, 20, 21, 22, 23, 24, 25, 64, 64, 64, 64,
//     63, 64, 26, 27, 28, 29, 30, 31, 32, 33, 34, 35, 36, 37, 38, 39, 40, 41, 42,
//     43, 44, 45, 46, 47, 48, 49, 50, 51, 64, 64, 64, 64, 64, 64, 64, 64, 64, 64,
//     64, 64, 64, 64, 64, 64, 64, 64, 64, 64, 64, 64, 64, 64, 64, 64, 64, 64, 64,
//     64, 64, 64, 64, 64, 64, 64, 64, 64, 64, 64, 64, 64, 64, 64, 64, 64, 64, 64,
//     64, 64, 64, 64, 64, 64, 64, 64, 64, 64, 64, 64, 64, 64, 64, 64, 64, 64, 64,
//     64, 64, 64, 64, 64, 64, 64, 64, 64, 64, 64, 64, 64, 64, 64, 64, 64, 64, 64,
//     64, 64, 64, 64, 64, 64, 64, 64, 64, 64, 64, 64, 64, 64, 64, 64, 64, 64, 64,
//     64, 64, 64, 64, 64, 64, 64, 64, 64, 64, 64, 64, 64, 64, 64, 64, 64, 64, 64,
//     64, 64, 64, 64, 64, 64, 64, 64, 64};

// bool IsNotBase64UrlChar(int8_t c) {
//   return kReverseLookupTableBase64Url[static_cast<int32_t>(c)] & 64;
// }

}  // namespace

// std::string Base64UrlDecode(std::string input) {
//   // allow at most 2 padding letters at the end of the input, only if input
//   // length is divisible by 4
//   int len = input.length();
//   if (len % 4 == 0) {
//     if (input[len - 1] == '=') {
//       input.pop_back();
//       if (input[len - 2] == '=') {
//         input.pop_back();
//       }
//     }
//   }
//   // if input contains non-base64url character, return empty string
//   // Note: padding letter must not be contained
//   if (std::find_if(input.begin(), input.end(), IsNotBase64UrlChar) !=
//       input.end()) {
//     return "";
//   }

//   // base64url is using '-', '_' instead of '+', '/' in base64 string.
//   std::replace(input.begin(), input.end(), '-', '+');
//   std::replace(input.begin(), input.end(), '_', '/');

//   // base64 string should be padded with '=' so as to the length of the string
//   // is divisible by 4.
//   switch (input.length() % 4) {
//     case 0:
//       break;
//     case 2:
//       input += "==";
//       break;
//     case 3:
//       input += "=";
//       break;
//     default:
//       // * an invalid base64url input. return empty string.
//       return "";
//   }
//   return Base64::decode(input);
// }

namespace {

=======
>>>>>>> 63c66f8a
const uint8_t *CastToUChar(const std::string &str) {
  return reinterpret_cast<const uint8_t *>(str.c_str());
}

// Class to create EVP_PKEY object from string of public key, formatted in PEM
// or JWKs.
// If it failed, status_ holds the failure reason.
//
// Usage example:
//   EvpPkeyGetter e;
//   bssl::UniquePtr<EVP_PKEY> pkey =
//   e.EvpPkeyFromStr(pem_formatted_public_key);
// (You can use EvpPkeyFromJwkRSA() or EcKeyFromJwkEC() for JWKs)
class EvpPkeyGetter : public WithStatus {
 public:
  EvpPkeyGetter() {}

<<<<<<< HEAD
//   bssl::UniquePtr<EVP_PKEY> EvpPkeyFromStr(const std::string &pkey_pem) {
//     std::string pkey_der = Base64::decode(pkey_pem);
//     if (pkey_der == "") {
//       UpdateStatus(Status::PEM_PUBKEY_BAD_BASE64);
//       return nullptr;
//     }
//     auto rsa = bssl::UniquePtr<RSA>(
//         RSA_public_key_from_bytes(CastToUChar(pkey_der), pkey_der.length()));
//     if (!rsa) {
//       UpdateStatus(Status::PEM_PUBKEY_PARSE_ERROR);
//     }
//     return EvpPkeyFromRsa(rsa.get());
//   }

//   bssl::UniquePtr<EVP_PKEY> EvpPkeyFromJwkRSA(const std::string &n,
//                                               const std::string &e) {
//     return EvpPkeyFromRsa(RsaFromJwk(n, e).get());
//   }

//   bssl::UniquePtr<EC_KEY> EcKeyFromJwkEC(const std::string &x,
//                                          const std::string &y) {
//     bssl::UniquePtr<EC_KEY> ec_key(
//         EC_KEY_new_by_curve_name(NID_X9_62_prime256v1));
//     if (!ec_key) {
//       UpdateStatus(Status::FAILED_CREATE_EC_KEY);
//       return nullptr;
//     }
//     bssl::UniquePtr<BIGNUM> bn_x = BigNumFromBase64UrlString(x);
//     bssl::UniquePtr<BIGNUM> bn_y = BigNumFromBase64UrlString(y);
//     if (!bn_x || !bn_y) {
//       // EC public key field is missing or has parse error.
//       UpdateStatus(Status::JWK_EC_PUBKEY_PARSE_ERROR);
//       return nullptr;
//     }

//     if (EC_KEY_set_public_key_affine_coordinates(ec_key.get(), bn_x.get(),
//                                                  bn_y.get()) == 0) {
//       UpdateStatus(Status::JWK_EC_PUBKEY_PARSE_ERROR);
//       return nullptr;
//     }
//     return ec_key;
//   }

//  private:
//   // In the case where rsa is nullptr, UpdateStatus() should be called
//   // appropriately elsewhere.
//   bssl::UniquePtr<EVP_PKEY> EvpPkeyFromRsa(RSA *rsa) {
//     if (!rsa) {
//       return nullptr;
//     }
//     bssl::UniquePtr<EVP_PKEY> key(EVP_PKEY_new());
//     EVP_PKEY_set1_RSA(key.get(), rsa);
//     return key;
//   }

//   bssl::UniquePtr<BIGNUM> BigNumFromBase64UrlString(const std::string &s) {
//     std::string s_decoded = Base64UrlDecode(s);
//     if (s_decoded == "") {
//       return nullptr;
//     }
//     return bssl::UniquePtr<BIGNUM>(
//         BN_bin2bn(CastToUChar(s_decoded), s_decoded.length(), NULL));
//   };

//   bssl::UniquePtr<RSA> RsaFromJwk(const std::string &n, const std::string &e) {
//     bssl::UniquePtr<RSA> rsa(RSA_new());
//     // It crash if RSA object couldn't be created.
//     assert(rsa);

//     rsa->n = BigNumFromBase64UrlString(n).release();
//     rsa->e = BigNumFromBase64UrlString(e).release();
//     if (!rsa->n || !rsa->e) {
//       // RSA public key field is missing or has parse error.
//       UpdateStatus(Status::JWK_RSA_PUBKEY_PARSE_ERROR);
//       return nullptr;
//     }
//     return rsa;
//   }
=======
  bssl::UniquePtr<EVP_PKEY> EvpPkeyFromStr(const std::string &pkey_pem) {
    std::string pkey_der = Base64::decodeWithoutPadding(pkey_pem);
    if (pkey_der == "") {
      UpdateStatus(Status::PEM_PUBKEY_BAD_BASE64);
      return nullptr;
    }
    auto rsa = bssl::UniquePtr<RSA>(
        RSA_public_key_from_bytes(CastToUChar(pkey_der), pkey_der.length()));
    if (!rsa) {
      UpdateStatus(Status::PEM_PUBKEY_PARSE_ERROR);
    }
    return EvpPkeyFromRsa(rsa.get());
  }

  bssl::UniquePtr<EVP_PKEY> EvpPkeyFromJwkRSA(const std::string &n,
                                              const std::string &e) {
    return EvpPkeyFromRsa(RsaFromJwk(n, e).get());
  }

  bssl::UniquePtr<EC_KEY> EcKeyFromJwkEC(const std::string &x,
                                         const std::string &y) {
    bssl::UniquePtr<EC_KEY> ec_key(
        EC_KEY_new_by_curve_name(NID_X9_62_prime256v1));
    if (!ec_key) {
      UpdateStatus(Status::FAILED_CREATE_EC_KEY);
      return nullptr;
    }
    bssl::UniquePtr<BIGNUM> bn_x = BigNumFromBase64UrlString(x);
    bssl::UniquePtr<BIGNUM> bn_y = BigNumFromBase64UrlString(y);
    if (!bn_x || !bn_y) {
      // EC public key field is missing or has parse error.
      UpdateStatus(Status::JWK_EC_PUBKEY_PARSE_ERROR);
      return nullptr;
    }

    if (EC_KEY_set_public_key_affine_coordinates(ec_key.get(), bn_x.get(),
                                                 bn_y.get()) == 0) {
      UpdateStatus(Status::JWK_EC_PUBKEY_PARSE_ERROR);
      return nullptr;
    }
    return ec_key;
  }

 private:
  // In the case where rsa is nullptr, UpdateStatus() should be called
  // appropriately elsewhere.
  bssl::UniquePtr<EVP_PKEY> EvpPkeyFromRsa(RSA *rsa) {
    if (!rsa) {
      return nullptr;
    }
    bssl::UniquePtr<EVP_PKEY> key(EVP_PKEY_new());
    EVP_PKEY_set1_RSA(key.get(), rsa);
    return key;
  }

  bssl::UniquePtr<BIGNUM> BigNumFromBase64UrlString(const std::string &s) {
    std::string s_decoded = Base64UrlDecode(s);
    if (s_decoded == "") {
      return nullptr;
    }
    return bssl::UniquePtr<BIGNUM>(
        BN_bin2bn(CastToUChar(s_decoded), s_decoded.length(), NULL));
  };

  bssl::UniquePtr<RSA> RsaFromJwk(const std::string &n, const std::string &e) {
    bssl::UniquePtr<RSA> rsa(RSA_new());
    // It crash if RSA object couldn't be created.
    assert(rsa);

    rsa->n = BigNumFromBase64UrlString(n).release();
    rsa->e = BigNumFromBase64UrlString(e).release();
    if (!rsa->n || !rsa->e) {
      // RSA public key field is missing or has parse error.
      UpdateStatus(Status::JWK_RSA_PUBKEY_PARSE_ERROR);
      return nullptr;
    }
    return rsa;
  }
>>>>>>> 63c66f8a
};

}  // namespace

Jwt::Jwt(const std::string &jwt) {
  // jwt must have exactly 2 dots
  if (std::count(jwt.begin(), jwt.end(), '.') != 2) {
    UpdateStatus(Status::JWT_BAD_FORMAT);
    return;
  }
<<<<<<< HEAD
  std::vector<std::string> jwt_split = absl::StrSplit(jwt, ".");
  // auto jwt_split = StringUtil::splitToken(jwt, ".");
=======
  std::vector<absl::string_view> jwt_split = absl::StrSplit(jwt, ".");
>>>>>>> 63c66f8a
  if (jwt_split.size() != 3) {
    UpdateStatus(Status::JWT_BAD_FORMAT);
    return;
  }

  // Parse header json
  auto parser = Wasm::Common::JsonParser();
  header_str_base64url_ = std::string(jwt_split[0].begin(), jwt_split[0].end());
  // header_str_ = Base64UrlDecode(header_str_base64url_);
  header_str_ = header_str_base64url_;

  parser.parse(header_str_);
  if (parser.detail() != Wasm::Common::JsonParserResultDetail::OK) {
    UpdateStatus(Status::JWT_HEADER_PARSE_ERROR);
    return;
  } else {
    header_ = parser.object();
  }

  // Header should contain "alg".
  if (header_.find("alg") == header_.end()) {
    UpdateStatus(Status::JWT_HEADER_NO_ALG);
    return;
  }

  auto alg_field = Wasm::Common::JsonGetField<std::string>(header_, "alg");
  if (alg_field.detail() != Wasm::Common::JsonParserResultDetail::OK) {
    UpdateStatus(Status::JWT_HEADER_BAD_ALG);
    return;
  }
  alg_ = alg_field.fetch();

  if (alg_ != "RS256" && alg_ != "ES256" && alg_ != "RS384" &&
      alg_ != "RS512") {
    UpdateStatus(Status::ALG_NOT_IMPLEMENTED);
    return;
  }

  // Header may contain "kid", which should be a string if exists.
  auto kid_field = Wasm::Common::JsonGetField<std::string>(header_, "kid");
  if (kid_field.detail() != Wasm::Common::JsonParserResultDetail::OK) {
    if (kid_field.detail() ==
        Wasm::Common::JsonParserResultDetail::TYPE_ERROR) {
      UpdateStatus(Status::JWT_HEADER_BAD_KID);
      return;
    } else if (kid_field.detail() ==
               Wasm::Common::JsonParserResultDetail::OUT_OF_RANGE) {
      kid_ = "";
    } else {
      return;
    }
  } else {
    kid_ = kid_field.fetch();
  }

  // Parse payload json
  payload_str_base64url_ =
      std::string(jwt_split[1].begin(), jwt_split[1].end());
  // payload_str_ = Base64UrlDecode(payload_str_base64url_);
  payload_str_ = payload_str_base64url_;
  parser.parse(payload_str_);
  if (parser.detail() != Wasm::Common::JsonParserResultDetail::OK) {
    UpdateStatus(Status::JWT_PAYLOAD_PARSE_ERROR);
    return;
  } else {
    payload_ = parser.object();
  }

  iss_ = Wasm::Common::JsonGetField<std::string>(payload_, "iss").fetch_or("");
  sub_ = Wasm::Common::JsonGetField<std::string>(payload_, "sub").fetch_or("");
  exp_ = Wasm::Common::JsonGetField<uint64_t>(payload_, "exp").fetch_or(0);

  // "aud" can be either string array or string.
  // Try as string array, read it as empty array if doesn't exist.
  if (!Wasm::Common::JsonArrayIterate(
          payload_, "aud", [&](const Wasm::Common::JsonObject &obj) -> bool {
            auto str_obj_result = Wasm::Common::JsonValueAs<std::string>(obj);
            if (str_obj_result.second !=
                Wasm::Common::JsonParserResultDetail::OK) {
              return false;
            }
            aud_.emplace_back(str_obj_result.first.value());
            return true;
          })) {
    auto aud_field = Wasm::Common::JsonGetField<std::string>(payload_, "aud");
    if (aud_field.detail() != Wasm::Common::JsonParserResultDetail::OK) {
      UpdateStatus(Status::JWT_PAYLOAD_PARSE_ERROR);
      return;
    }
    aud_.emplace_back(aud_field.fetch());
  }

  // Set up signature
  signature_ = "";
      // Base64UrlDecode(std::string(jwt_split[2].begin(), jwt_split[2].end()));
  if (signature_ == "") {
    // Signature is a bad Base64url input.
    UpdateStatus(Status::JWT_SIGNATURE_PARSE_ERROR);
    return;
  }
}

bool Verifier::VerifySignatureRSA(EVP_PKEY *key, const EVP_MD *md,
                                  const uint8_t *signature,
                                  size_t signature_len,
                                  const uint8_t *signed_data,
                                  size_t signed_data_len) {
  bssl::UniquePtr<EVP_MD_CTX> md_ctx(EVP_MD_CTX_create());

  if (EVP_DigestVerifyInit(md_ctx.get(), nullptr, md, nullptr, key) != 1) {
    return false;
  }
  if (EVP_DigestVerifyUpdate(md_ctx.get(), signed_data, signed_data_len) != 1) {
    return false;
  }
  return (EVP_DigestVerifyFinal(md_ctx.get(), signature, signature_len) == 1);
}

bool Verifier::VerifySignatureRSA(EVP_PKEY *key, const EVP_MD *md,
                                  const std::string &signature,
                                  const std::string &signed_data) {
  return VerifySignatureRSA(key, md, CastToUChar(signature), signature.length(),
                            CastToUChar(signed_data), signed_data.length());
}

bool Verifier::VerifySignatureEC(EC_KEY *key, const uint8_t *signature,
                                 size_t signature_len,
                                 const uint8_t *signed_data,
                                 size_t signed_data_len) {
  // ES256 signature should be 64 bytes.
  if (signature_len != 2 * 32) {
    return false;
  }

  uint8_t digest[SHA256_DIGEST_LENGTH];
  SHA256(signed_data, signed_data_len, digest);

  bssl::UniquePtr<ECDSA_SIG> ecdsa_sig(ECDSA_SIG_new());
  if (!ecdsa_sig) {
    UpdateStatus(Status::FAILED_CREATE_ECDSA_SIGNATURE);
    return false;
  }

  BN_bin2bn(signature, 32, ecdsa_sig->r);
  BN_bin2bn(signature + 32, 32, ecdsa_sig->s);
  return (ECDSA_do_verify(digest, SHA256_DIGEST_LENGTH, ecdsa_sig.get(), key) ==
          1);
}

bool Verifier::VerifySignatureEC(EC_KEY *key, const std::string &signature,
                                 const std::string &signed_data) {
  return VerifySignatureEC(key, CastToUChar(signature), signature.length(),
                           CastToUChar(signed_data), signed_data.length());
}

bool Verifier::Verify(const Jwt &jwt, const Pubkeys &pubkeys) {
  // If JWT status is not OK, inherits its status and return false.
  if (jwt.GetStatus() != Status::OK) {
    UpdateStatus(jwt.GetStatus());
    return false;
  }

  // If pubkeys status is not OK, inherits its status and return false.
  if (pubkeys.GetStatus() != Status::OK) {
    UpdateStatus(pubkeys.GetStatus());
    return false;
  }

  std::string signed_data =
      jwt.header_str_base64url_ + '.' + jwt.payload_str_base64url_;
  bool kid_alg_matched = false;
  for (auto &pubkey : pubkeys.keys_) {
    // If kid is specified in JWT, JWK with the same kid is used for
    // verification.
    // If kid is not specified in JWT, try all JWK.
    if (jwt.kid_ != "" && pubkey->kid_specified_ && pubkey->kid_ != jwt.kid_) {
      continue;
    }

    // The same alg must be used.
    if (pubkey->alg_specified_ && pubkey->alg_ != jwt.alg_) {
      continue;
    }
    kid_alg_matched = true;

    if (pubkey->kty_ == "EC" &&
        VerifySignatureEC(pubkey->ec_key_.get(), jwt.signature_, signed_data)) {
      // Verification succeeded.
      return true;
    } else if (pubkey->pem_format_ || pubkey->kty_ == "RSA") {
      const EVP_MD *md;
      if (jwt.alg_ == "RS384") {
        md = EVP_sha384();
      } else if (jwt.alg_ == "RS512") {
        md = EVP_sha512();
      } else {
        // default to SHA256
        md = EVP_sha256();
      }
      if (VerifySignatureRSA(pubkey->evp_pkey_.get(), md, jwt.signature_,
                             signed_data)) {
        // Verification succeeded.
        return true;
      }
    }
  }
  // Verification failed.
  if (kid_alg_matched) {
    UpdateStatus(Status::JWT_INVALID_SIGNATURE);
  } else {
    UpdateStatus(Status::KID_ALG_UNMATCH);
  }
  return false;
}

// Returns the parsed header.
Wasm::Common::JsonObject &Jwt::Header() { return header_; }

const std::string &Jwt::HeaderStr() { return header_str_; }
const std::string &Jwt::HeaderStrBase64Url() { return header_str_base64url_; }
const std::string &Jwt::Alg() { return alg_; }
const std::string &Jwt::Kid() { return kid_; }

// Returns payload JSON.
Wasm::Common::JsonObject &Jwt::Payload() { return payload_; }

const std::string &Jwt::PayloadStr() { return payload_str_; }
const std::string &Jwt::PayloadStrBase64Url() { return payload_str_base64url_; }
const std::string &Jwt::Iss() { return iss_; }
const std::vector<std::string> &Jwt::Aud() { return aud_; }
const std::string &Jwt::Sub() { return sub_; }
int64_t Jwt::Exp() { return exp_; }

void Pubkeys::CreateFromPemCore(const std::string &pkey_pem) {
  keys_.clear();
  std::unique_ptr<Pubkey> key_ptr(new Pubkey());
  EvpPkeyGetter e;
  // key_ptr->evp_pkey_ = e.EvpPkeyFromStr(pkey_pem);
  key_ptr->pem_format_ = true;
  UpdateStatus(e.GetStatus());
  if (e.GetStatus() == Status::OK) {
    keys_.push_back(std::move(key_ptr));
  }
}

void Pubkeys::CreateFromJwksCore(const std::string &pkey_jwks) {
  keys_.clear();

  auto parser = Wasm::Common::JsonParser();
  Wasm::Common::JsonObject jwks_json;
  parser.parse(pkey_jwks);
  if (parser.detail() != Wasm::Common::JsonParserResultDetail::OK) {
    UpdateStatus(Status::JWK_PARSE_ERROR);
    return;
  } else {
    jwks_json = parser.object();
  }

  std::vector<std::reference_wrapper<const Wasm::Common::JsonObject>> key_refs;

  if (jwks_json.find("keys") == jwks_json.end()) {
    UpdateStatus(Status::JWK_NO_KEYS);
    return;
  }

  if (!Wasm::Common::JsonArrayIterate(
          jwks_json, "keys", [&](const Wasm::Common::JsonObject &obj) -> bool {
            key_refs.emplace_back(
                std::reference_wrapper<const Wasm::Common::JsonObject>(obj));
            return true;
          })) {
    UpdateStatus(Status::JWK_BAD_KEYS);
    return;
  }

  for (auto &key_ref : key_refs) {
    if (!ExtractPubkeyFromJwk(key_ref.get())) {
      continue;
    }
  }

  if (keys_.size() == 0) {
    UpdateStatus(Status::JWK_NO_VALID_PUBKEY);
  }
}

bool Pubkeys::ExtractPubkeyFromJwk(const Wasm::Common::JsonObject &jwk_json) {
  // Check "kty" parameter, it should exist.
  // https://tools.ietf.org/html/rfc7517#section-4.1
  // If "kty" is missing, getString throws an exception.
  auto kty_field = Wasm::Common::JsonGetField<std::string>(jwk_json, "kty");
  if (kty_field.detail() != Wasm::Common::JsonParserResultDetail::OK) {
    return false;
  }

  // Extract public key according to "kty" value.
  // https://tools.ietf.org/html/rfc7518#section-6.1
  if (kty_field.fetch() == "EC") {
    return ExtractPubkeyFromJwkEC(jwk_json);
  } else if (kty_field.fetch() == "RSA") {
    return ExtractPubkeyFromJwkRSA(jwk_json);
  }

  return false;
}

bool Pubkeys::ExtractPubkeyFromJwkRSA(
    const Wasm::Common::JsonObject &jwk_json) {
  std::unique_ptr<Pubkey> pubkey(new Pubkey());
  std::string n_str, e_str;

  // "kid" and "alg" are optional, if they do not exist, set them to "".
  // https://tools.ietf.org/html/rfc7517#page-8
  auto kid_field = Wasm::Common::JsonGetField<std::string>(jwk_json, "kid");
  if (kid_field.detail() == Wasm::Common::JsonParserResultDetail::OK) {
    pubkey->kid_ = kid_field.fetch();
    pubkey->kid_specified_ = true;
  }

  auto alg_field = Wasm::Common::JsonGetField<std::string>(jwk_json, "alg");
  if (alg_field.detail() == Wasm::Common::JsonParserResultDetail::OK) {
    // Allow only "RS" prefixed algorithms.
    // https://tools.ietf.org/html/rfc7518#section-3.1
    if (!(alg_field.fetch() == "RS256" || alg_field.fetch() == "RS384" ||
          alg_field.fetch() == "RS512")) {
      return false;
    }
    pubkey->alg_ = alg_field.fetch();
    pubkey->alg_specified_ = true;
  }

  auto pubkey_kty_field =
      Wasm::Common::JsonGetField<std::string>(jwk_json, "kty");
  assert(pubkey_kty_field.detail() == Wasm::Common::JsonParserResultDetail::OK);
  pubkey->kty_ = pubkey_kty_field.fetch();
  auto n_str_field = Wasm::Common::JsonGetField<std::string>(jwk_json, "n");
  auto e_str_field = Wasm::Common::JsonGetField<std::string>(jwk_json, "e");
  if (n_str_field.detail() != Wasm::Common::JsonParserResultDetail::OK ||
      e_str_field.detail() != Wasm::Common::JsonParserResultDetail::OK) {
    return false;
  }
  n_str = n_str_field.fetch();
  e_str = e_str_field.fetch();

  EvpPkeyGetter e;
  // pubkey->evp_pkey_ = e.EvpPkeyFromJwkRSA(n_str, e_str);
  if (e.GetStatus() == Status::OK) {
    keys_.push_back(std::move(pubkey));
  } else {
    UpdateStatus(e.GetStatus());
  }

  return true;
}

bool Pubkeys::ExtractPubkeyFromJwkEC(const Wasm::Common::JsonObject &jwk_json) {
  std::unique_ptr<Pubkey> pubkey(new Pubkey());
  std::string x_str, y_str;

  // "kid" and "alg" are optional, if they do not exist, set them to "".
  // https://tools.ietf.org/html/rfc7517#page-8
  auto kid_field = Wasm::Common::JsonGetField<std::string>(jwk_json, "kid");
  if (kid_field.detail() == Wasm::Common::JsonParserResultDetail::OK) {
    pubkey->kid_ = kid_field.fetch();
    pubkey->kid_specified_ = true;
  }

  auto alg_field = Wasm::Common::JsonGetField<std::string>(jwk_json, "alg");
  if (alg_field.detail() == Wasm::Common::JsonParserResultDetail::OK) {
    // Allow only "RS" prefixed algorithms.
    // https://tools.ietf.org/html/rfc7518#section-3.1
    if (alg_field.fetch() != "ES256") {
      return false;
    }
    pubkey->alg_ = alg_field.fetch();
    pubkey->alg_specified_ = true;
  }

  auto pubkey_kty_field =
      Wasm::Common::JsonGetField<std::string>(jwk_json, "kty");
  assert(pubkey_kty_field.detail() == Wasm::Common::JsonParserResultDetail::OK);
  pubkey->kty_ = pubkey_kty_field.fetch();
  auto x_str_field = Wasm::Common::JsonGetField<std::string>(jwk_json, "x");
  auto y_str_field = Wasm::Common::JsonGetField<std::string>(jwk_json, "y");
  if (x_str_field.detail() != Wasm::Common::JsonParserResultDetail::OK ||
      y_str_field.detail() != Wasm::Common::JsonParserResultDetail::OK) {
    return false;
  }
  x_str = x_str_field.fetch();
  y_str = y_str_field.fetch();

  EvpPkeyGetter e;
  // pubkey->ec_key_ = e.EcKeyFromJwkEC(x_str, y_str);
  if (e.GetStatus() == Status::OK) {
    keys_.push_back(std::move(pubkey));
  } else {
    UpdateStatus(e.GetStatus());
  }

  return true;
}

std::unique_ptr<Pubkeys> Pubkeys::CreateFrom(const std::string &pkey,
                                             Type type) {
  std::unique_ptr<Pubkeys> keys(new Pubkeys());
  switch (type) {
    case Type::JWKS:
      keys->CreateFromJwksCore(pkey);
      break;
    case Type::PEM:
      keys->CreateFromPemCore(pkey);
      break;
    default:
<<<<<<< HEAD
      std::cout << "" << std::endl;
      // PANIC("can not reach here");
=======
      abort();
>>>>>>> 63c66f8a
  }
  return keys;
}

}  // namespace JwtAuth
}  // namespace Http
}  // namespace Envoy<|MERGE_RESOLUTION|>--- conflicted
+++ resolved
@@ -24,15 +24,7 @@
 #include <utility>
 #include <vector>
 
-<<<<<<< HEAD
-#include <iostream>
 #include "absl/strings/str_split.h"
-// #include "common/common/assert.h"
-#include "common/common/base64.h"
-// #include "common/common/utility.h"
-=======
-#include "absl/strings/str_split.h"
->>>>>>> 63c66f8a
 #include "openssl/bn.h"
 #include "openssl/ecdsa.h"
 #include "openssl/evp.h"
@@ -79,78 +71,6 @@
 
 namespace {
 
-<<<<<<< HEAD
-// Conversion table is taken from
-// https://opensource.apple.com/source/QuickTimeStreamingServer/QuickTimeStreamingServer-452/CommonUtilitiesLib/base64.c
-//
-// and modified the position of 62 ('+' to '-') and 63 ('/' to '_')
-// const uint8_t kReverseLookupTableBase64Url[256] = {
-//     64, 64, 64, 64, 64, 64, 64, 64, 64, 64, 64, 64, 64, 64, 64, 64, 64, 64, 64,
-//     64, 64, 64, 64, 64, 64, 64, 64, 64, 64, 64, 64, 64, 64, 64, 64, 64, 64, 64,
-//     64, 64, 64, 64, 64, 64, 64, 62, 64, 64, 52, 53, 54, 55, 56, 57, 58, 59, 60,
-//     61, 64, 64, 64, 64, 64, 64, 64, 0,  1,  2,  3,  4,  5,  6,  7,  8,  9,  10,
-//     11, 12, 13, 14, 15, 16, 17, 18, 19, 20, 21, 22, 23, 24, 25, 64, 64, 64, 64,
-//     63, 64, 26, 27, 28, 29, 30, 31, 32, 33, 34, 35, 36, 37, 38, 39, 40, 41, 42,
-//     43, 44, 45, 46, 47, 48, 49, 50, 51, 64, 64, 64, 64, 64, 64, 64, 64, 64, 64,
-//     64, 64, 64, 64, 64, 64, 64, 64, 64, 64, 64, 64, 64, 64, 64, 64, 64, 64, 64,
-//     64, 64, 64, 64, 64, 64, 64, 64, 64, 64, 64, 64, 64, 64, 64, 64, 64, 64, 64,
-//     64, 64, 64, 64, 64, 64, 64, 64, 64, 64, 64, 64, 64, 64, 64, 64, 64, 64, 64,
-//     64, 64, 64, 64, 64, 64, 64, 64, 64, 64, 64, 64, 64, 64, 64, 64, 64, 64, 64,
-//     64, 64, 64, 64, 64, 64, 64, 64, 64, 64, 64, 64, 64, 64, 64, 64, 64, 64, 64,
-//     64, 64, 64, 64, 64, 64, 64, 64, 64, 64, 64, 64, 64, 64, 64, 64, 64, 64, 64,
-//     64, 64, 64, 64, 64, 64, 64, 64, 64};
-
-// bool IsNotBase64UrlChar(int8_t c) {
-//   return kReverseLookupTableBase64Url[static_cast<int32_t>(c)] & 64;
-// }
-
-}  // namespace
-
-// std::string Base64UrlDecode(std::string input) {
-//   // allow at most 2 padding letters at the end of the input, only if input
-//   // length is divisible by 4
-//   int len = input.length();
-//   if (len % 4 == 0) {
-//     if (input[len - 1] == '=') {
-//       input.pop_back();
-//       if (input[len - 2] == '=') {
-//         input.pop_back();
-//       }
-//     }
-//   }
-//   // if input contains non-base64url character, return empty string
-//   // Note: padding letter must not be contained
-//   if (std::find_if(input.begin(), input.end(), IsNotBase64UrlChar) !=
-//       input.end()) {
-//     return "";
-//   }
-
-//   // base64url is using '-', '_' instead of '+', '/' in base64 string.
-//   std::replace(input.begin(), input.end(), '-', '+');
-//   std::replace(input.begin(), input.end(), '_', '/');
-
-//   // base64 string should be padded with '=' so as to the length of the string
-//   // is divisible by 4.
-//   switch (input.length() % 4) {
-//     case 0:
-//       break;
-//     case 2:
-//       input += "==";
-//       break;
-//     case 3:
-//       input += "=";
-//       break;
-//     default:
-//       // * an invalid base64url input. return empty string.
-//       return "";
-//   }
-//   return Base64::decode(input);
-// }
-
-namespace {
-
-=======
->>>>>>> 63c66f8a
 const uint8_t *CastToUChar(const std::string &str) {
   return reinterpret_cast<const uint8_t *>(str.c_str());
 }
@@ -168,86 +88,6 @@
  public:
   EvpPkeyGetter() {}
 
-<<<<<<< HEAD
-//   bssl::UniquePtr<EVP_PKEY> EvpPkeyFromStr(const std::string &pkey_pem) {
-//     std::string pkey_der = Base64::decode(pkey_pem);
-//     if (pkey_der == "") {
-//       UpdateStatus(Status::PEM_PUBKEY_BAD_BASE64);
-//       return nullptr;
-//     }
-//     auto rsa = bssl::UniquePtr<RSA>(
-//         RSA_public_key_from_bytes(CastToUChar(pkey_der), pkey_der.length()));
-//     if (!rsa) {
-//       UpdateStatus(Status::PEM_PUBKEY_PARSE_ERROR);
-//     }
-//     return EvpPkeyFromRsa(rsa.get());
-//   }
-
-//   bssl::UniquePtr<EVP_PKEY> EvpPkeyFromJwkRSA(const std::string &n,
-//                                               const std::string &e) {
-//     return EvpPkeyFromRsa(RsaFromJwk(n, e).get());
-//   }
-
-//   bssl::UniquePtr<EC_KEY> EcKeyFromJwkEC(const std::string &x,
-//                                          const std::string &y) {
-//     bssl::UniquePtr<EC_KEY> ec_key(
-//         EC_KEY_new_by_curve_name(NID_X9_62_prime256v1));
-//     if (!ec_key) {
-//       UpdateStatus(Status::FAILED_CREATE_EC_KEY);
-//       return nullptr;
-//     }
-//     bssl::UniquePtr<BIGNUM> bn_x = BigNumFromBase64UrlString(x);
-//     bssl::UniquePtr<BIGNUM> bn_y = BigNumFromBase64UrlString(y);
-//     if (!bn_x || !bn_y) {
-//       // EC public key field is missing or has parse error.
-//       UpdateStatus(Status::JWK_EC_PUBKEY_PARSE_ERROR);
-//       return nullptr;
-//     }
-
-//     if (EC_KEY_set_public_key_affine_coordinates(ec_key.get(), bn_x.get(),
-//                                                  bn_y.get()) == 0) {
-//       UpdateStatus(Status::JWK_EC_PUBKEY_PARSE_ERROR);
-//       return nullptr;
-//     }
-//     return ec_key;
-//   }
-
-//  private:
-//   // In the case where rsa is nullptr, UpdateStatus() should be called
-//   // appropriately elsewhere.
-//   bssl::UniquePtr<EVP_PKEY> EvpPkeyFromRsa(RSA *rsa) {
-//     if (!rsa) {
-//       return nullptr;
-//     }
-//     bssl::UniquePtr<EVP_PKEY> key(EVP_PKEY_new());
-//     EVP_PKEY_set1_RSA(key.get(), rsa);
-//     return key;
-//   }
-
-//   bssl::UniquePtr<BIGNUM> BigNumFromBase64UrlString(const std::string &s) {
-//     std::string s_decoded = Base64UrlDecode(s);
-//     if (s_decoded == "") {
-//       return nullptr;
-//     }
-//     return bssl::UniquePtr<BIGNUM>(
-//         BN_bin2bn(CastToUChar(s_decoded), s_decoded.length(), NULL));
-//   };
-
-//   bssl::UniquePtr<RSA> RsaFromJwk(const std::string &n, const std::string &e) {
-//     bssl::UniquePtr<RSA> rsa(RSA_new());
-//     // It crash if RSA object couldn't be created.
-//     assert(rsa);
-
-//     rsa->n = BigNumFromBase64UrlString(n).release();
-//     rsa->e = BigNumFromBase64UrlString(e).release();
-//     if (!rsa->n || !rsa->e) {
-//       // RSA public key field is missing or has parse error.
-//       UpdateStatus(Status::JWK_RSA_PUBKEY_PARSE_ERROR);
-//       return nullptr;
-//     }
-//     return rsa;
-//   }
-=======
   bssl::UniquePtr<EVP_PKEY> EvpPkeyFromStr(const std::string &pkey_pem) {
     std::string pkey_der = Base64::decodeWithoutPadding(pkey_pem);
     if (pkey_der == "") {
@@ -326,7 +166,6 @@
     }
     return rsa;
   }
->>>>>>> 63c66f8a
 };
 
 }  // namespace
@@ -337,12 +176,8 @@
     UpdateStatus(Status::JWT_BAD_FORMAT);
     return;
   }
-<<<<<<< HEAD
-  std::vector<std::string> jwt_split = absl::StrSplit(jwt, ".");
-  // auto jwt_split = StringUtil::splitToken(jwt, ".");
-=======
+
   std::vector<absl::string_view> jwt_split = absl::StrSplit(jwt, ".");
->>>>>>> 63c66f8a
   if (jwt_split.size() != 3) {
     UpdateStatus(Status::JWT_BAD_FORMAT);
     return;
@@ -756,12 +591,7 @@
       keys->CreateFromPemCore(pkey);
       break;
     default:
-<<<<<<< HEAD
-      std::cout << "" << std::endl;
-      // PANIC("can not reach here");
-=======
       abort();
->>>>>>> 63c66f8a
   }
   return keys;
 }
