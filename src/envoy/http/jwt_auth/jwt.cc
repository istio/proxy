/* Copyright 2017 Istio Authors. All Rights Reserved.
 *
 * Licensed under the Apache License, Version 2.0 (the "License");
 * you may not use this file except in compliance with the License.
 * You may obtain a copy of the License at
 *
 *    http://www.apache.org/licenses/LICENSE-2.0
 *
 * Unless required by applicable law or agreed to in writing, software
 * distributed under the License is distributed on an "AS IS" BASIS,
 * WITHOUT WARRANTIES OR CONDITIONS OF ANY KIND, either express or implied.
 * See the License for the specific language governing permissions and
 * limitations under the License.
 */

#include "jwt.h"

#include <algorithm>
#include <cassert>
#include <map>
#include <sstream>
#include <string>
#include <utility>
#include <vector>

#include "common/common/assert.h"
#include "common/common/base64.h"
#include "common/common/utility.h"
#include "openssl/bn.h"
#include "openssl/ecdsa.h"
#include "openssl/evp.h"
#include "openssl/rsa.h"
#include "openssl/sha.h"

namespace Envoy {
namespace Http {
namespace JwtAuth {

std::string StatusToString(Status status) {
  static std::map<Status, std::string> table = {
      {Status::OK, "OK"},
      {Status::JWT_MISSED, "Required JWT token is missing"},
      {Status::JWT_EXPIRED, "JWT is expired"},
      {Status::JWT_BAD_FORMAT, "JWT_BAD_FORMAT"},
      {Status::JWT_HEADER_PARSE_ERROR, "JWT_HEADER_PARSE_ERROR"},
      {Status::JWT_HEADER_NO_ALG, "JWT_HEADER_NO_ALG"},
      {Status::JWT_HEADER_BAD_ALG, "JWT_HEADER_BAD_ALG"},
      {Status::JWT_SIGNATURE_PARSE_ERROR, "JWT_SIGNATURE_PARSE_ERROR"},
      {Status::JWT_INVALID_SIGNATURE, "JWT_INVALID_SIGNATURE"},
      {Status::JWT_PAYLOAD_PARSE_ERROR, "JWT_PAYLOAD_PARSE_ERROR"},
      {Status::JWT_HEADER_BAD_KID, "JWT_HEADER_BAD_KID"},
      {Status::JWT_UNKNOWN_ISSUER, "Unknown issuer"},
      {Status::JWK_PARSE_ERROR, "JWK_PARSE_ERROR"},
      {Status::JWK_NO_KEYS, "JWK_NO_KEYS"},
      {Status::JWK_BAD_KEYS, "JWK_BAD_KEYS"},
      {Status::JWK_NO_VALID_PUBKEY, "JWK_NO_VALID_PUBKEY"},
      {Status::KID_ALG_UNMATCH, "KID_ALG_UNMATCH"},
      {Status::ALG_NOT_IMPLEMENTED, "ALG_NOT_IMPLEMENTED"},
      {Status::PEM_PUBKEY_BAD_BASE64, "PEM_PUBKEY_BAD_BASE64"},
      {Status::PEM_PUBKEY_PARSE_ERROR, "PEM_PUBKEY_PARSE_ERROR"},
      {Status::JWK_RSA_PUBKEY_PARSE_ERROR, "JWK_RSA_PUBKEY_PARSE_ERROR"},
      {Status::FAILED_CREATE_EC_KEY, "FAILED_CREATE_EC_KEY"},
      {Status::JWK_EC_PUBKEY_PARSE_ERROR, "JWK_EC_PUBKEY_PARSE_ERROR"},
      {Status::FAILED_CREATE_ECDSA_SIGNATURE, "FAILED_CREATE_ECDSA_SIGNATURE"},
      {Status::AUDIENCE_NOT_ALLOWED, "Audience doesn't match"},
      {Status::FAILED_FETCH_PUBKEY, "Failed to fetch public key"},
  };
  return table[status];
}

namespace {

// Conversion table is taken from
// https://opensource.apple.com/source/QuickTimeStreamingServer/QuickTimeStreamingServer-452/CommonUtilitiesLib/base64.c
//
// and modified the position of 62 ('+' to '-') and 63 ('/' to '_')
const uint8_t kReverseLookupTableBase64Url[256] = {
    64, 64, 64, 64, 64, 64, 64, 64, 64, 64, 64, 64, 64, 64, 64, 64, 64, 64, 64,
    64, 64, 64, 64, 64, 64, 64, 64, 64, 64, 64, 64, 64, 64, 64, 64, 64, 64, 64,
    64, 64, 64, 64, 64, 64, 64, 62, 64, 64, 52, 53, 54, 55, 56, 57, 58, 59, 60,
    61, 64, 64, 64, 64, 64, 64, 64, 0,  1,  2,  3,  4,  5,  6,  7,  8,  9,  10,
    11, 12, 13, 14, 15, 16, 17, 18, 19, 20, 21, 22, 23, 24, 25, 64, 64, 64, 64,
    63, 64, 26, 27, 28, 29, 30, 31, 32, 33, 34, 35, 36, 37, 38, 39, 40, 41, 42,
    43, 44, 45, 46, 47, 48, 49, 50, 51, 64, 64, 64, 64, 64, 64, 64, 64, 64, 64,
    64, 64, 64, 64, 64, 64, 64, 64, 64, 64, 64, 64, 64, 64, 64, 64, 64, 64, 64,
    64, 64, 64, 64, 64, 64, 64, 64, 64, 64, 64, 64, 64, 64, 64, 64, 64, 64, 64,
    64, 64, 64, 64, 64, 64, 64, 64, 64, 64, 64, 64, 64, 64, 64, 64, 64, 64, 64,
    64, 64, 64, 64, 64, 64, 64, 64, 64, 64, 64, 64, 64, 64, 64, 64, 64, 64, 64,
    64, 64, 64, 64, 64, 64, 64, 64, 64, 64, 64, 64, 64, 64, 64, 64, 64, 64, 64,
    64, 64, 64, 64, 64, 64, 64, 64, 64, 64, 64, 64, 64, 64, 64, 64, 64, 64, 64,
    64, 64, 64, 64, 64, 64, 64, 64, 64};

bool IsNotBase64UrlChar(int8_t c) {
  return kReverseLookupTableBase64Url[static_cast<int32_t>(c)] & 64;
}

}  // namespace

std::string Base64UrlDecode(std::string input) {
  // allow at most 2 padding letters at the end of the input, only if input
  // length is divisible by 4
  int len = input.length();
  if (len % 4 == 0) {
    if (input[len - 1] == '=') {
      input.pop_back();
      if (input[len - 2] == '=') {
        input.pop_back();
      }
    }
  }
  // if input contains non-base64url character, return empty string
  // Note: padding letter must not be contained
  if (std::find_if(input.begin(), input.end(), IsNotBase64UrlChar) !=
      input.end()) {
    return "";
  }

  // base64url is using '-', '_' instead of '+', '/' in base64 string.
  std::replace(input.begin(), input.end(), '-', '+');
  std::replace(input.begin(), input.end(), '_', '/');

  // base64 string should be padded with '=' so as to the length of the string
  // is divisible by 4.
  switch (input.length() % 4) {
    case 0:
      break;
    case 2:
      input += "==";
      break;
    case 3:
      input += "=";
      break;
    default:
      // * an invalid base64url input. return empty string.
      return "";
  }
  return Base64::decode(input);
}

namespace {

const uint8_t *CastToUChar(const std::string &str) {
  return reinterpret_cast<const uint8_t *>(str.c_str());
}

// Class to create EVP_PKEY object from string of public key, formatted in PEM
// or JWKs.
// If it failed, status_ holds the failure reason.
//
// Usage example:
//   EvpPkeyGetter e;
//   bssl::UniquePtr<EVP_PKEY> pkey =
//   e.EvpPkeyFromStr(pem_formatted_public_key);
// (You can use EvpPkeyFromJwkRSA() or EcKeyFromJwkEC() for JWKs)
class EvpPkeyGetter : public WithStatus {
 public:
  EvpPkeyGetter() {}

  bssl::UniquePtr<EVP_PKEY> EvpPkeyFromStr(const std::string &pkey_pem) {
    std::string pkey_der = Base64::decode(pkey_pem);
    if (pkey_der == "") {
      UpdateStatus(Status::PEM_PUBKEY_BAD_BASE64);
      return nullptr;
    }
    auto rsa = bssl::UniquePtr<RSA>(
        RSA_public_key_from_bytes(CastToUChar(pkey_der), pkey_der.length()));
    if (!rsa) {
      UpdateStatus(Status::PEM_PUBKEY_PARSE_ERROR);
    }
    return EvpPkeyFromRsa(rsa.get());
  }

  bssl::UniquePtr<EVP_PKEY> EvpPkeyFromJwkRSA(const std::string &n,
                                              const std::string &e) {
    return EvpPkeyFromRsa(RsaFromJwk(n, e).get());
  }

  bssl::UniquePtr<EC_KEY> EcKeyFromJwkEC(const std::string &x,
                                         const std::string &y) {
    bssl::UniquePtr<EC_KEY> ec_key(
        EC_KEY_new_by_curve_name(NID_X9_62_prime256v1));
    if (!ec_key) {
      UpdateStatus(Status::FAILED_CREATE_EC_KEY);
      return nullptr;
    }
    bssl::UniquePtr<BIGNUM> bn_x = BigNumFromBase64UrlString(x);
    bssl::UniquePtr<BIGNUM> bn_y = BigNumFromBase64UrlString(y);
    if (!bn_x || !bn_y) {
      // EC public key field is missing or has parse error.
      UpdateStatus(Status::JWK_EC_PUBKEY_PARSE_ERROR);
      return nullptr;
    }

    if (EC_KEY_set_public_key_affine_coordinates(ec_key.get(), bn_x.get(),
                                                 bn_y.get()) == 0) {
      UpdateStatus(Status::JWK_EC_PUBKEY_PARSE_ERROR);
      return nullptr;
    }
    return ec_key;
  }

 private:
  // In the case where rsa is nullptr, UpdateStatus() should be called
  // appropriately elsewhere.
  bssl::UniquePtr<EVP_PKEY> EvpPkeyFromRsa(RSA *rsa) {
    if (!rsa) {
      return nullptr;
    }
    bssl::UniquePtr<EVP_PKEY> key(EVP_PKEY_new());
    EVP_PKEY_set1_RSA(key.get(), rsa);
    return key;
  }

  bssl::UniquePtr<BIGNUM> BigNumFromBase64UrlString(const std::string &s) {
    std::string s_decoded = Base64UrlDecode(s);
    if (s_decoded == "") {
      return nullptr;
    }
    return bssl::UniquePtr<BIGNUM>(
        BN_bin2bn(CastToUChar(s_decoded), s_decoded.length(), NULL));
  };

  bssl::UniquePtr<RSA> RsaFromJwk(const std::string &n, const std::string &e) {
    bssl::UniquePtr<RSA> rsa(RSA_new());
    // It crash if RSA object couldn't be created.
    assert(rsa);

    rsa->n = BigNumFromBase64UrlString(n).release();
    rsa->e = BigNumFromBase64UrlString(e).release();
    if (!rsa->n || !rsa->e) {
      // RSA public key field is missing or has parse error.
      UpdateStatus(Status::JWK_RSA_PUBKEY_PARSE_ERROR);
      return nullptr;
    }
    return rsa;
  }
};

}  // namespace

Jwt::Jwt(const std::string &jwt) {
  // jwt must have exactly 2 dots
  if (std::count(jwt.begin(), jwt.end(), '.') != 2) {
    UpdateStatus(Status::JWT_BAD_FORMAT);
    return;
  }
  auto jwt_split = StringUtil::splitToken(jwt, ".");
  if (jwt_split.size() != 3) {
    UpdateStatus(Status::JWT_BAD_FORMAT);
    return;
  }

  // Parse header json
  auto parser = Wasm::Common::JsonParser();
  header_str_base64url_ = std::string(jwt_split[0].begin(), jwt_split[0].end());
  header_str_ = Base64UrlDecode(header_str_base64url_);

<<<<<<< HEAD
  parser.parse(header_str_);
  if (parser.detail() != Wasm::Common::JsonParserResultDetail::OK) {
=======
  auto result = Wasm::Common::JsonParse(header_str_);
  if (!result.has_value()) {
>>>>>>> 3de62f24
    UpdateStatus(Status::JWT_HEADER_PARSE_ERROR);
    return;
  } else {
    header_ = parser.object();
  }
  header_ = result.value();

  // Header should contain "alg".
  if (header_.find("alg") == header_.end()) {
    UpdateStatus(Status::JWT_HEADER_NO_ALG);
    return;
  }

  auto alg_field = Wasm::Common::JsonGetField<std::string>(header_, "alg");
  if (alg_field.detail() != Wasm::Common::JsonParserResultDetail::OK) {
    UpdateStatus(Status::JWT_HEADER_BAD_ALG);
    return;
  }
<<<<<<< HEAD
  alg_ = alg_field.fetch();
=======
  alg_ = alg_field.value();
>>>>>>> 3de62f24

  if (alg_ != "RS256" && alg_ != "ES256" && alg_ != "RS384" &&
      alg_ != "RS512") {
    UpdateStatus(Status::ALG_NOT_IMPLEMENTED);
    return;
  }

  // Header may contain "kid", which should be a string if exists.
  auto kid_field = Wasm::Common::JsonGetField<std::string>(header_, "kid");
  if (kid_field.detail() != Wasm::Common::JsonParserResultDetail::OK) {
    if (kid_field.detail() ==
        Wasm::Common::JsonParserResultDetail::TYPE_ERROR) {
      UpdateStatus(Status::JWT_HEADER_BAD_KID);
      return;
    } else if (kid_field.detail() ==
               Wasm::Common::JsonParserResultDetail::OUT_OF_RANGE) {
      kid_ = "";
    } else {
      return;
    }
  } else {
<<<<<<< HEAD
    kid_ = kid_field.fetch();
=======
    kid_ = kid_field.value();
>>>>>>> 3de62f24
  }

  // Parse payload json
  payload_str_base64url_ =
      std::string(jwt_split[1].begin(), jwt_split[1].end());
  payload_str_ = Base64UrlDecode(payload_str_base64url_);
<<<<<<< HEAD
  parser.parse(payload_str_);
  if (parser.detail() != Wasm::Common::JsonParserResultDetail::OK) {
=======
  result = Wasm::Common::JsonParse(payload_str_);
  if (!result.has_value()) {
>>>>>>> 3de62f24
    UpdateStatus(Status::JWT_PAYLOAD_PARSE_ERROR);
    return;
  } else {
    payload_ = parser.object();
  }
  payload_ = result.value();

<<<<<<< HEAD
  iss_ = Wasm::Common::JsonGetField<std::string>(payload_, "iss").fetch_or("");
  sub_ = Wasm::Common::JsonGetField<std::string>(payload_, "sub").fetch_or("");
  exp_ = Wasm::Common::JsonGetField<uint64_t>(payload_, "exp").fetch_or(0);
=======
  iss_ = Wasm::Common::JsonGetField<std::string>(payload_, "iss").value_or("");
  sub_ = Wasm::Common::JsonGetField<std::string>(payload_, "sub").value_or("");
  exp_ = Wasm::Common::JsonGetField<uint64_t>(payload_, "exp").value_or(0);
>>>>>>> 3de62f24

  // "aud" can be either string array or string.
  // Try as string array, read it as empty array if doesn't exist.
  if (!Wasm::Common::JsonArrayIterate(
          payload_, "aud", [&](const Wasm::Common::JsonObject &obj) -> bool {
            auto str_obj_result = Wasm::Common::JsonValueAs<std::string>(obj);
            if (str_obj_result.second !=
                Wasm::Common::JsonParserResultDetail::OK) {
              return false;
            }
            aud_.emplace_back(str_obj_result.first.value());
            return true;
          })) {
    auto aud_field = Wasm::Common::JsonGetField<std::string>(payload_, "aud");
    if (aud_field.detail() != Wasm::Common::JsonParserResultDetail::OK) {
      UpdateStatus(Status::JWT_PAYLOAD_PARSE_ERROR);
      return;
    }
<<<<<<< HEAD
    aud_.emplace_back(aud_field.fetch());
=======
    aud_.emplace_back(aud_field.value());
>>>>>>> 3de62f24
  }

  // Set up signature
  signature_ =
      Base64UrlDecode(std::string(jwt_split[2].begin(), jwt_split[2].end()));
  if (signature_ == "") {
    // Signature is a bad Base64url input.
    UpdateStatus(Status::JWT_SIGNATURE_PARSE_ERROR);
    return;
  }
}

bool Verifier::VerifySignatureRSA(EVP_PKEY *key, const EVP_MD *md,
                                  const uint8_t *signature,
                                  size_t signature_len,
                                  const uint8_t *signed_data,
                                  size_t signed_data_len) {
  bssl::UniquePtr<EVP_MD_CTX> md_ctx(EVP_MD_CTX_create());

  if (EVP_DigestVerifyInit(md_ctx.get(), nullptr, md, nullptr, key) != 1) {
    return false;
  }
  if (EVP_DigestVerifyUpdate(md_ctx.get(), signed_data, signed_data_len) != 1) {
    return false;
  }
  return (EVP_DigestVerifyFinal(md_ctx.get(), signature, signature_len) == 1);
}

bool Verifier::VerifySignatureRSA(EVP_PKEY *key, const EVP_MD *md,
                                  const std::string &signature,
                                  const std::string &signed_data) {
  return VerifySignatureRSA(key, md, CastToUChar(signature), signature.length(),
                            CastToUChar(signed_data), signed_data.length());
}

bool Verifier::VerifySignatureEC(EC_KEY *key, const uint8_t *signature,
                                 size_t signature_len,
                                 const uint8_t *signed_data,
                                 size_t signed_data_len) {
  // ES256 signature should be 64 bytes.
  if (signature_len != 2 * 32) {
    return false;
  }

  uint8_t digest[SHA256_DIGEST_LENGTH];
  SHA256(signed_data, signed_data_len, digest);

  bssl::UniquePtr<ECDSA_SIG> ecdsa_sig(ECDSA_SIG_new());
  if (!ecdsa_sig) {
    UpdateStatus(Status::FAILED_CREATE_ECDSA_SIGNATURE);
    return false;
  }

  BN_bin2bn(signature, 32, ecdsa_sig->r);
  BN_bin2bn(signature + 32, 32, ecdsa_sig->s);
  return (ECDSA_do_verify(digest, SHA256_DIGEST_LENGTH, ecdsa_sig.get(), key) ==
          1);
}

bool Verifier::VerifySignatureEC(EC_KEY *key, const std::string &signature,
                                 const std::string &signed_data) {
  return VerifySignatureEC(key, CastToUChar(signature), signature.length(),
                           CastToUChar(signed_data), signed_data.length());
}

bool Verifier::Verify(const Jwt &jwt, const Pubkeys &pubkeys) {
  // If JWT status is not OK, inherits its status and return false.
  if (jwt.GetStatus() != Status::OK) {
    UpdateStatus(jwt.GetStatus());
    return false;
  }

  // If pubkeys status is not OK, inherits its status and return false.
  if (pubkeys.GetStatus() != Status::OK) {
    UpdateStatus(pubkeys.GetStatus());
    return false;
  }

  std::string signed_data =
      jwt.header_str_base64url_ + '.' + jwt.payload_str_base64url_;
  bool kid_alg_matched = false;
  for (auto &pubkey : pubkeys.keys_) {
    // If kid is specified in JWT, JWK with the same kid is used for
    // verification.
    // If kid is not specified in JWT, try all JWK.
    if (jwt.kid_ != "" && pubkey->kid_specified_ && pubkey->kid_ != jwt.kid_) {
      continue;
    }

    // The same alg must be used.
    if (pubkey->alg_specified_ && pubkey->alg_ != jwt.alg_) {
      continue;
    }
    kid_alg_matched = true;

    if (pubkey->kty_ == "EC" &&
        VerifySignatureEC(pubkey->ec_key_.get(), jwt.signature_, signed_data)) {
      // Verification succeeded.
      return true;
    } else if (pubkey->pem_format_ || pubkey->kty_ == "RSA") {
      const EVP_MD *md;
      if (jwt.alg_ == "RS384") {
        md = EVP_sha384();
      } else if (jwt.alg_ == "RS512") {
        md = EVP_sha512();
      } else {
        // default to SHA256
        md = EVP_sha256();
      }
      if (VerifySignatureRSA(pubkey->evp_pkey_.get(), md, jwt.signature_,
                             signed_data)) {
        // Verification succeeded.
        return true;
      }
    }
  }
  // Verification failed.
  if (kid_alg_matched) {
    UpdateStatus(Status::JWT_INVALID_SIGNATURE);
  } else {
    UpdateStatus(Status::KID_ALG_UNMATCH);
  }
  return false;
}

// Returns the parsed header.
Wasm::Common::JsonObject &Jwt::Header() { return header_; }

const std::string &Jwt::HeaderStr() { return header_str_; }
const std::string &Jwt::HeaderStrBase64Url() { return header_str_base64url_; }
const std::string &Jwt::Alg() { return alg_; }
const std::string &Jwt::Kid() { return kid_; }

// Returns payload JSON.
Wasm::Common::JsonObject &Jwt::Payload() { return payload_; }

const std::string &Jwt::PayloadStr() { return payload_str_; }
const std::string &Jwt::PayloadStrBase64Url() { return payload_str_base64url_; }
const std::string &Jwt::Iss() { return iss_; }
const std::vector<std::string> &Jwt::Aud() { return aud_; }
const std::string &Jwt::Sub() { return sub_; }
int64_t Jwt::Exp() { return exp_; }

void Pubkeys::CreateFromPemCore(const std::string &pkey_pem) {
  keys_.clear();
  std::unique_ptr<Pubkey> key_ptr(new Pubkey());
  EvpPkeyGetter e;
  key_ptr->evp_pkey_ = e.EvpPkeyFromStr(pkey_pem);
  key_ptr->pem_format_ = true;
  UpdateStatus(e.GetStatus());
  if (e.GetStatus() == Status::OK) {
    keys_.push_back(std::move(key_ptr));
  }
}

void Pubkeys::CreateFromJwksCore(const std::string &pkey_jwks) {
  keys_.clear();

<<<<<<< HEAD
  auto parser = Wasm::Common::JsonParser();
  Wasm::Common::JsonObject jwks_json;
  parser.parse(pkey_jwks);
  if (parser.detail() != Wasm::Common::JsonParserResultDetail::OK) {
=======
  Wasm::Common::JsonObject jwks_json;
  auto result = Wasm::Common::JsonParse(pkey_jwks);
  if (!result.has_value()) {
>>>>>>> 3de62f24
    UpdateStatus(Status::JWK_PARSE_ERROR);
    return;
  } else {
    jwks_json = parser.object();
  }
<<<<<<< HEAD
=======
  jwks_json = result.value();
>>>>>>> 3de62f24

  std::vector<std::reference_wrapper<const Wasm::Common::JsonObject>> key_refs;

  if (jwks_json.find("keys") == jwks_json.end()) {
    UpdateStatus(Status::JWK_NO_KEYS);
    return;
  }

  if (!Wasm::Common::JsonArrayIterate(
          jwks_json, "keys", [&](const Wasm::Common::JsonObject &obj) -> bool {
            key_refs.emplace_back(
                std::reference_wrapper<const Wasm::Common::JsonObject>(obj));
            return true;
          })) {
    UpdateStatus(Status::JWK_BAD_KEYS);
    return;
  }

  for (auto &key_ref : key_refs) {
    if (!ExtractPubkeyFromJwk(key_ref.get())) {
      continue;
    }
  }

  if (keys_.size() == 0) {
    UpdateStatus(Status::JWK_NO_VALID_PUBKEY);
  }
}

bool Pubkeys::ExtractPubkeyFromJwk(const Wasm::Common::JsonObject &jwk_json) {
  // Check "kty" parameter, it should exist.
  // https://tools.ietf.org/html/rfc7517#section-4.1
  // If "kty" is missing, getString throws an exception.
  auto kty_field = Wasm::Common::JsonGetField<std::string>(jwk_json, "kty");
  if (kty_field.detail() != Wasm::Common::JsonParserResultDetail::OK) {
    return false;
  }

  // Extract public key according to "kty" value.
  // https://tools.ietf.org/html/rfc7518#section-6.1
<<<<<<< HEAD
  if (kty_field.fetch() == "EC") {
    return ExtractPubkeyFromJwkEC(jwk_json);
  } else if (kty_field.fetch() == "RSA") {
=======
  if (kty_field.value() == "EC") {
    return ExtractPubkeyFromJwkEC(jwk_json);
  } else if (kty_field.value() == "RSA") {
>>>>>>> 3de62f24
    return ExtractPubkeyFromJwkRSA(jwk_json);
  }

  return false;
}

bool Pubkeys::ExtractPubkeyFromJwkRSA(
    const Wasm::Common::JsonObject &jwk_json) {
  std::unique_ptr<Pubkey> pubkey(new Pubkey());
  std::string n_str, e_str;

  // "kid" and "alg" are optional, if they do not exist, set them to "".
  // https://tools.ietf.org/html/rfc7517#page-8
  auto kid_field = Wasm::Common::JsonGetField<std::string>(jwk_json, "kid");
  if (kid_field.detail() == Wasm::Common::JsonParserResultDetail::OK) {
<<<<<<< HEAD
    pubkey->kid_ = kid_field.fetch();
=======
    pubkey->kid_ = kid_field.value();
>>>>>>> 3de62f24
    pubkey->kid_specified_ = true;
  }

  auto alg_field = Wasm::Common::JsonGetField<std::string>(jwk_json, "alg");
  if (alg_field.detail() == Wasm::Common::JsonParserResultDetail::OK) {
    // Allow only "RS" prefixed algorithms.
    // https://tools.ietf.org/html/rfc7518#section-3.1
<<<<<<< HEAD
    if (!(alg_field.fetch() == "RS256" || alg_field.fetch() == "RS384" ||
          alg_field.fetch() == "RS512")) {
      return false;
    }
    pubkey->alg_ = alg_field.fetch();
=======
    if (!(alg_field.value() == "RS256" || alg_field.value() == "RS384" ||
          alg_field.value() == "RS512")) {
      return false;
    }
    pubkey->alg_ = alg_field.value();
>>>>>>> 3de62f24
    pubkey->alg_specified_ = true;
  }

  auto pubkey_kty_field =
      Wasm::Common::JsonGetField<std::string>(jwk_json, "kty");
  assert(pubkey_kty_field.detail() == Wasm::Common::JsonParserResultDetail::OK);
<<<<<<< HEAD
  pubkey->kty_ = pubkey_kty_field.fetch();
=======
  pubkey->kty_ = pubkey_kty_field.value();
>>>>>>> 3de62f24
  auto n_str_field = Wasm::Common::JsonGetField<std::string>(jwk_json, "n");
  auto e_str_field = Wasm::Common::JsonGetField<std::string>(jwk_json, "e");
  if (n_str_field.detail() != Wasm::Common::JsonParserResultDetail::OK ||
      e_str_field.detail() != Wasm::Common::JsonParserResultDetail::OK) {
    return false;
  }
<<<<<<< HEAD
  n_str = n_str_field.fetch();
  e_str = e_str_field.fetch();
=======
  n_str = n_str_field.value();
  e_str = e_str_field.value();
>>>>>>> 3de62f24

  EvpPkeyGetter e;
  pubkey->evp_pkey_ = e.EvpPkeyFromJwkRSA(n_str, e_str);
  if (e.GetStatus() == Status::OK) {
    keys_.push_back(std::move(pubkey));
  } else {
    UpdateStatus(e.GetStatus());
  }

  return true;
}

bool Pubkeys::ExtractPubkeyFromJwkEC(const Wasm::Common::JsonObject &jwk_json) {
  std::unique_ptr<Pubkey> pubkey(new Pubkey());
  std::string x_str, y_str;

  // "kid" and "alg" are optional, if they do not exist, set them to "".
  // https://tools.ietf.org/html/rfc7517#page-8
  auto kid_field = Wasm::Common::JsonGetField<std::string>(jwk_json, "kid");
  if (kid_field.detail() == Wasm::Common::JsonParserResultDetail::OK) {
<<<<<<< HEAD
    pubkey->kid_ = kid_field.fetch();
=======
    pubkey->kid_ = kid_field.value();
>>>>>>> 3de62f24
    pubkey->kid_specified_ = true;
  }

  auto alg_field = Wasm::Common::JsonGetField<std::string>(jwk_json, "alg");
  if (alg_field.detail() == Wasm::Common::JsonParserResultDetail::OK) {
    // Allow only "RS" prefixed algorithms.
    // https://tools.ietf.org/html/rfc7518#section-3.1
<<<<<<< HEAD
    if (alg_field.fetch() != "ES256") {
      return false;
    }
    pubkey->alg_ = alg_field.fetch();
=======
    if (alg_field.value() != "ES256") {
      return false;
    }
    pubkey->alg_ = alg_field.value();
>>>>>>> 3de62f24
    pubkey->alg_specified_ = true;
  }

  auto pubkey_kty_field =
      Wasm::Common::JsonGetField<std::string>(jwk_json, "kty");
  assert(pubkey_kty_field.detail() == Wasm::Common::JsonParserResultDetail::OK);
<<<<<<< HEAD
  pubkey->kty_ = pubkey_kty_field.fetch();
=======
  pubkey->kty_ = pubkey_kty_field.value();
>>>>>>> 3de62f24
  auto x_str_field = Wasm::Common::JsonGetField<std::string>(jwk_json, "x");
  auto y_str_field = Wasm::Common::JsonGetField<std::string>(jwk_json, "y");
  if (x_str_field.detail() != Wasm::Common::JsonParserResultDetail::OK ||
      y_str_field.detail() != Wasm::Common::JsonParserResultDetail::OK) {
    return false;
  }
<<<<<<< HEAD
  x_str = x_str_field.fetch();
  y_str = y_str_field.fetch();
=======
  x_str = x_str_field.value();
  y_str = y_str_field.value();
>>>>>>> 3de62f24

  EvpPkeyGetter e;
  pubkey->ec_key_ = e.EcKeyFromJwkEC(x_str, y_str);
  if (e.GetStatus() == Status::OK) {
    keys_.push_back(std::move(pubkey));
  } else {
    UpdateStatus(e.GetStatus());
  }

  return true;
}

std::unique_ptr<Pubkeys> Pubkeys::CreateFrom(const std::string &pkey,
                                             Type type) {
  std::unique_ptr<Pubkeys> keys(new Pubkeys());
  switch (type) {
    case Type::JWKS:
      keys->CreateFromJwksCore(pkey);
      break;
    case Type::PEM:
      keys->CreateFromPemCore(pkey);
      break;
    default:
      PANIC("can not reach here");
  }
  return keys;
}

}  // namespace JwtAuth
}  // namespace Http
}  // namespace Envoy<|MERGE_RESOLUTION|>--- conflicted
+++ resolved
@@ -251,21 +251,13 @@
   }
 
   // Parse header json
-  auto parser = Wasm::Common::JsonParser();
   header_str_base64url_ = std::string(jwt_split[0].begin(), jwt_split[0].end());
   header_str_ = Base64UrlDecode(header_str_base64url_);
 
-<<<<<<< HEAD
-  parser.parse(header_str_);
-  if (parser.detail() != Wasm::Common::JsonParserResultDetail::OK) {
-=======
   auto result = Wasm::Common::JsonParse(header_str_);
   if (!result.has_value()) {
->>>>>>> 3de62f24
     UpdateStatus(Status::JWT_HEADER_PARSE_ERROR);
     return;
-  } else {
-    header_ = parser.object();
   }
   header_ = result.value();
 
@@ -280,11 +272,7 @@
     UpdateStatus(Status::JWT_HEADER_BAD_ALG);
     return;
   }
-<<<<<<< HEAD
-  alg_ = alg_field.fetch();
-=======
   alg_ = alg_field.value();
->>>>>>> 3de62f24
 
   if (alg_ != "RS256" && alg_ != "ES256" && alg_ != "RS384" &&
       alg_ != "RS512") {
@@ -306,40 +294,23 @@
       return;
     }
   } else {
-<<<<<<< HEAD
-    kid_ = kid_field.fetch();
-=======
     kid_ = kid_field.value();
->>>>>>> 3de62f24
   }
 
   // Parse payload json
   payload_str_base64url_ =
       std::string(jwt_split[1].begin(), jwt_split[1].end());
   payload_str_ = Base64UrlDecode(payload_str_base64url_);
-<<<<<<< HEAD
-  parser.parse(payload_str_);
-  if (parser.detail() != Wasm::Common::JsonParserResultDetail::OK) {
-=======
   result = Wasm::Common::JsonParse(payload_str_);
   if (!result.has_value()) {
->>>>>>> 3de62f24
     UpdateStatus(Status::JWT_PAYLOAD_PARSE_ERROR);
     return;
-  } else {
-    payload_ = parser.object();
   }
   payload_ = result.value();
 
-<<<<<<< HEAD
-  iss_ = Wasm::Common::JsonGetField<std::string>(payload_, "iss").fetch_or("");
-  sub_ = Wasm::Common::JsonGetField<std::string>(payload_, "sub").fetch_or("");
-  exp_ = Wasm::Common::JsonGetField<uint64_t>(payload_, "exp").fetch_or(0);
-=======
   iss_ = Wasm::Common::JsonGetField<std::string>(payload_, "iss").value_or("");
   sub_ = Wasm::Common::JsonGetField<std::string>(payload_, "sub").value_or("");
   exp_ = Wasm::Common::JsonGetField<uint64_t>(payload_, "exp").value_or(0);
->>>>>>> 3de62f24
 
   // "aud" can be either string array or string.
   // Try as string array, read it as empty array if doesn't exist.
@@ -358,11 +329,7 @@
       UpdateStatus(Status::JWT_PAYLOAD_PARSE_ERROR);
       return;
     }
-<<<<<<< HEAD
-    aud_.emplace_back(aud_field.fetch());
-=======
     aud_.emplace_back(aud_field.value());
->>>>>>> 3de62f24
   }
 
   // Set up signature
@@ -521,25 +488,13 @@
 void Pubkeys::CreateFromJwksCore(const std::string &pkey_jwks) {
   keys_.clear();
 
-<<<<<<< HEAD
-  auto parser = Wasm::Common::JsonParser();
-  Wasm::Common::JsonObject jwks_json;
-  parser.parse(pkey_jwks);
-  if (parser.detail() != Wasm::Common::JsonParserResultDetail::OK) {
-=======
   Wasm::Common::JsonObject jwks_json;
   auto result = Wasm::Common::JsonParse(pkey_jwks);
   if (!result.has_value()) {
->>>>>>> 3de62f24
     UpdateStatus(Status::JWK_PARSE_ERROR);
     return;
-  } else {
-    jwks_json = parser.object();
-  }
-<<<<<<< HEAD
-=======
+  }
   jwks_json = result.value();
->>>>>>> 3de62f24
 
   std::vector<std::reference_wrapper<const Wasm::Common::JsonObject>> key_refs;
 
@@ -580,15 +535,9 @@
 
   // Extract public key according to "kty" value.
   // https://tools.ietf.org/html/rfc7518#section-6.1
-<<<<<<< HEAD
-  if (kty_field.fetch() == "EC") {
-    return ExtractPubkeyFromJwkEC(jwk_json);
-  } else if (kty_field.fetch() == "RSA") {
-=======
   if (kty_field.value() == "EC") {
     return ExtractPubkeyFromJwkEC(jwk_json);
   } else if (kty_field.value() == "RSA") {
->>>>>>> 3de62f24
     return ExtractPubkeyFromJwkRSA(jwk_json);
   }
 
@@ -604,11 +553,7 @@
   // https://tools.ietf.org/html/rfc7517#page-8
   auto kid_field = Wasm::Common::JsonGetField<std::string>(jwk_json, "kid");
   if (kid_field.detail() == Wasm::Common::JsonParserResultDetail::OK) {
-<<<<<<< HEAD
-    pubkey->kid_ = kid_field.fetch();
-=======
     pubkey->kid_ = kid_field.value();
->>>>>>> 3de62f24
     pubkey->kid_specified_ = true;
   }
 
@@ -616,43 +561,26 @@
   if (alg_field.detail() == Wasm::Common::JsonParserResultDetail::OK) {
     // Allow only "RS" prefixed algorithms.
     // https://tools.ietf.org/html/rfc7518#section-3.1
-<<<<<<< HEAD
-    if (!(alg_field.fetch() == "RS256" || alg_field.fetch() == "RS384" ||
-          alg_field.fetch() == "RS512")) {
-      return false;
-    }
-    pubkey->alg_ = alg_field.fetch();
-=======
     if (!(alg_field.value() == "RS256" || alg_field.value() == "RS384" ||
           alg_field.value() == "RS512")) {
       return false;
     }
     pubkey->alg_ = alg_field.value();
->>>>>>> 3de62f24
     pubkey->alg_specified_ = true;
   }
 
   auto pubkey_kty_field =
       Wasm::Common::JsonGetField<std::string>(jwk_json, "kty");
   assert(pubkey_kty_field.detail() == Wasm::Common::JsonParserResultDetail::OK);
-<<<<<<< HEAD
-  pubkey->kty_ = pubkey_kty_field.fetch();
-=======
   pubkey->kty_ = pubkey_kty_field.value();
->>>>>>> 3de62f24
   auto n_str_field = Wasm::Common::JsonGetField<std::string>(jwk_json, "n");
   auto e_str_field = Wasm::Common::JsonGetField<std::string>(jwk_json, "e");
   if (n_str_field.detail() != Wasm::Common::JsonParserResultDetail::OK ||
       e_str_field.detail() != Wasm::Common::JsonParserResultDetail::OK) {
     return false;
   }
-<<<<<<< HEAD
-  n_str = n_str_field.fetch();
-  e_str = e_str_field.fetch();
-=======
   n_str = n_str_field.value();
   e_str = e_str_field.value();
->>>>>>> 3de62f24
 
   EvpPkeyGetter e;
   pubkey->evp_pkey_ = e.EvpPkeyFromJwkRSA(n_str, e_str);
@@ -673,11 +601,7 @@
   // https://tools.ietf.org/html/rfc7517#page-8
   auto kid_field = Wasm::Common::JsonGetField<std::string>(jwk_json, "kid");
   if (kid_field.detail() == Wasm::Common::JsonParserResultDetail::OK) {
-<<<<<<< HEAD
-    pubkey->kid_ = kid_field.fetch();
-=======
     pubkey->kid_ = kid_field.value();
->>>>>>> 3de62f24
     pubkey->kid_specified_ = true;
   }
 
@@ -685,41 +609,25 @@
   if (alg_field.detail() == Wasm::Common::JsonParserResultDetail::OK) {
     // Allow only "RS" prefixed algorithms.
     // https://tools.ietf.org/html/rfc7518#section-3.1
-<<<<<<< HEAD
-    if (alg_field.fetch() != "ES256") {
-      return false;
-    }
-    pubkey->alg_ = alg_field.fetch();
-=======
     if (alg_field.value() != "ES256") {
       return false;
     }
     pubkey->alg_ = alg_field.value();
->>>>>>> 3de62f24
     pubkey->alg_specified_ = true;
   }
 
   auto pubkey_kty_field =
       Wasm::Common::JsonGetField<std::string>(jwk_json, "kty");
   assert(pubkey_kty_field.detail() == Wasm::Common::JsonParserResultDetail::OK);
-<<<<<<< HEAD
-  pubkey->kty_ = pubkey_kty_field.fetch();
-=======
   pubkey->kty_ = pubkey_kty_field.value();
->>>>>>> 3de62f24
   auto x_str_field = Wasm::Common::JsonGetField<std::string>(jwk_json, "x");
   auto y_str_field = Wasm::Common::JsonGetField<std::string>(jwk_json, "y");
   if (x_str_field.detail() != Wasm::Common::JsonParserResultDetail::OK ||
       y_str_field.detail() != Wasm::Common::JsonParserResultDetail::OK) {
     return false;
   }
-<<<<<<< HEAD
-  x_str = x_str_field.fetch();
-  y_str = y_str_field.fetch();
-=======
   x_str = x_str_field.value();
   y_str = y_str_field.value();
->>>>>>> 3de62f24
 
   EvpPkeyGetter e;
   pubkey->ec_key_ = e.EcKeyFromJwkEC(x_str, y_str);
