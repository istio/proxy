--- conflicted
+++ resolved
@@ -26,11 +26,11 @@
 
 envoy_cc_library(
     name = "jwt_lib",
-    external_deps = [
-      "ssl",
-    ]
     srcs = ["jwt.cc"],
     hdrs = ["jwt.h"],
+    external_deps = [
+        "ssl",
+    ],
     repository = "@envoy",
     deps = [
         "//extensions/common:base64",
@@ -44,11 +44,7 @@
     hdrs = ["jwt.h"],
     copts = ["-UNULL_PLUGIN"],
     deps = [
-<<<<<<< HEAD
-        "//extensions/common:base64",
-=======
         "//extensions/common:base64_wasm",
->>>>>>> 7b2562ea
         "//extensions/common:json_util_wasm",
         "//external:ssl",
     ],
