# Copyright 2017 Istio Authors. All Rights Reserved.
#
# Licensed under the Apache License, Version 2.0 (the "License");
# you may not use this file except in compliance with the License.
# You may obtain a copy of the License at
#
#    http://www.apache.org/licenses/LICENSE-2.0
#
# Unless required by applicable law or agreed to in writing, software
# distributed under the License is distributed on an "AS IS" BASIS,
# WITHOUT WARRANTIES OR CONDITIONS OF ANY KIND, either express or implied.
# See the License for the specific language governing permissions and
# limitations under the License.
#
################################################################################
#

package(default_visibility = ["//visibility:public"])

load(
    "@envoy//bazel:envoy_build_system.bzl",
    "envoy_cc_binary",
    "envoy_cc_library",
    "envoy_cc_test",
)

envoy_cc_library(
    name = "jwt_lib",
    srcs = ["jwt.cc"],
    hdrs = ["jwt.h"],
    external_deps = [
        "ssl",
    ],
    repository = "@envoy",
    deps = [
<<<<<<< HEAD
        "//extensions/common:base64",
        "//extensions/common:json_util",
    ],
)

cc_library(
    name = "jwt_lib_wasm",
    srcs = ["jwt.cc"],
    hdrs = ["jwt.h"],
    copts = ["-UNULL_PLUGIN"],
    deps = [
        "//extensions/common:base64_wasm",
        "//extensions/common:json_util_wasm",
        "//external:ssl",
=======
        "//extensions/common:json_util",
        "@envoy//source/exe:envoy_common_lib",
>>>>>>> 3de62f24
    ],
)

envoy_cc_library(
    name = "jwt_authenticator_lib",
    srcs = [
        "jwt_authenticator.cc",
        "token_extractor.cc",
    ],
    hdrs = [
        "auth_store.h",
        "jwt_authenticator.h",
        "pubkey_cache.h",
        "token_extractor.h",
    ],
    repository = "@envoy",
    deps = [
        ":jwt_lib",
        "//external:jwt_auth_config_cc_proto",
        "@envoy//source/exe:envoy_common_lib",
    ],
)

envoy_cc_library(
    name = "http_filter_lib",
    srcs = [
        "http_filter.cc",
    ],
    hdrs = [
        "http_filter.h",
    ],
    repository = "@envoy",
    deps = [
        ":jwt_authenticator_lib",
        "//src/envoy/utils:filter_names_lib",
        "@envoy//source/exe:envoy_common_lib",
    ],
)

envoy_cc_library(
    name = "http_filter_factory",
    srcs = ["http_filter_factory.cc"],
    repository = "@envoy",
    deps = [
        ":http_filter_lib",
        "//src/envoy/utils:filter_names_lib",
        "@envoy//source/exe:envoy_common_lib",
    ],
)

envoy_cc_test(
    name = "http_filter_integration_test",
    srcs = [":integration_test/http_filter_integration_test.cc"],
    data = [
        "integration_test/envoy.conf.jwk",
        "integration_test/envoy_allow_missing_or_failed_jwt.conf.jwk",
    ],
    repository = "@envoy",
    deps = [
        ":http_filter_factory",
        ":jwt_lib",
        "@envoy//test/integration:http_integration_lib",
        "@envoy//test/integration:integration_lib",
    ],
)

envoy_cc_test(
    name = "jwt_test",
    srcs = [
        "jwt_test.cc",
    ],
    data = [],
    repository = "@envoy",
    deps = [
        ":jwt_lib",
        "@envoy//source/exe:envoy_common_lib",
        "@envoy//test/test_common:utility_lib",
    ],
)

envoy_cc_test(
    name = "jwt_authenticator_test",
    srcs = [
        "jwt_authenticator_test.cc",
    ],
    data = [],
    repository = "@envoy",
    deps = [
        ":jwt_authenticator_lib",
        "@envoy//source/exe:envoy_common_lib",
        "@envoy//test/mocks/upstream:upstream_mocks",
        "@envoy//test/test_common:utility_lib",
    ],
)

envoy_cc_test(
    name = "token_extractor_test",
    srcs = [
        "token_extractor_test.cc",
    ],
    data = [],
    repository = "@envoy",
    deps = [
        ":jwt_authenticator_lib",
        "@envoy//source/exe:envoy_common_lib",
        "@envoy//test/test_common:utility_lib",
    ],
)<|MERGE_RESOLUTION|>--- conflicted
+++ resolved
@@ -33,25 +33,8 @@
     ],
     repository = "@envoy",
     deps = [
-<<<<<<< HEAD
         "//extensions/common:base64",
         "//extensions/common:json_util",
-    ],
-)
-
-cc_library(
-    name = "jwt_lib_wasm",
-    srcs = ["jwt.cc"],
-    hdrs = ["jwt.h"],
-    copts = ["-UNULL_PLUGIN"],
-    deps = [
-        "//extensions/common:base64_wasm",
-        "//extensions/common:json_util_wasm",
-        "//external:ssl",
-=======
-        "//extensions/common:json_util",
-        "@envoy//source/exe:envoy_common_lib",
->>>>>>> 3de62f24
     ],
 )
 
