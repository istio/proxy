# Copyright 2017 Istio Authors. All Rights Reserved.
#
# Licensed under the Apache License, Version 2.0 (the "License");
# you may not use this file except in compliance with the License.
# You may obtain a copy of the License at
#
#    http://www.apache.org/licenses/LICENSE-2.0
#
# Unless required by applicable law or agreed to in writing, software
# distributed under the License is distributed on an "AS IS" BASIS,
# WITHOUT WARRANTIES OR CONDITIONS OF ANY KIND, either express or implied.
# See the License for the specific language governing permissions and
# limitations under the License.
#
################################################################################
#

package(default_visibility = ["//visibility:public"])

load(
    "@envoy//bazel:envoy_build_system.bzl",
    "envoy_cc_binary",
    "envoy_cc_library",
    "envoy_cc_test",
)

envoy_cc_library(
    name = "jwt_lib",
    srcs = ["jwt.cc"],
    hdrs = ["jwt.h"],
    external_deps = [
        "ssl",
    ],
    repository = "@envoy",
    deps = [
<<<<<<< HEAD
        "//extensions/common:base64",
        "//extensions/common:json_util",
    ],
)

cc_library(
    name = "jwt_lib_wasm",
    srcs = ["jwt.cc"],
    hdrs = ["jwt.h"],
    copts = ["-UNULL_PLUGIN"],
    deps = [
        "//extensions/common:base64_wasm",
        "//extensions/common:json_util_wasm",
        "//external:ssl",
=======
        "//extensions/common:json_util",
        "@envoy//source/exe:envoy_common_lib",
>>>>>>> 3de62f24
    ],
)

envoy_cc_library(
    name = "jwt_authenticator_lib",
    srcs = [
        "jwt_authenticator.cc",
        "token_extractor.cc",
    ],
    hdrs = [
        "auth_store.h",
        "jwt_authenticator.h",
        "pubkey_cache.h",
        "token_extractor.h",
    ],
    repository = "@envoy",
    deps = [
        ":jwt_lib",
        "//external:jwt_auth_config_cc_proto",
        "@envoy//source/exe:envoy_common_lib",
    ],
)

envoy_cc_library(
    name = "http_filter_lib",
    srcs = [
        "http_filter.cc",
    ],
    hdrs = [
        "http_filter.h",
    ],
    repository = "@envoy",
    deps = [
        ":jwt_authenticator_lib",
        "//src/envoy/utils:filter_names_lib",
        "@envoy//source/exe:envoy_common_lib",
    ],
)

envoy_cc_library(
    name = "http_filter_factory",
    srcs = ["http_filter_factory.cc"],
    repository = "@envoy",
    deps = [
        ":http_filter_lib",
        "//src/envoy/utils:filter_names_lib",
        "@envoy//source/exe:envoy_common_lib",
    ],
)

envoy_cc_test(
    name = "http_filter_integration_test",
    srcs = [":integration_test/http_filter_integration_test.cc"],
    data = [
        "integration_test/envoy.conf.jwk",
        "integration_test/envoy_allow_missing_or_failed_jwt.conf.jwk",
    ],
    repository = "@envoy",
    deps = [
        ":http_filter_factory",
        ":jwt_lib",
        "@envoy//test/integration:http_integration_lib",
        "@envoy//test/integration:integration_lib",
    ],
)

envoy_cc_test(
    name = "jwt_test",
    srcs = [
        "jwt_test.cc",
    ],
    data = [],
    repository = "@envoy",
    deps = [
        ":jwt_lib",
        "@envoy//source/exe:envoy_common_lib",
        "@envoy//test/test_common:utility_lib",
    ],
)

envoy_cc_test(
    name = "jwt_authenticator_test",
    srcs = [
        "jwt_authenticator_test.cc",
    ],
    data = [],
    repository = "@envoy",
    deps = [
        ":jwt_authenticator_lib",
        "@envoy//source/exe:envoy_common_lib",
        "@envoy//test/mocks/upstream:upstream_mocks",
        "@envoy//test/test_common:utility_lib",
    ],
)

envoy_cc_test(
    name = "token_extractor_test",
    srcs = [
        "token_extractor_test.cc",
    ],
    data = [],
    repository = "@envoy",
    deps = [
        ":jwt_authenticator_lib",
        "@envoy//source/exe:envoy_common_lib",
        "@envoy//test/test_common:utility_lib",
    ],
)<|MERGE_RESOLUTION|>--- conflicted
+++ resolved
@@ -33,7 +33,6 @@
     ],
     repository = "@envoy",
     deps = [
-<<<<<<< HEAD
         "//extensions/common:base64",
         "//extensions/common:json_util",
     ],
@@ -43,15 +42,10 @@
     name = "jwt_lib_wasm",
     srcs = ["jwt.cc"],
     hdrs = ["jwt.h"],
-    copts = ["-UNULL_PLUGIN"],
     deps = [
-        "//extensions/common:base64_wasm",
+        "//external:ssl",
+        "//extensions/common:base64",
         "//extensions/common:json_util_wasm",
-        "//external:ssl",
-=======
-        "//extensions/common:json_util",
-        "@envoy//source/exe:envoy_common_lib",
->>>>>>> 3de62f24
     ],
 )
 
