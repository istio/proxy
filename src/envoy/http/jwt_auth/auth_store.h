/* Copyright 2018 Istio Authors. All Rights Reserved.
 *
 * Licensed under the Apache License, Version 2.0 (the "License");
 * you may not use this file except in compliance with the License.
 * You may obtain a copy of the License at
 *
 *    http://www.apache.org/licenses/LICENSE-2.0
 *
 * Unless required by applicable law or agreed to in writing, software
 * distributed under the License is distributed on an "AS IS" BASIS,
 * WITHOUT WARRANTIES OR CONDITIONS OF ANY KIND, either express or implied.
 * See the License for the specific language governing permissions and
 * limitations under the License.
 */

#pragma once

#include "common/common/logger.h"
#include "common/protobuf/utility.h"
#include "envoy/config/filter/http/jwt_auth/v2alpha1/config.pb.h"
#include "envoy/server/filter_config.h"
#include "envoy/thread_local/thread_local.h"
#include "src/envoy/http/jwt_auth/pubkey_cache.h"
#include "src/envoy/http/jwt_auth/token_extractor.h"

namespace Envoy {
namespace Http {
namespace JwtAuth {

typedef std::shared_ptr<const ::istio::envoy::config::filter::http::jwt_auth::
                            v2alpha1::JwtAuthentication>
    JwtAuthenticationConstSharedPtr;

// The JWT auth store object to store config and caches.
// It only has pubkey_cache for now. In the future it will have token cache.
// It is per-thread and stored in thread local.
class JwtAuthStore : public ThreadLocal::ThreadLocalObject {
 public:
  // Load the config from envoy config.
  JwtAuthStore(JwtAuthenticationConstSharedPtr config)
      : config_(config), pubkey_cache_(*config_), token_extractor_(*config_) {}

  // Get the Config.
  const ::istio::envoy::config::filter::http::jwt_auth::v2alpha1::
      JwtAuthentication&
      config() const {
    return *config_;
  }

  // Get the pubkey cache.
  PubkeyCache& pubkey_cache() { return pubkey_cache_; }

  // Get the private token extractor.
  const JwtTokenExtractor& token_extractor() const { return token_extractor_; }

 private:
  // Store the config.
  JwtAuthenticationConstSharedPtr config_;
  // The public key cache, indexed by issuer.
  PubkeyCache pubkey_cache_;
  // The object to extract token.
  JwtTokenExtractor token_extractor_;
};

// The factory to create per-thread auth store object.
class JwtAuthStoreFactory : public Logger::Loggable<Logger::Id::config> {
 public:
  JwtAuthStoreFactory(const ::istio::envoy::config::filter::http::jwt_auth::
                          v2alpha1::JwtAuthentication& config,
                      Server::Configuration::FactoryContext& context)
<<<<<<< HEAD
      : config_(config), tls_(context.threadLocal().allocateSlot()) {
    tls_->set(
        [this](Event::Dispatcher&) -> ThreadLocal::ThreadLocalObjectSharedPtr {
          return std::make_shared<JwtAuthStore>(config_);
        });
    ENVOY_LOG(debug, "Loaded JwtAuthConfig: {}",
              MessageUtil::getJsonStringFromMessage(config_, true));
=======
      : config_(std::make_shared<const ::istio::envoy::config::filter::http::
                                     jwt_auth::v2alpha1::JwtAuthentication>(
            config)),
        tls_(context.threadLocal().allocateSlot()) {
    tls_->set([config = this->config_](Event::Dispatcher&)
                  -> ThreadLocal::ThreadLocalObjectSharedPtr {
      return std::make_shared<JwtAuthStore>(config);
    });
    ENVOY_LOG(debug, "Loaded JwtAuthConfig: {}",
              MessageUtil::getJsonStringFromMessage(*config_, true));
>>>>>>> b6b4b5dd
  }

  // Get per-thread auth store object.
  JwtAuthStore& store() { return tls_->getTyped<JwtAuthStore>(); }

 private:
  // The auth config.
  JwtAuthenticationConstSharedPtr config_;
  // Thread local slot to store per-thread auth store
  ThreadLocal::SlotPtr tls_;
};

}  // namespace JwtAuth
}  // namespace Http
}  // namespace Envoy<|MERGE_RESOLUTION|>--- conflicted
+++ resolved
@@ -68,15 +68,6 @@
   JwtAuthStoreFactory(const ::istio::envoy::config::filter::http::jwt_auth::
                           v2alpha1::JwtAuthentication& config,
                       Server::Configuration::FactoryContext& context)
-<<<<<<< HEAD
-      : config_(config), tls_(context.threadLocal().allocateSlot()) {
-    tls_->set(
-        [this](Event::Dispatcher&) -> ThreadLocal::ThreadLocalObjectSharedPtr {
-          return std::make_shared<JwtAuthStore>(config_);
-        });
-    ENVOY_LOG(debug, "Loaded JwtAuthConfig: {}",
-              MessageUtil::getJsonStringFromMessage(config_, true));
-=======
       : config_(std::make_shared<const ::istio::envoy::config::filter::http::
                                      jwt_auth::v2alpha1::JwtAuthentication>(
             config)),
@@ -87,7 +78,6 @@
     });
     ENVOY_LOG(debug, "Loaded JwtAuthConfig: {}",
               MessageUtil::getJsonStringFromMessage(*config_, true));
->>>>>>> b6b4b5dd
   }
 
   // Get per-thread auth store object.
