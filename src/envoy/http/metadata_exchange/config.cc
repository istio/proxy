--- conflicted
+++ resolved
@@ -20,166 +20,6 @@
 namespace Extensions {
 namespace Wasm {
 namespace MetadataExchange {
-<<<<<<< HEAD
-
-// imports from the low-level API
-using Common::Wasm::Null::NullVmPluginFactory;
-using Common::Wasm::Null::Plugin::getRequestHeader;
-using Common::Wasm::Null::Plugin::getResponseHeader;
-using Common::Wasm::Null::Plugin::getStringValue;
-using Common::Wasm::Null::Plugin::getStructValue;
-using Common::Wasm::Null::Plugin::logDebug;
-using Common::Wasm::Null::Plugin::logInfo;
-using Common::Wasm::Null::Plugin::logWarn;
-using Common::Wasm::Null::Plugin::removeRequestHeader;
-using Common::Wasm::Null::Plugin::removeResponseHeader;
-using Common::Wasm::Null::Plugin::replaceRequestHeader;
-using Common::Wasm::Null::Plugin::replaceResponseHeader;
-using Common::Wasm::Null::Plugin::setFilterState;
-using Common::Wasm::Null::Plugin::setFilterStateStringValue;
-
-namespace {
-
-bool serializeToStringDeterministic(const google::protobuf::Value& metadata,
-                                    std::string* metadata_bytes) {
-  google::protobuf::io::StringOutputStream md(metadata_bytes);
-  google::protobuf::io::CodedOutputStream mcs(&md);
-
-  mcs.SetSerializationDeterministic(true);
-  if (!metadata.SerializeToCodedStream(&mcs)) {
-    logWarn("unable to serialize metadata");
-    return false;
-  }
-  return true;
-}
-
-}  // namespace
-
-void PluginRootContext::updateMetadataValue() {
-  google::protobuf::Struct node_metadata;
-  if (!getStructValue({"node", "metadata"}, &node_metadata)) {
-    logWarn("cannot get node metadata");
-    return;
-  }
-
-  const auto key_it = node_metadata.fields().find("EXCHANGE_KEYS");
-  if (key_it == node_metadata.fields().end()) {
-    logWarn("metadata exchange key is missing");
-    return;
-  }
-
-  const auto& keys_value = key_it->second;
-  if (keys_value.kind_case() != google::protobuf::Value::kStringValue) {
-    logWarn("metadata exchange key is not a string");
-    return;
-  }
-
-  google::protobuf::Value metadata;
-
-  // select keys from the metadata using the keys
-  const std::set<std::string> keys =
-      absl::StrSplit(keys_value.string_value(), ',', absl::SkipWhitespace());
-  for (auto key : keys) {
-    const auto entry_it = node_metadata.fields().find(key);
-    if (entry_it == node_metadata.fields().end()) {
-      logDebug(absl::StrCat("missing metadata exchange key: ", key));
-      continue;
-    }
-    (*metadata.mutable_struct_value()->mutable_fields())[key] =
-        entry_it->second;
-  }
-
-  // store serialized form
-  std::string metadata_bytes;
-  serializeToStringDeterministic(metadata, &metadata_bytes);
-  metadata_value_ =
-      Base64::encode(metadata_bytes.data(), metadata_bytes.size());
-}
-
-bool PluginRootContext::onConfigure(std::unique_ptr<WasmData>) {
-  updateMetadataValue();
-
-  if (!getStringValue({"node", "id"}, &node_id_)) {
-    logDebug("cannot get node ID");
-  }
-
-  logDebug(absl::StrCat("metadata_value_ id:", id(), " value:", metadata_value_,
-                        " node:", node_id_));
-  return true;
-}
-
-Http::FilterHeadersStatus PluginContext::onRequestHeaders() {
-  // strip and store downstream peer metadata
-  auto downstream_metadata_value = getRequestHeader(ExchangeMetadataHeader);
-  if (downstream_metadata_value != nullptr &&
-      !downstream_metadata_value->view().empty()) {
-    removeRequestHeader(ExchangeMetadataHeader);
-    auto downstream_metadata_bytes =
-        Base64::decodeWithoutPadding(downstream_metadata_value->view());
-    setFilterState(DownstreamMetadataKey, downstream_metadata_bytes);
-  }
-
-  auto downstream_metadata_id = getRequestHeader(ExchangeMetadataHeaderId);
-  if (downstream_metadata_id != nullptr &&
-      !downstream_metadata_id->view().empty()) {
-    removeRequestHeader(ExchangeMetadataHeaderId);
-    setFilterStateStringValue(DownstreamMetadataIdKey,
-                              downstream_metadata_id->view());
-  }
-
-  auto metadata = metadataValue();
-  // insert peer metadata struct for upstream
-  if (!metadata.empty()) {
-    replaceRequestHeader(ExchangeMetadataHeader, metadata);
-  }
-
-  auto nodeid = nodeId();
-  if (!nodeid.empty()) {
-    replaceRequestHeader(ExchangeMetadataHeaderId, nodeid);
-  }
-
-  return Http::FilterHeadersStatus::Continue;
-}
-
-Http::FilterHeadersStatus PluginContext::onResponseHeaders() {
-  // strip and store upstream peer metadata
-  auto upstream_metadata_value = getResponseHeader(ExchangeMetadataHeader);
-  if (upstream_metadata_value != nullptr &&
-      !upstream_metadata_value->view().empty()) {
-    removeResponseHeader(ExchangeMetadataHeader);
-    auto upstream_metadata_bytes =
-        Base64::decodeWithoutPadding(upstream_metadata_value->view());
-    setFilterState(UpstreamMetadataKey, upstream_metadata_bytes);
-  }
-
-  auto upstream_metadata_id = getResponseHeader(ExchangeMetadataHeaderId);
-  if (upstream_metadata_id != nullptr &&
-      !upstream_metadata_id->view().empty()) {
-    removeRequestHeader(ExchangeMetadataHeaderId);
-    setFilterStateStringValue(UpstreamMetadataIdKey,
-                              upstream_metadata_id->view());
-  }
-
-  auto metadata = metadataValue();
-  // insert peer metadata struct for downstream
-  if (!metadata.empty()) {
-    replaceResponseHeader(ExchangeMetadataHeader, metadata);
-  }
-
-  auto nodeid = nodeId();
-  if (!nodeid.empty()) {
-    replaceResponseHeader(ExchangeMetadataHeaderId, nodeid);
-  }
-
-  return Http::FilterHeadersStatus::Continue;
-}
-
-// Registration glue
-
-Common::Wasm::Null::NullPluginRootRegistry* context_registry_{};
-
-class MetadataExchangeFactory : public Common::Wasm::Null::NullVmPluginFactory {
-=======
 namespace Plugin {
 ::Envoy::Extensions::Common::Wasm::Null::NullPluginRootRegistry*
     context_registry_{};
@@ -189,7 +29,6 @@
 
 class MetadataExchangeFactory
     : public ::Envoy::Extensions::Common::Wasm::Null::NullPluginFactory {
->>>>>>> 35f3727f
  public:
   const std::string name() const override {
     return "envoy.wasm.metadata_exchange";
@@ -202,13 +41,9 @@
   }
 };
 
-<<<<<<< HEAD
-static Registry::RegisterFactory<MetadataExchangeFactory, NullVmPluginFactory>
-=======
 static Registry::RegisterFactory<
     MetadataExchangeFactory,
     ::Envoy::Extensions::Common::Wasm::Null::NullPluginFactory>
->>>>>>> 35f3727f
     register_;
 
 }  // namespace MetadataExchange
