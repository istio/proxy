--- conflicted
+++ resolved
@@ -32,29 +32,19 @@
 
 Http::RegisterCustomInlineHeader<
     Http::CustomInlineHeaderRegistry::Type::RequestHeaders>
-<<<<<<< HEAD
-    access_control_request_method(
-        Http::CustomHeaders::get().AccessControlRequestMethod);
-=======
     access_control_request_method_handle(
         Http::CustomHeaders::get().AccessControlRequestMethod);
 Http::RegisterCustomInlineHeader<
     Http::CustomInlineHeaderRegistry::Type::RequestHeaders>
     origin_handle(Http::CustomHeaders::get().Origin);
->>>>>>> c51fe751
 
 bool isCORSPreflightRequest(const Http::RequestHeaderMap& headers) {
   return headers.Method() &&
          headers.Method()->value().getStringView() ==
              Http::Headers::get().MethodValues.Options &&
-<<<<<<< HEAD
          headers.get(Http::CustomHeaders::get().Origin) &&
          !headers.get(Http::CustomHeaders::get().Origin)->value().empty() &&
          !headers.getInlineValue(access_control_request_method.handle())
-=======
-         !headers.getInlineValue(origin_handle.handle()).empty() &&
-         !headers.getInlineValue(access_control_request_method_handle.handle())
->>>>>>> c51fe751
               .empty();
 }
 
