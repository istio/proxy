--- conflicted
+++ resolved
@@ -81,9 +81,6 @@
 bool AuthenticatorBase::validateJwt(const iaapi::Jwt& jwt, Payload* payload) {
   std::string jwt_payload;
   if (filter_context()->getJwtPayload(jwt.issuer(), &jwt_payload)) {
-<<<<<<< HEAD
-    return AuthnUtils::ProcessJwtPayload(jwt_payload, payload->mutable_jwt());
-=======
     std::string payload_to_process = jwt_payload;
     std::string original_payload;
     if (FindHeaderOfExchangedToken(jwt)) {
@@ -105,7 +102,6 @@
     }
     return AuthnUtils::ProcessJwtPayload(payload_to_process,
                                          payload->mutable_jwt());
->>>>>>> b6b4b5dd
   }
   return false;
 }
