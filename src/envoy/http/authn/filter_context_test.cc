--- conflicted
+++ resolved
@@ -34,14 +34,9 @@
   virtual ~FilterContextTest() {}
 
   envoy::api::v2::core::Metadata metadata_;
-<<<<<<< HEAD
-  // This test suit does not use connection, so ok to use null for it.
-  FilterContext filter_context_{metadata_, nullptr,
-=======
   Envoy::Http::TestHeaderMapImpl header_{};
   // This test suit does not use connection, so ok to use null for it.
   FilterContext filter_context_{metadata_, header_, nullptr,
->>>>>>> b6b4b5dd
                                 istio::envoy::config::filter::http::authn::
                                     v2alpha1::FilterConfig::default_instance()};
 
