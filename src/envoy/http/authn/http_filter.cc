/* Copyright 2018 Istio Authors. All Rights Reserved.
 *
 * Licensed under the Apache License, Version 2.0 (the "License");
 * you may not use this file except in compliance with the License.
 * You may obtain a copy of the License at
 *
 *    http://www.apache.org/licenses/LICENSE-2.0
 *
 * Unless required by applicable law or agreed to in writing, software
 * distributed under the License is distributed on an "AS IS" BASIS,
 * WITHOUT WARRANTIES OR CONDITIONS OF ANY KIND, either express or implied.
 * See the License for the specific language governing permissions and
 * limitations under the License.
 */

#include "src/envoy/http/authn/http_filter.h"
#include "authentication/v1alpha1/policy.pb.h"
#include "common/http/utility.h"
#include "envoy/config/filter/http/authn/v2alpha1/config.pb.h"
#include "src/envoy/http/authn/origin_authenticator.h"
#include "src/envoy/http/authn/peer_authenticator.h"
#include "src/envoy/utils/authn.h"
#include "src/envoy/utils/filter_names.h"
#include "src/envoy/utils/utils.h"

using istio::authn::Payload;
using istio::envoy::config::filter::http::authn::v2alpha1::FilterConfig;

namespace iaapi = istio::authentication::v1alpha1;

namespace Envoy {
namespace Http {
namespace Istio {
namespace AuthN {

AuthenticationFilter::AuthenticationFilter(const FilterConfig& filter_config)
    : filter_config_(filter_config) {}

AuthenticationFilter::~AuthenticationFilter() {}

void AuthenticationFilter::onDestroy() {
  ENVOY_LOG(debug, "Called AuthenticationFilter : {}", __func__);
}

FilterHeadersStatus AuthenticationFilter::decodeHeaders(HeaderMap&, bool) {
  ENVOY_LOG(debug, "AuthenticationFilter::decodeHeaders with config\n{}",
            filter_config_.DebugString());
  state_ = State::PROCESSING;

  filter_context_.reset(new Istio::AuthN::FilterContext(
<<<<<<< HEAD
      decoder_callbacks_->requestInfo().dynamicMetadata(),
=======
      decoder_callbacks_->streamInfo().dynamicMetadata(), headers,
>>>>>>> b6b4b5dd
      decoder_callbacks_->connection(), filter_config_));

  Payload payload;

  if (!createPeerAuthenticator(filter_context_.get())->run(&payload) &&
      !filter_config_.policy().peer_is_optional()) {
    rejectRequest("Peer authentication failed.");
    return FilterHeadersStatus::StopIteration;
  }

  bool success =
<<<<<<< HEAD
      filter_config_.policy().origin_is_optional() ||
      createOriginAuthenticator(filter_context_.get())->run(&payload);
=======
      createOriginAuthenticator(filter_context_.get())->run(&payload) ||
      filter_config_.policy().origin_is_optional();
>>>>>>> b6b4b5dd

  if (!success) {
    rejectRequest("Origin authentication failed.");
    return FilterHeadersStatus::StopIteration;
  }

  // Put authentication result to headers.
  if (filter_context_ != nullptr) {
    // Save auth results in the metadata, could be used later by RBAC and/or
    // mixer filter.
    ProtobufWkt::Struct data;
    Utils::Authentication::SaveAuthAttributesToStruct(
        filter_context_->authenticationResult(), data);
<<<<<<< HEAD
    decoder_callbacks_->requestInfo().setDynamicMetadata(
=======
    decoder_callbacks_->streamInfo().setDynamicMetadata(
>>>>>>> b6b4b5dd
        Utils::IstioFilterName::kAuthentication, data);
    ENVOY_LOG(debug, "Saved Dynamic Metadata:\n{}", data.DebugString());
  }
  state_ = State::COMPLETE;
  return FilterHeadersStatus::Continue;
}

FilterDataStatus AuthenticationFilter::decodeData(Buffer::Instance&, bool) {
  if (state_ == State::PROCESSING) {
    return FilterDataStatus::StopIterationAndWatermark;
  }
  return FilterDataStatus::Continue;
}

FilterTrailersStatus AuthenticationFilter::decodeTrailers(HeaderMap&) {
  if (state_ == State::PROCESSING) {
    return FilterTrailersStatus::StopIteration;
  }
  return FilterTrailersStatus::Continue;
}

void AuthenticationFilter::setDecoderFilterCallbacks(
    StreamDecoderFilterCallbacks& callbacks) {
  decoder_callbacks_ = &callbacks;
}

void AuthenticationFilter::rejectRequest(const std::string& message) {
  if (state_ != State::PROCESSING) {
    return;
  }
  state_ = State::REJECTED;
  decoder_callbacks_->sendLocalReply(Http::Code::Unauthorized, message, nullptr,
                                     absl::nullopt);
}

std::unique_ptr<Istio::AuthN::AuthenticatorBase>
AuthenticationFilter::createPeerAuthenticator(
    Istio::AuthN::FilterContext* filter_context) {
  return std::make_unique<Istio::AuthN::PeerAuthenticator>(
      filter_context, filter_config_.policy());
}

std::unique_ptr<Istio::AuthN::AuthenticatorBase>
AuthenticationFilter::createOriginAuthenticator(
    Istio::AuthN::FilterContext* filter_context) {
  return std::make_unique<Istio::AuthN::OriginAuthenticator>(
      filter_context, filter_config_.policy());
}

}  // namespace AuthN
}  // namespace Istio
}  // namespace Http
}  // namespace Envoy<|MERGE_RESOLUTION|>--- conflicted
+++ resolved
@@ -42,17 +42,14 @@
   ENVOY_LOG(debug, "Called AuthenticationFilter : {}", __func__);
 }
 
-FilterHeadersStatus AuthenticationFilter::decodeHeaders(HeaderMap&, bool) {
+FilterHeadersStatus AuthenticationFilter::decodeHeaders(HeaderMap& headers,
+                                                        bool) {
   ENVOY_LOG(debug, "AuthenticationFilter::decodeHeaders with config\n{}",
             filter_config_.DebugString());
   state_ = State::PROCESSING;
 
   filter_context_.reset(new Istio::AuthN::FilterContext(
-<<<<<<< HEAD
-      decoder_callbacks_->requestInfo().dynamicMetadata(),
-=======
       decoder_callbacks_->streamInfo().dynamicMetadata(), headers,
->>>>>>> b6b4b5dd
       decoder_callbacks_->connection(), filter_config_));
 
   Payload payload;
@@ -64,13 +61,8 @@
   }
 
   bool success =
-<<<<<<< HEAD
-      filter_config_.policy().origin_is_optional() ||
-      createOriginAuthenticator(filter_context_.get())->run(&payload);
-=======
       createOriginAuthenticator(filter_context_.get())->run(&payload) ||
       filter_config_.policy().origin_is_optional();
->>>>>>> b6b4b5dd
 
   if (!success) {
     rejectRequest("Origin authentication failed.");
@@ -84,11 +76,7 @@
     ProtobufWkt::Struct data;
     Utils::Authentication::SaveAuthAttributesToStruct(
         filter_context_->authenticationResult(), data);
-<<<<<<< HEAD
-    decoder_callbacks_->requestInfo().setDynamicMetadata(
-=======
     decoder_callbacks_->streamInfo().setDynamicMetadata(
->>>>>>> b6b4b5dd
         Utils::IstioFilterName::kAuthentication, data);
     ENVOY_LOG(debug, "Saved Dynamic Metadata:\n{}", data.DebugString());
   }
