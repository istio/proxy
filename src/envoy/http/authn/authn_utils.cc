--- conflicted
+++ resolved
@@ -33,25 +33,11 @@
 // The key name for the original claims in an exchanged token
 static const std::string kExchangedTokenOriginalPayload = "original_claims";
 
-<<<<<<< HEAD
-// The JWT groups key name
-static const std::string kJwtGroupsKey = "groups";
-
-// Extract JWT audience into the JwtPayload.
-// This function should to be called after the claims are extracted.
-void ExtractJwtAudience(
-    const Envoy::Json::Object& obj,
-    const ::google::protobuf::Map< ::std::string, ::std::string>& claims,
-    istio::authn::JwtPayload* payload) {
-  const std::string& key = kJwtAudienceKey;
-  // "aud" can be either string array or string.
-=======
 // Extract JWT claim as a string list.
 // This function only extracts string and string list claims.
 // A string claim is extracted as a string list of 1 item.
 void ExtractStringList(const std::string& key, const Envoy::Json::Object& obj,
                        std::vector<std::string>* list) {
->>>>>>> b6b4b5dd
   // First, try as string
   try {
     // Try as string, will throw execption if object type is not string.
@@ -69,35 +55,8 @@
     // Not convertable to string array
   }
 }
-
-<<<<<<< HEAD
-// Extract JWT groups into the JwtPayload.
-// This function should to be called after the claims are extracted.
-void ExtractJwtGroups(
-    const Envoy::Json::Object& obj,
-    const ::google::protobuf::Map< ::std::string, ::std::string>& claims,
-    istio::authn::JwtPayload* payload) {
-  const std::string& key = kJwtGroupsKey;
-  // "groups" can be either string array or string.
-  // First, try as string
-  if (claims.count(key) > 0) {
-    payload->add_groups(claims.at(key));
-    return;
-  }
-  // Next, try as string array
-  try {
-    std::vector<std::string> group_vector = obj.getStringArray(key);
-    for (const std::string group : group_vector) {
-      payload->add_groups(group);
-    }
-  } catch (Json::Exception& e) {
-    // Not convertable to string array
-  }
-}
 };  // namespace
 
-=======
->>>>>>> b6b4b5dd
 bool AuthnUtils::ProcessJwtPayload(const std::string& payload_str,
                                    istio::authn::JwtPayload* payload) {
   Envoy::Json::ObjectSharedPtr json_obj;
@@ -110,31 +69,6 @@
   }
 
   *payload->mutable_raw_claims() = payload_str;
-<<<<<<< HEAD
-  ::google::protobuf::Map< ::std::string, ::std::string>* claims =
-      payload->mutable_claims();
-
-  // Extract claims
-  json_obj->iterate(
-      [payload](const std::string& key, const Json::Object& obj) -> bool {
-        ::google::protobuf::Map< ::std::string, ::std::string>* claims =
-            payload->mutable_claims();
-        // In current implementation, only string objects are extracted into
-        // claims. If call obj.asJsonString(), will get "panic: not reached"
-        // from json_loader.cc.
-        try {
-          // Try as string, will throw execption if object type is not string.
-          (*claims)[key] = obj.asString();
-        } catch (Json::Exception& e) {
-        }
-        return true;
-      });
-  // Extract audience
-  // ExtractJwtAudience() should be called after claims are extracted.
-  ExtractJwtAudience(*json_obj, payload->claims(), payload);
-  // ExtractJwtGroups() should be called after claims are extracted.
-  ExtractJwtGroups(*json_obj, payload->claims(), payload);
-=======
 
   auto claims = payload->mutable_claims()->mutable_fields();
   // Extract claims as string lists
@@ -155,7 +89,6 @@
     }
   }
 
->>>>>>> b6b4b5dd
   // Build user
   if (claims->find("iss") != claims->end() &&
       claims->find("sub") != claims->end()) {
