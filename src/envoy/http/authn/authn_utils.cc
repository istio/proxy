--- conflicted
+++ resolved
@@ -39,20 +39,11 @@
 
 bool AuthnUtils::ProcessJwtPayload(const std::string& payload_str,
                                    istio::authn::JwtPayload* payload) {
-<<<<<<< HEAD
-  auto parser = Wasm::Common::JsonParser();
-  parser.parse(payload_str);
-  if (parser.detail() != Wasm::Common::JsonParserResultDetail::OK) {
-    return false;
-  }
-  auto json_obj = parser.object();
-=======
   auto result = Wasm::Common::JsonParse(payload_str);
   if (!result.has_value()) {
     return false;
   }
   auto json_obj = result.value();
->>>>>>> 3de62f24
   ENVOY_LOG(debug, "{}: json object is {}", __FUNCTION__, json_obj.dump());
 
   *payload->mutable_raw_claims() = payload_str;
@@ -63,14 +54,6 @@
       json_obj, [&json_obj, &claims](const std::string& key) -> bool {
         // In current implementation, only string/string list objects are
         // extracted
-<<<<<<< HEAD
-        std::vector<std::string> list;
-        auto field_value =
-            Wasm::Common::JsonGetField<std::vector<std::string>>(json_obj, key);
-        if (field_value.detail() != Wasm::Common::JsonParserResultDetail::OK) {
-          auto str_field_value =
-              Wasm::Common::JsonGetField<std::string>(json_obj, key);
-=======
         std::vector<absl::string_view> list;
         auto field_value =
             Wasm::Common::JsonGetField<std::vector<absl::string_view>>(json_obj,
@@ -78,21 +61,10 @@
         if (field_value.detail() != Wasm::Common::JsonParserResultDetail::OK) {
           auto str_field_value =
               Wasm::Common::JsonGetField<absl::string_view>(json_obj, key);
->>>>>>> 3de62f24
           if (str_field_value.detail() !=
               Wasm::Common::JsonParserResultDetail::OK) {
             return true;
           }
-<<<<<<< HEAD
-          list =
-              absl::StrSplit(str_field_value.fetch(), ' ', absl::SkipEmpty());
-        } else {
-          list = field_value.fetch();
-        }
-        for (auto& s : list) {
-          (*claims)[key].mutable_list_value()->add_values()->set_string_value(
-              s);
-=======
           list = absl::StrSplit(str_field_value.value().data(), ' ',
                                 absl::SkipEmpty());
         } else {
@@ -101,7 +73,6 @@
         for (auto& s : list) {
           (*claims)[key].mutable_list_value()->add_values()->set_string_value(
               std::string(s));
->>>>>>> 3de62f24
         }
         return true;
       });
@@ -131,20 +102,11 @@
 
 bool AuthnUtils::ExtractOriginalPayload(const std::string& token,
                                         std::string* original_payload) {
-<<<<<<< HEAD
-  auto parser = Wasm::Common::JsonParser();
-  parser.parse(token);
-  if (parser.detail() != Wasm::Common::JsonParserResultDetail::OK) {
-    return false;
-  }
-  auto json_obj = parser.object();
-=======
   auto result = Wasm::Common::JsonParse(token);
   if (!result.has_value()) {
     return false;
   }
   auto json_obj = result.value();
->>>>>>> 3de62f24
 
   if (!json_obj.contains(kExchangedTokenOriginalPayload)) {
     return false;
@@ -160,11 +122,7 @@
               __FUNCTION__);
     return false;
   }
-<<<<<<< HEAD
-  *original_payload = original_payload_obj.fetch().dump();
-=======
   *original_payload = original_payload_obj.value().dump();
->>>>>>> 3de62f24
 
   return true;
 }
