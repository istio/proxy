--- conflicted
+++ resolved
@@ -19,10 +19,7 @@
 #include "common/common/logger.h"
 #include "envoy/api/v2/core/base.pb.h"
 #include "envoy/config/filter/http/authn/v2alpha1/config.pb.h"
-<<<<<<< HEAD
-=======
 #include "envoy/http/filter.h"
->>>>>>> b6b4b5dd
 #include "envoy/network/connection.h"
 #include "src/istio/authn/context.pb.h"
 
@@ -37,18 +34,11 @@
  public:
   FilterContext(
       const envoy::api::v2::core::Metadata& dynamic_metadata,
-<<<<<<< HEAD
-      const Network::Connection* connection,
-      const istio::envoy::config::filter::http::authn::v2alpha1::FilterConfig&
-          filter_config)
-      : dynamic_metadata_(dynamic_metadata),
-=======
       const HeaderMap& header_map, const Network::Connection* connection,
       const istio::envoy::config::filter::http::authn::v2alpha1::FilterConfig&
           filter_config)
       : dynamic_metadata_(dynamic_metadata),
         header_map_(header_map),
->>>>>>> b6b4b5dd
         connection_(connection),
         filter_config_(filter_config) {}
   virtual ~FilterContext() {}
@@ -82,22 +72,16 @@
   // returns false.
   bool getJwtPayload(const std::string& issuer, std::string* payload) const;
 
-<<<<<<< HEAD
-=======
   const HeaderMap& headerMap() const { return header_map_; }
 
->>>>>>> b6b4b5dd
  private:
   // Const reference to request info dynamic metadata. This provides data that
   // output from other filters, e.g JWT.
   const envoy::api::v2::core::Metadata& dynamic_metadata_;
-<<<<<<< HEAD
-=======
 
   // Const reference to header map of the request. This provides request path
   // that could be used to decide if a JWT should be used for validation.
   const HeaderMap& header_map_;
->>>>>>> b6b4b5dd
 
   // Pointer to network connection of the request.
   const Network::Connection* connection_;
