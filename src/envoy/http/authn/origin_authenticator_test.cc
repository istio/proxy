/* Copyright 2018 Istio Authors. All Rights Reserved.
 *
 * Licensed under the Apache License, Version 2.0 (the "License");
 * you may not use this file except in compliance with the License.
 * You may obtain a copy of the License at
 *
 *    http://www.apache.org/licenses/LICENSE-2.0
 *
 * Unless required by applicable law or agreed to in writing, software
 * distributed under the License is distributed on an "AS IS" BASIS,
 * WITHOUT WARRANTIES OR CONDITIONS OF ANY KIND, either express or implied.
 * See the License for the specific language governing permissions and
 * limitations under the License.
 */

#include "src/envoy/http/authn/origin_authenticator.h"
#include "authentication/v1alpha1/policy.pb.h"
#include "common/protobuf/protobuf.h"
#include "envoy/api/v2/core/base.pb.h"
#include "gmock/gmock.h"
#include "gtest/gtest.h"
#include "src/envoy/http/authn/test_utils.h"
#include "test/mocks/http/mocks.h"
#include "test/test_common/utility.h"

namespace iaapi = istio::authentication::v1alpha1;

using istio::authn::Payload;
using istio::authn::Result;
using testing::_;
using testing::DoAll;
using testing::MockFunction;
using testing::NiceMock;
using testing::Return;
using testing::SetArgPointee;
using testing::StrictMock;

namespace Envoy {
namespace Http {
namespace Istio {
namespace AuthN {
namespace {

const char kZeroOriginMethodPolicyBindPeer[] = R"(
  principal_binding: USE_PEER
)";

const char kZeroOriginMethodPolicyBindOrigin[] = R"(
  principal_binding: USE_ORIGIN
)";

const char kSingleOriginMethodPolicy[] = R"(
  principal_binding: USE_ORIGIN
  origins {
    jwt {
      issuer: "abc.xyz"
    }
  }
)";

const char kMultipleOriginMethodsPolicy[] = R"(
  principal_binding: USE_ORIGIN
  origins {
    jwt {
      issuer: "one"
    }
  }
  origins {
    jwt {
      issuer: "two"
    }
  }
  origins {
    jwt {
      issuer: "three"
    }
  }
)";

const char kPeerBinding[] = R"(
  principal_binding: USE_PEER
  origins {
    jwt {
      issuer: "abc.xyz"
    }
  }
)";

const char kSingleOriginMethodWithTriggerRulePolicy[] = R"(
  principal_binding: USE_ORIGIN
  origins {
    jwt {
      issuer: "abc.xyz"
      trigger_rules: {
        included_paths: {
          exact: "/allow"
        }
      }
    }
  }
)";

const char kMultipleOriginMethodWithTriggerRulePolicy[] = R"(
  principal_binding: USE_ORIGIN
  origins {
    jwt {
      issuer: "one"
      trigger_rules: {
        excluded_paths: {
          exact: "/bad"
        }
      }
    }
  }
  origins {
    jwt {
      issuer: "two"
      trigger_rules: {
        included_paths: {
          exact: "/two"
        }
      }
    }
  }
  origins {
    jwt {
      issuer: "three"
      trigger_rules: {
        included_paths: {
          exact: "/allow"
        }
      }
    }
  }
)";

class MockOriginAuthenticator : public OriginAuthenticator {
 public:
  MockOriginAuthenticator(FilterContext* filter_context,
                          const iaapi::Policy& policy)
      : OriginAuthenticator(filter_context, policy) {}

  MOCK_CONST_METHOD2(validateX509, bool(const iaapi::MutualTls&, Payload*));
  MOCK_METHOD2(validateJwt, bool(const iaapi::Jwt&, Payload*));
};

class OriginAuthenticatorTest : public testing::TestWithParam<bool> {
 public:
  OriginAuthenticatorTest() {}
  virtual ~OriginAuthenticatorTest() {}

  void SetUp() override {
    expected_result_when_pass_ = TestUtilities::AuthNResultFromString(R"(
      principal: "foo"
      origin {
        user: "foo"
        presenter: "istio.io"
      }
    )");
    set_peer_ = GetParam();
    if (set_peer_) {
      auto peer_result = TestUtilities::CreateX509Payload("bar");
      filter_context_.setPeerResult(&peer_result);
      expected_result_when_pass_.set_peer_user("bar");
    }
    initial_result_ = filter_context_.authenticationResult();
    payload_ = new Payload();
  }

  void TearDown() override { delete (payload_); }

  void createAuthenticator() {
    authenticator_.reset(
        new StrictMock<MockOriginAuthenticator>(&filter_context_, policy_));
  }

 protected:
  std::unique_ptr<StrictMock<MockOriginAuthenticator>> authenticator_;
  // envoy::api::v2::core::Metadata metadata_;
<<<<<<< HEAD
  FilterContext filter_context_{
      envoy::api::v2::core::Metadata::default_instance(), nullptr,
=======
  Envoy::Http::TestHeaderMapImpl header_{};
  FilterContext filter_context_{
      envoy::api::v2::core::Metadata::default_instance(), header_, nullptr,
>>>>>>> b6b4b5dd
      istio::envoy::config::filter::http::authn::v2alpha1::FilterConfig::
          default_instance()};
  iaapi::Policy policy_;

  Payload* payload_;

  // Mock response payload.
  Payload jwt_payload_{TestUtilities::CreateJwtPayload("foo", "istio.io")};
  Payload jwt_extra_payload_{
      TestUtilities::CreateJwtPayload("bar", "istio.io")};

  // Expected result (when authentication pass with mock payload above)
  Result expected_result_when_pass_;
  // Copy of authN result (from filter context) before running authentication.
  // This should be the expected result if authn fail or do nothing.
  Result initial_result_;

  // Indicates peer is set in the authN result before running. This is set from
  // test GetParam()
  bool set_peer_;

  void setPath(const std::string& path) {
    header_.removePath();
    header_.addCopy(":path", path);
  }
};

TEST_P(OriginAuthenticatorTest, Empty) {
  createAuthenticator();
  authenticator_->run(payload_);
  if (set_peer_) {
    initial_result_.set_principal("bar");
  }
  EXPECT_TRUE(TestUtility::protoEqual(initial_result_,
                                      filter_context_.authenticationResult()));
}

// It should fail if the binding is USE_ORIGIN but origin methods are empty.
TEST_P(OriginAuthenticatorTest, ZeroMethodFail) {
  ASSERT_TRUE(Protobuf::TextFormat::ParseFromString(
      kZeroOriginMethodPolicyBindOrigin, &policy_));
  createAuthenticator();
  EXPECT_FALSE(authenticator_->run(payload_));
}

// It should pass if the binding is USE_PEER and origin methods are empty.
TEST_P(OriginAuthenticatorTest, ZeroMethodPass) {
  ASSERT_TRUE(Protobuf::TextFormat::ParseFromString(
      kZeroOriginMethodPolicyBindPeer, &policy_));
  createAuthenticator();

  Result expected_result = TestUtilities::AuthNResultFromString(R"(
      origin {
        user: "bar"
        presenter: "istio.io"
      }
    )");
  if (set_peer_) {
    expected_result.set_principal("bar");
    expected_result.set_peer_user("bar");
  }

  EXPECT_TRUE(authenticator_->run(&jwt_extra_payload_));
  EXPECT_TRUE(TestUtility::protoEqual(expected_result,
                                      filter_context_.authenticationResult()));
}

TEST_P(OriginAuthenticatorTest, SingleMethodPass) {
  ASSERT_TRUE(Protobuf::TextFormat::ParseFromString(kSingleOriginMethodPolicy,
                                                    &policy_));

  createAuthenticator();

  EXPECT_CALL(*authenticator_, validateJwt(_, _))
      .Times(1)
      .WillOnce(DoAll(SetArgPointee<1>(jwt_payload_), Return(true)));

  authenticator_->run(payload_);
  EXPECT_TRUE(TestUtility::protoEqual(expected_result_when_pass_,
                                      filter_context_.authenticationResult()));
}

TEST_P(OriginAuthenticatorTest, SingleMethodFail) {
  ASSERT_TRUE(Protobuf::TextFormat::ParseFromString(kSingleOriginMethodPolicy,
                                                    &policy_));

  createAuthenticator();

  EXPECT_CALL(*authenticator_, validateJwt(_, _))
      .Times(1)
      .WillOnce(DoAll(SetArgPointee<1>(jwt_payload_), Return(false)));

  authenticator_->run(payload_);
  EXPECT_TRUE(TestUtility::protoEqual(initial_result_,
                                      filter_context_.authenticationResult()));
}

TEST_P(OriginAuthenticatorTest, TriggeredWithNullPath) {
  ASSERT_TRUE(Protobuf::TextFormat::ParseFromString(
      kSingleOriginMethodWithTriggerRulePolicy, &policy_));

  createAuthenticator();

  EXPECT_CALL(*authenticator_, validateJwt(_, _))
      .Times(1)
      .WillOnce(DoAll(SetArgPointee<1>(jwt_payload_), Return(true)));

  EXPECT_TRUE(authenticator_->run(payload_));
  EXPECT_TRUE(TestUtility::protoEqual(expected_result_when_pass_,
                                      filter_context_.authenticationResult()));
}

TEST_P(OriginAuthenticatorTest, SingleRuleTriggered) {
  ASSERT_TRUE(Protobuf::TextFormat::ParseFromString(
      kSingleOriginMethodWithTriggerRulePolicy, &policy_));

  createAuthenticator();

  EXPECT_CALL(*authenticator_, validateJwt(_, _))
      .Times(1)
      .WillOnce(DoAll(SetArgPointee<1>(jwt_payload_), Return(true)));

  setPath("/allow");
  EXPECT_TRUE(authenticator_->run(payload_));
  EXPECT_TRUE(TestUtility::protoEqual(expected_result_when_pass_,
                                      filter_context_.authenticationResult()));
}

TEST_P(OriginAuthenticatorTest, SingleRuleNotTriggered) {
  ASSERT_TRUE(Protobuf::TextFormat::ParseFromString(
      kSingleOriginMethodWithTriggerRulePolicy, &policy_));

  createAuthenticator();

  EXPECT_CALL(*authenticator_, validateJwt(_, _)).Times(0);

  setPath("/bad");
  EXPECT_TRUE(authenticator_->run(payload_));
  EXPECT_TRUE(TestUtility::protoEqual(initial_result_,
                                      filter_context_.authenticationResult()));
}

TEST_P(OriginAuthenticatorTest, Multiple) {
  ASSERT_TRUE(Protobuf::TextFormat::ParseFromString(
      kMultipleOriginMethodsPolicy, &policy_));

  createAuthenticator();

  // First method fails, second success (thus third is ignored)
  EXPECT_CALL(*authenticator_, validateJwt(_, _))
      .Times(2)
      .WillOnce(DoAll(SetArgPointee<1>(jwt_extra_payload_), Return(false)))
      .WillOnce(DoAll(SetArgPointee<1>(jwt_payload_), Return(true)));

  authenticator_->run(payload_);
  EXPECT_TRUE(TestUtility::protoEqual(expected_result_when_pass_,
                                      filter_context_.authenticationResult()));
}

TEST_P(OriginAuthenticatorTest, MultipleFail) {
  ASSERT_TRUE(Protobuf::TextFormat::ParseFromString(
      kMultipleOriginMethodsPolicy, &policy_));

  createAuthenticator();

  // All fail.
  EXPECT_CALL(*authenticator_, validateJwt(_, _))
      .Times(3)
      .WillRepeatedly(
          DoAll(SetArgPointee<1>(jwt_extra_payload_), Return(false)));

  authenticator_->run(payload_);
  EXPECT_TRUE(TestUtility::protoEqual(initial_result_,
                                      filter_context_.authenticationResult()));
}

TEST_P(OriginAuthenticatorTest, MultipleRuleTriggeredValidationSucceeded) {
  ASSERT_TRUE(Protobuf::TextFormat::ParseFromString(
      kMultipleOriginMethodWithTriggerRulePolicy, &policy_));

  createAuthenticator();
  // First method triggered but failed, second method not triggered, third
  // method triggered and succeeded.
  EXPECT_CALL(*authenticator_, validateJwt(_, _))
      .Times(2)
      .WillOnce(DoAll(SetArgPointee<1>(jwt_extra_payload_), Return(false)))
      .WillOnce(DoAll(SetArgPointee<1>(jwt_payload_), Return(true)));

  setPath("/allow");
  EXPECT_TRUE(authenticator_->run(payload_));
  EXPECT_TRUE(TestUtility::protoEqual(expected_result_when_pass_,
                                      filter_context_.authenticationResult()));
}

TEST_P(OriginAuthenticatorTest, MultipleRuleTriggeredValidationFailed) {
  ASSERT_TRUE(Protobuf::TextFormat::ParseFromString(
      kMultipleOriginMethodWithTriggerRulePolicy, &policy_));

  createAuthenticator();
  // Triggered on first and second method but all failed.
  EXPECT_CALL(*authenticator_, validateJwt(_, _))
      .Times(2)
      .WillRepeatedly(
          DoAll(SetArgPointee<1>(jwt_extra_payload_), Return(false)));

  setPath("/two");
  EXPECT_FALSE(authenticator_->run(payload_));
  EXPECT_TRUE(TestUtility::protoEqual(initial_result_,
                                      filter_context_.authenticationResult()));
}

TEST_P(OriginAuthenticatorTest, MultipleRuleNotTriggered) {
  ASSERT_TRUE(Protobuf::TextFormat::ParseFromString(
      kMultipleOriginMethodWithTriggerRulePolicy, &policy_));

  createAuthenticator();
  EXPECT_CALL(*authenticator_, validateJwt(_, _)).Times(0);

  setPath("/bad");
  EXPECT_TRUE(authenticator_->run(payload_));
  EXPECT_TRUE(TestUtility::protoEqual(initial_result_,
                                      filter_context_.authenticationResult()));
}

TEST_P(OriginAuthenticatorTest, PeerBindingPass) {
  ASSERT_TRUE(Protobuf::TextFormat::ParseFromString(kPeerBinding, &policy_));
  // Expected principal is from peer_user.
  expected_result_when_pass_.set_principal(initial_result_.peer_user());

  createAuthenticator();

  EXPECT_CALL(*authenticator_, validateJwt(_, _))
      .Times(1)
      .WillOnce(DoAll(SetArgPointee<1>(jwt_payload_), Return(true)));

  authenticator_->run(payload_);
  EXPECT_TRUE(TestUtility::protoEqual(expected_result_when_pass_,
                                      filter_context_.authenticationResult()));
}

TEST_P(OriginAuthenticatorTest, PeerBindingFail) {
  ASSERT_TRUE(Protobuf::TextFormat::ParseFromString(kPeerBinding, &policy_));
  createAuthenticator();

  // All fail.
  EXPECT_CALL(*authenticator_, validateJwt(_, _))
      .Times(1)
      .WillOnce(DoAll(SetArgPointee<1>(jwt_payload_), Return(false)));

  authenticator_->run(payload_);
  EXPECT_TRUE(TestUtility::protoEqual(initial_result_,
                                      filter_context_.authenticationResult()));
}

INSTANTIATE_TEST_CASE_P(OriginAuthenticatorTests, OriginAuthenticatorTest,
                        testing::Bool());

}  // namespace
}  // namespace AuthN
}  // namespace Istio
}  // namespace Http
}  // namespace Envoy<|MERGE_RESOLUTION|>--- conflicted
+++ resolved
@@ -177,14 +177,9 @@
  protected:
   std::unique_ptr<StrictMock<MockOriginAuthenticator>> authenticator_;
   // envoy::api::v2::core::Metadata metadata_;
-<<<<<<< HEAD
-  FilterContext filter_context_{
-      envoy::api::v2::core::Metadata::default_instance(), nullptr,
-=======
   Envoy::Http::TestHeaderMapImpl header_{};
   FilterContext filter_context_{
       envoy::api::v2::core::Metadata::default_instance(), header_, nullptr,
->>>>>>> b6b4b5dd
       istio::envoy::config::filter::http::authn::v2alpha1::FilterConfig::
           default_instance()};
   iaapi::Policy policy_;
