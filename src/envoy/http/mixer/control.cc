--- conflicted
+++ resolved
@@ -29,13 +29,6 @@
                  const LocalInfo::LocalInfo& local_info)
     : control_data_(control_data),
       check_client_factory_(Utils::GrpcClientFactoryForCluster(
-<<<<<<< HEAD
-          config_.check_cluster(), cm, scope, dispatcher.timeSystem())),
-      report_client_factory_(Utils::GrpcClientFactoryForCluster(
-          config_.report_cluster(), cm, scope, dispatcher.timeSystem())),
-      stats_obj_(dispatcher, stats,
-                 config_.config_pb().transport().stats_update_interval(),
-=======
           control_data_->config().check_cluster(), cm, scope,
           dispatcher.timeSystem())),
       report_client_factory_(Utils::GrpcClientFactoryForCluster(
@@ -46,7 +39,6 @@
                      .config_pb()
                      .transport()
                      .stats_update_interval(),
->>>>>>> b6b4b5dd
                  [this](::istio::mixerclient::Statistics* stat) -> bool {
                    return GetStats(stat);
                  }) {
