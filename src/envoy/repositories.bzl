# Copyright 2016 Google Inc. All Rights Reserved.
#
# Licensed under the Apache License, Version 2.0 (the "License");
# you may not use this file except in compliance with the License.
# You may obtain a copy of the License at
#
#    http://www.apache.org/licenses/LICENSE-2.0
#
# Unless required by applicable law or agreed to in writing, software
# distributed under the License is distributed on an "AS IS" BASIS,
# WITHOUT WARRANTIES OR CONDITIONS OF ANY KIND, either express or implied.
# See the License for the specific language governing permissions and
# limitations under the License.
#
################################################################################
#

def libevent_repositories(bind=True):
    BUILD = """
genrule(
    name = "config",
    srcs = glob([
        "**/*",
    ]),
    outs = [
        "config.h",
    ],
    tools = [
        "configure",
    ],
    cmd = ' '.join([
        "$(location configure) --enable-shared=no --disable-libevent-regress --disable-openssl",
        "&& cp config.h $@",
    ]),
)

genrule(
    name = "event-config",
    srcs = [
        "config.h",
        "make-event-config.sed",
    ],
    outs = [
        "include/event2/event-config.h",
    ],
    cmd = "sed -f $(location make-event-config.sed) < $(location config.h) > $@",
)

event_srcs = [
    "buffer.c",
    "bufferevent.c",
    "bufferevent_filter.c",
    "bufferevent_pair.c",
    "bufferevent_ratelim.c",
    "bufferevent_sock.c",
    "epoll.c",
    "evdns.c",
    "event.c",
    "event_tagging.c",
    "evmap.c",
    "evrpc.c",
    "evthread.c",
    "evutil.c",
    "evutil_rand.c",
    "evutil_time.c",
    "http.c",
    "listener.c",
    "log.c",
    "poll.c",
    "select.c",
    "signal.c",
    "strlcpy.c",
    ":event-config",
] + glob(["*.h"])


event_pthread_srcs = [
    "evthread_pthread.c",
    ":event-config",
]

cc_library(
    name = "event",
    hdrs = glob(["include/**/*.h"]) + [
        "arc4random.c",  # arc4random.c is included by evutil_rand.c
        "bufferevent-internal.h",
        "defer-internal.h",
        "evbuffer-internal.h",
        "event-internal.h",
        "evthread-internal.h",
        "http-internal.h",
        "iocp-internal.h",
        "ipv6-internal.h",
        "log-internal.h",
        "minheap-internal.h",
        "mm-internal.h",
        "strlcpy-internal.h",
        "util-internal.h",
        "compat/sys/queue.h",
    ],
    srcs = event_srcs,
    includes = [
        "include",
        "compat",
    ],
    copts = [
        "-w",
        "-DHAVE_CONFIG_H",
    ],
    visibility = ["//visibility:public"],
)

cc_library(
    name = "event_pthreads",
    srcs = event_pthread_srcs + ["include/event2/thread.h"],
    hdrs = [
        "evthread-internal.h",
        "compat/sys/queue.h",
    ],
    copts = [
        "-w",
        "-DHAVE_CONFIG_H",
    ],
    includes = [
        "include",
        "compat",
    ],
    deps = [
        ":event",
    ],
    visibility = ["//visibility:public"],
)"""

    native.new_http_archive(
        name = "libevent_git",
        url = "https://github.com/libevent/libevent/releases/download/release-2.1.8-stable/libevent-2.1.8-stable.tar.gz",
        strip_prefix = "libevent-2.1.8-stable",
        build_file_content = BUILD,
    )

    if bind:
        native.bind(
            name = "event",
            actual = "@libevent_git//:event",
        )

        native.bind(
            name = "event_pthreads",
            actual = "@libevent_git//:event_pthreads",
        )


def spdlog_repositories(bind=True):
    BUILD = """
package(default_visibility=["//visibility:public"])

cc_library(
    name = "spdlog",
    hdrs = glob([
        "include/**/*.h",
        "include/**/*.cc",
    ]),
    includes = [
        "include",
    ],
)"""

    native.new_git_repository(
        name = "spdlog_git",
        remote = "https://github.com/gabime/spdlog.git",
        commit = "1f1f6a5f3b424203a429e9cb78e6548037adefa8",
        build_file_content = BUILD,
    )

    if bind:
        native.bind(
            name = "spdlog",
            actual = "@spdlog_git//:spdlog",
        )

def tclap_repositories(bind=True):
    BUILD = """
cc_library(
    name = "tclap",
    hdrs = [
        "include/tclap/Arg.h",
        "include/tclap/ArgException.h",
        "include/tclap/ArgTraits.h",
        "include/tclap/CmdLine.h",
        "include/tclap/CmdLineInterface.h",
        "include/tclap/CmdLineOutput.h",
        "include/tclap/Constraint.h",
        "include/tclap/DocBookOutput.h",
        "include/tclap/HelpVisitor.h",
        "include/tclap/IgnoreRestVisitor.h",
        "include/tclap/MultiArg.h",
        "include/tclap/MultiSwitchArg.h",
        "include/tclap/OptionalUnlabeledTracker.h",
        "include/tclap/StandardTraits.h",
        "include/tclap/StdOutput.h",
        "include/tclap/SwitchArg.h",
        "include/tclap/UnlabeledMultiArg.h",
        "include/tclap/UnlabeledValueArg.h",
        "include/tclap/ValueArg.h",
        "include/tclap/ValuesConstraint.h",
        "include/tclap/VersionVisitor.h",
        "include/tclap/Visitor.h",
        "include/tclap/XorHandler.h",
        "include/tclap/ZshCompletionOutput.h",
    ],
    defines = [
        "HAVE_LONG_LONG=1",
        "HAVE_SSTREAM=1",
    ],
    includes = [
        "include",
    ],
    visibility = ["//visibility:public"],
)"""

    native.new_http_archive(
        name = "tclap_tar",
        url = "https://storage.googleapis.com/istio-build-deps/tclap-1.2.1.tar.gz",
        type = "tar.gz",
        strip_prefix = "tclap-1.2.1",
        build_file_content = BUILD,
    )
    if bind:
        native.bind(
            name = "tclap",
            actual = "@tclap_tar//:tclap",
        )

def lightstep_repositories(bind=True):
    BUILD = """
load("@protobuf_git//:protobuf.bzl", "cc_proto_library")

cc_library(
    name = "lightstep_core",
    srcs = [
        "src/c++11/impl.cc",
        "src/c++11/span.cc",
        "src/c++11/tracer.cc",
        "src/c++11/util.cc",
    ],
    hdrs = [
        "src/c++11/lightstep/impl.h",
        "src/c++11/lightstep/options.h",
        "src/c++11/lightstep/propagation.h",
        "src/c++11/lightstep/carrier.h",
        "src/c++11/lightstep/span.h",
        "src/c++11/lightstep/tracer.h",
        "src/c++11/lightstep/util.h",
        "src/c++11/lightstep/value.h",
        "src/c++11/mapbox_variant/recursive_wrapper.hpp",
        "src/c++11/mapbox_variant/variant.hpp",
    ],
    copts = [
        "-DPACKAGE_VERSION='\\"0.36\\"'",
        "-Iexternal/lightstep_git/src/c++11/lightstep",
        "-Iexternal/lightstep_git/src/c++11/mapbox_variant",
    ],
    includes = [
        "src/c++11",
    ],
    visibility = ["//visibility:public"],
    deps = [
        "@lightstep_common_git//:collector_proto",
        "@lightstep_common_git//:lightstep_carrier_proto",
        "//external:protobuf",
    ],
)"""

    COMMON_BUILD = """
load("@protobuf_git//:protobuf.bzl", "cc_proto_library")

cc_proto_library(
    name = "collector_proto",
    srcs = ["collector.proto"],
    include = ".",
    deps = [
        "//external:cc_wkt_protos",
    ],
    protoc = "//external:protoc",
    default_runtime = "//external:protobuf",
    visibility = ["//visibility:public"],
)

cc_proto_library(
    name = "lightstep_carrier_proto",
    srcs = ["lightstep_carrier.proto"],
    include = ".",
    deps = [
        "//external:cc_wkt_protos",
    ],
    protoc = "//external:protoc",
    default_runtime = "//external:protobuf",
    visibility = ["//visibility:public"],
)
"""

    native.new_git_repository(
        name = "lightstep_common_git",
        remote = "https://github.com/lightstep/lightstep-tracer-common.git",
        commit = "cbbecd671c1ae1f20ae873c5da688c8c14d04ec3",
        build_file_content = COMMON_BUILD,
    )

    native.new_git_repository(
        name = "lightstep_git",
        remote = "https://github.com/lightstep/lightstep-tracer-cpp.git",
        commit = "f1dc8f3dfd529350e053fd21273e627f409ae428", # 0.36
        build_file_content = BUILD,
    )

    if bind:
        native.bind(
            name = "lightstep",
            actual = "@lightstep_git//:lightstep_core",
        )

def http_parser_repositories(bind=True):
    BUILD = """
cc_library(
    name = "http_parser",
    srcs = [
        "http_parser.c",
    ],
    hdrs = [
        "http_parser.h",
    ],
    visibility = ["//visibility:public"],
)"""

    native.new_git_repository(
        name = "http_parser_git",
        remote = "https://github.com/nodejs/http-parser.git",
        commit = "9b0d5b33ebdaacff1dadd06bad4e198b11ff880e",
        build_file_content = BUILD,
    )

    if bind:
        native.bind(
            name = "http_parser",
            actual = "@http_parser_git//:http_parser",
        )

def rapidjson_repositories(bind=True):
    BUILD = """
cc_library(
    name = "rapidjson",
    srcs = glob([
        "include/rapidjson/internal/*.h",
    ]),
    hdrs = glob([
        "include/rapidjson/*.h",
        "include/rapidjson/error/*.h",
    ]),
    includes = ["include"],
    visibility = ["//visibility:public"],
)
"""

    native.new_git_repository(
        name = "rapidjson_git",
        remote = "https://github.com/miloyip/rapidjson.git",
        commit = "f54b0e47a08782a6131cc3d60f94d038fa6e0a51", # v1.1.0
        build_file_content = BUILD,
    )

    if bind:
        native.bind(
            name = "rapidjson",
            actual = "@rapidjson_git//:rapidjson",
        )

def nghttp2_repositories(bind=True):
    BUILD = """
genrule(
    name = "config",
    srcs = glob([
        "**/*",
    ]),
    outs = [
        "config.h",
    ],
    tools = [
        "configure",
    ],
    cmd = ' '.join([
        "$(location configure) --enable-lib-only --enable-shared=no",
        "&& cp config.h $@",
    ]),
)

cc_library(
    name = "nghttp2",
    srcs = glob([
        "lib/*.c",
        "lib/*.h",
    ]) + ["config.h"],
    hdrs = glob([
        "lib/includes/nghttp2/*.h",
    ]),
    copts = [
        "-DHAVE_CONFIG_H",
        "-DBUILDING_NGHTTP2",
        "-Iexternal/nghttp2_tar",
    ],
    includes = [
        ".",
        "lib/includes",
    ],
    visibility = ["//visibility:public"],
)
"""

    native.new_http_archive(
        name = "nghttp2_tar",
        url = "https://github.com/nghttp2/nghttp2/releases/download/v1.20.0/nghttp2-1.20.0.tar.gz",
        strip_prefix = "nghttp2-1.20.0",
        build_file_content = BUILD,
    )

    if bind:
        native.bind(
            name = "nghttp2",
            actual = "@nghttp2_tar//:nghttp2",
        )

def ares_repositories(bind=True):
<<<<<<< HEAD
    BUILD = """
cc_library(
    name = "ares",
    srcs = [
        "ares__close_sockets.c",
        "ares__get_hostent.c",
        "ares__read_line.c",
        "ares__timeval.c",
        "ares_cancel.c",
        "ares_create_query.c",
        "ares_data.c",
        "ares_destroy.c",
        "ares_expand_name.c",
        "ares_expand_string.c",
        "ares_fds.c",
        "ares_free_hostent.c",
        "ares_free_string.c",
        "ares_getenv.c",
        "ares_gethostbyaddr.c",
        "ares_gethostbyname.c",
        "ares_getnameinfo.c",
        "ares_getopt.c",
        "ares_getsock.c",
        "ares_init.c",
        "ares_library_init.c",
        "ares_llist.c",
        "ares_mkquery.c",
        "ares_nowarn.c",
        "ares_options.c",
        "ares_parse_a_reply.c",
        "ares_parse_aaaa_reply.c",
        "ares_parse_mx_reply.c",
        "ares_parse_naptr_reply.c",
        "ares_parse_ns_reply.c",
        "ares_parse_ptr_reply.c",
        "ares_parse_soa_reply.c",
        "ares_parse_srv_reply.c",
        "ares_parse_txt_reply.c",
        "ares_platform.c",
        "ares_process.c",
        "ares_query.c",
        "ares_search.c",
        "ares_send.c",
        "ares_strcasecmp.c",
        "ares_strdup.c",
        "ares_strerror.c",
        "ares_timeout.c",
        "ares_version.c",
        "ares_writev.c",
        "bitncmp.c",
        "inet_net_pton.c",
        "inet_ntop.c",
        "windows_port.c",
    ],
    hdrs = [
        "ares_config.h",
        "ares.h",
        "ares_build.h",
        "ares_data.h",
        "ares_dns.h",
        "ares_getenv.h",
        "ares_getopt.h",
        "ares_inet_net_pton.h",
        "ares_iphlpapi.h",
        "ares_ipv6.h",
        "ares_library_init.h",
        "ares_llist.h",
        "ares_nowarn.h",
        "ares_platform.h",
        "ares_private.h",
        "ares_rules.h",
        "ares_setup.h",
        "ares_strcasecmp.h",
        "ares_strdup.h",
        "ares_version.h",
        "ares_writev.h",
        "bitncmp.h",
        "nameser.h",
        "setup_once.h",
    ],
    copts = [
        "-DHAVE_CONFIG_H",
    ],
    includes = ["."],
    visibility = ["//visibility:public"],
)

genrule(
    name = "config",
    srcs = glob(["**/*"]),
    outs = ["ares_config.h"],
    cmd = "pushd external/cares_git ; ./buildconf ; ./configure ; cp ares_config.h ../../$@",
    visibility = ["//visibility:public"],
)

genrule(
    name = "ares_build",
    srcs = [
        "ares_build.h.dist",
    ],
    outs = [
        "ares_build.h",
    ],
    cmd = "cp $(SRCS) $@",
    visibility = ["//visibility:public"],
)
"""

    native.new_git_repository(
        name = "cares_git",
        remote = "https://github.com/c-ares/c-ares.git",
        commit = "7691f773af79bf75a62d1863fd0f13ebf9dc51b1", # v1.12.0
        build_file_content = BUILD,
    )

    if bind:
        native.bind(
            name = "ares",
            actual = "@cares_git//:ares",
        )

def envoy_repositories(bind=True):
    libevent_repositories(bind)
    spdlog_repositories(bind)
    tclap_repositories(bind)
    lightstep_repositories(bind)
    http_parser_repositories(bind)
    rapidjson_repositories(bind)
    nghttp2_repositories(bind)
    ares_repositories(bind)

=======
>>>>>>> 71097dec
    BUILD = """
cc_library(
    name = "ares",
    srcs = [
        "ares__close_sockets.c",
        "ares__get_hostent.c",
        "ares__read_line.c",
        "ares__timeval.c",
        "ares_cancel.c",
        "ares_create_query.c",
        "ares_data.c",
        "ares_destroy.c",
        "ares_expand_name.c",
        "ares_expand_string.c",
        "ares_fds.c",
        "ares_free_hostent.c",
        "ares_free_string.c",
        "ares_getenv.c",
        "ares_gethostbyaddr.c",
        "ares_gethostbyname.c",
        "ares_getnameinfo.c",
        "ares_getopt.c",
        "ares_getsock.c",
        "ares_init.c",
        "ares_library_init.c",
        "ares_llist.c",
        "ares_mkquery.c",
        "ares_nowarn.c",
        "ares_options.c",
        "ares_parse_a_reply.c",
        "ares_parse_aaaa_reply.c",
        "ares_parse_mx_reply.c",
        "ares_parse_naptr_reply.c",
        "ares_parse_ns_reply.c",
        "ares_parse_ptr_reply.c",
        "ares_parse_soa_reply.c",
        "ares_parse_srv_reply.c",
        "ares_parse_txt_reply.c",
        "ares_platform.c",
        "ares_process.c",
        "ares_query.c",
        "ares_search.c",
        "ares_send.c",
        "ares_strcasecmp.c",
        "ares_strdup.c",
        "ares_strerror.c",
        "ares_timeout.c",
        "ares_version.c",
        "ares_writev.c",
        "bitncmp.c",
        "inet_net_pton.c",
        "inet_ntop.c",
        "windows_port.c",
    ],
    hdrs = [
        "ares_config.h",
        "ares.h",
        "ares_build.h",
        "ares_data.h",
        "ares_dns.h",
        "ares_getenv.h",
        "ares_getopt.h",
        "ares_inet_net_pton.h",
        "ares_iphlpapi.h",
        "ares_ipv6.h",
        "ares_library_init.h",
        "ares_llist.h",
        "ares_nowarn.h",
        "ares_platform.h",
        "ares_private.h",
        "ares_rules.h",
        "ares_setup.h",
        "ares_strcasecmp.h",
        "ares_strdup.h",
        "ares_version.h",
        "ares_writev.h",
        "bitncmp.h",
        "nameser.h",
        "setup_once.h",
    ],
    copts = [
        "-DHAVE_CONFIG_H",
    ],
    includes = ["."],
    visibility = ["//visibility:public"],
)

genrule(
    name = "config",
    srcs = glob(["**/*"]),
    outs = ["ares_config.h"],
    cmd = "pushd external/cares_git ; ./buildconf ; ./configure ; cp ares_config.h ../../$@",
    visibility = ["//visibility:public"],
)

genrule(
<<<<<<< HEAD
    name = "envoy-version",
    srcs = glob([
        ".git/**",
    ]),
    tools = [
        "tools/gen_git_sha.sh",
    ],
    outs = [
        "source/common/version_generated.cc",
    ],
    cmd = "touch $@ && $(location tools/gen_git_sha.sh) $$(dirname $(location tools/gen_git_sha.sh)) $@",
    local = 1,
)

cc_library(
    name = "envoy-common",
    srcs = glob([
        "source/**/*.cc",
        "source/**/*.h",
        "include/**/*.h",
    ], exclude=["source/exe/main.cc"]) + [
        "source/common/version_generated.cc",
    ],
    copts = [
        "-I./external/envoy_git/source",
        "-include ./external/envoy_git/source/precompiled/precompiled.h",
    ],
    includes = [
         "include",
    ],
    linkopts = [
        "-lpthread",
        "-lanl",
        "-lrt",
    ],
    linkstatic=1,
    alwayslink=1,
    deps = [
        ":envoy-ratelimit-pb",
        "//external:ares",
        "//external:libssl",
        "//external:nghttp2",
        "//external:spdlog",
        "//external:tclap",
        "//external:lightstep",
        "//external:event",
        "//external:protobuf",
        "//external:http_parser",
        "//external:rapidjson",
        "//external:event_pthreads",
    ],
)

cc_library(
    name = "envoy-main",
    srcs = [
        "source/exe/main.cc",
    ],
    copts = [
        "-I./external/envoy_git/source",
        "-include ./external/envoy_git/source/precompiled/precompiled.h",
    ],
    deps = [
        ":envoy-common",
    ],
    linkstatic=1,
)

cc_binary(
    name = "envoy",
=======
    name = "ares_build",
>>>>>>> 71097dec
    srcs = [
        "ares_build.h.dist",
    ],
    outs = [
        "ares_build.h",
    ],
    cmd = "cp $(SRCS) $@",
    visibility = ["//visibility:public"],
)
"""

    native.new_git_repository(
        name = "cares_git",
        remote = "https://github.com/c-ares/c-ares.git",
        commit = "7691f773af79bf75a62d1863fd0f13ebf9dc51b1", # v1.12.0
        build_file_content = BUILD,
    )

    if bind:
        native.bind(
            name = "ares",
            actual = "@cares_git//:ares",
        )

def envoy_repositories(bind=True):
    libevent_repositories(bind)
    spdlog_repositories(bind)
    tclap_repositories(bind)
    lightstep_repositories(bind)
    http_parser_repositories(bind)
    rapidjson_repositories(bind)
    nghttp2_repositories(bind)
    ares_repositories(bind)
    # @boringssl is defined in //:repositories.bzl, but bound to libssl for
    # grpc. Rebind to what envoy expects here.
    native.bind(
        name = "ssl",
        actual = "@boringssl//:ssl",
    )
    native.git_repository(
        name = "envoy",
        remote = "https://github.com/lyft/envoy.git",
<<<<<<< HEAD
        commit = "9dcac8ca111ecc8da059d1f8d42eb766b44bacd6", # https://github.com/lyft/envoy/pull/553
        build_file_content = BUILD,
=======
        commit = "bf3f23ad439ee83b91015dc4d0d7cb53b14bf1bc",
>>>>>>> 71097dec
    )<|MERGE_RESOLUTION|>--- conflicted
+++ resolved
@@ -429,7 +429,6 @@
         )
 
 def ares_repositories(bind=True):
-<<<<<<< HEAD
     BUILD = """
 cc_library(
     name = "ares",
@@ -560,212 +559,6 @@
     rapidjson_repositories(bind)
     nghttp2_repositories(bind)
     ares_repositories(bind)
-
-=======
->>>>>>> 71097dec
-    BUILD = """
-cc_library(
-    name = "ares",
-    srcs = [
-        "ares__close_sockets.c",
-        "ares__get_hostent.c",
-        "ares__read_line.c",
-        "ares__timeval.c",
-        "ares_cancel.c",
-        "ares_create_query.c",
-        "ares_data.c",
-        "ares_destroy.c",
-        "ares_expand_name.c",
-        "ares_expand_string.c",
-        "ares_fds.c",
-        "ares_free_hostent.c",
-        "ares_free_string.c",
-        "ares_getenv.c",
-        "ares_gethostbyaddr.c",
-        "ares_gethostbyname.c",
-        "ares_getnameinfo.c",
-        "ares_getopt.c",
-        "ares_getsock.c",
-        "ares_init.c",
-        "ares_library_init.c",
-        "ares_llist.c",
-        "ares_mkquery.c",
-        "ares_nowarn.c",
-        "ares_options.c",
-        "ares_parse_a_reply.c",
-        "ares_parse_aaaa_reply.c",
-        "ares_parse_mx_reply.c",
-        "ares_parse_naptr_reply.c",
-        "ares_parse_ns_reply.c",
-        "ares_parse_ptr_reply.c",
-        "ares_parse_soa_reply.c",
-        "ares_parse_srv_reply.c",
-        "ares_parse_txt_reply.c",
-        "ares_platform.c",
-        "ares_process.c",
-        "ares_query.c",
-        "ares_search.c",
-        "ares_send.c",
-        "ares_strcasecmp.c",
-        "ares_strdup.c",
-        "ares_strerror.c",
-        "ares_timeout.c",
-        "ares_version.c",
-        "ares_writev.c",
-        "bitncmp.c",
-        "inet_net_pton.c",
-        "inet_ntop.c",
-        "windows_port.c",
-    ],
-    hdrs = [
-        "ares_config.h",
-        "ares.h",
-        "ares_build.h",
-        "ares_data.h",
-        "ares_dns.h",
-        "ares_getenv.h",
-        "ares_getopt.h",
-        "ares_inet_net_pton.h",
-        "ares_iphlpapi.h",
-        "ares_ipv6.h",
-        "ares_library_init.h",
-        "ares_llist.h",
-        "ares_nowarn.h",
-        "ares_platform.h",
-        "ares_private.h",
-        "ares_rules.h",
-        "ares_setup.h",
-        "ares_strcasecmp.h",
-        "ares_strdup.h",
-        "ares_version.h",
-        "ares_writev.h",
-        "bitncmp.h",
-        "nameser.h",
-        "setup_once.h",
-    ],
-    copts = [
-        "-DHAVE_CONFIG_H",
-    ],
-    includes = ["."],
-    visibility = ["//visibility:public"],
-)
-
-genrule(
-    name = "config",
-    srcs = glob(["**/*"]),
-    outs = ["ares_config.h"],
-    cmd = "pushd external/cares_git ; ./buildconf ; ./configure ; cp ares_config.h ../../$@",
-    visibility = ["//visibility:public"],
-)
-
-genrule(
-<<<<<<< HEAD
-    name = "envoy-version",
-    srcs = glob([
-        ".git/**",
-    ]),
-    tools = [
-        "tools/gen_git_sha.sh",
-    ],
-    outs = [
-        "source/common/version_generated.cc",
-    ],
-    cmd = "touch $@ && $(location tools/gen_git_sha.sh) $$(dirname $(location tools/gen_git_sha.sh)) $@",
-    local = 1,
-)
-
-cc_library(
-    name = "envoy-common",
-    srcs = glob([
-        "source/**/*.cc",
-        "source/**/*.h",
-        "include/**/*.h",
-    ], exclude=["source/exe/main.cc"]) + [
-        "source/common/version_generated.cc",
-    ],
-    copts = [
-        "-I./external/envoy_git/source",
-        "-include ./external/envoy_git/source/precompiled/precompiled.h",
-    ],
-    includes = [
-         "include",
-    ],
-    linkopts = [
-        "-lpthread",
-        "-lanl",
-        "-lrt",
-    ],
-    linkstatic=1,
-    alwayslink=1,
-    deps = [
-        ":envoy-ratelimit-pb",
-        "//external:ares",
-        "//external:libssl",
-        "//external:nghttp2",
-        "//external:spdlog",
-        "//external:tclap",
-        "//external:lightstep",
-        "//external:event",
-        "//external:protobuf",
-        "//external:http_parser",
-        "//external:rapidjson",
-        "//external:event_pthreads",
-    ],
-)
-
-cc_library(
-    name = "envoy-main",
-    srcs = [
-        "source/exe/main.cc",
-    ],
-    copts = [
-        "-I./external/envoy_git/source",
-        "-include ./external/envoy_git/source/precompiled/precompiled.h",
-    ],
-    deps = [
-        ":envoy-common",
-    ],
-    linkstatic=1,
-)
-
-cc_binary(
-    name = "envoy",
-=======
-    name = "ares_build",
->>>>>>> 71097dec
-    srcs = [
-        "ares_build.h.dist",
-    ],
-    outs = [
-        "ares_build.h",
-    ],
-    cmd = "cp $(SRCS) $@",
-    visibility = ["//visibility:public"],
-)
-"""
-
-    native.new_git_repository(
-        name = "cares_git",
-        remote = "https://github.com/c-ares/c-ares.git",
-        commit = "7691f773af79bf75a62d1863fd0f13ebf9dc51b1", # v1.12.0
-        build_file_content = BUILD,
-    )
-
-    if bind:
-        native.bind(
-            name = "ares",
-            actual = "@cares_git//:ares",
-        )
-
-def envoy_repositories(bind=True):
-    libevent_repositories(bind)
-    spdlog_repositories(bind)
-    tclap_repositories(bind)
-    lightstep_repositories(bind)
-    http_parser_repositories(bind)
-    rapidjson_repositories(bind)
-    nghttp2_repositories(bind)
-    ares_repositories(bind)
     # @boringssl is defined in //:repositories.bzl, but bound to libssl for
     # grpc. Rebind to what envoy expects here.
     native.bind(
@@ -775,10 +568,5 @@
     native.git_repository(
         name = "envoy",
         remote = "https://github.com/lyft/envoy.git",
-<<<<<<< HEAD
-        commit = "9dcac8ca111ecc8da059d1f8d42eb766b44bacd6", # https://github.com/lyft/envoy/pull/553
-        build_file_content = BUILD,
-=======
         commit = "bf3f23ad439ee83b91015dc4d0d7cb53b14bf1bc",
->>>>>>> 71097dec
     )