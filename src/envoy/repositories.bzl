--- conflicted
+++ resolved
@@ -752,10 +752,6 @@
     native.new_git_repository(
         name = "envoy_git",
         remote = "https://github.com/lyft/envoy.git",
-<<<<<<< HEAD
-        commit = "02c6fc97b4c21d25ab596a25208fbe283e927f6a",
-=======
         commit = "70e5d651b55d356770529e5bee9c6b2707d9cf21", # 3/1/2017
->>>>>>> a118aea2
         build_file_content = BUILD,
     )