--- conflicted
+++ resolved
@@ -191,12 +191,8 @@
   return Utils::GetIpPort(filter_callbacks_->connection().remoteAddress()->ip(),
                           str_ip, port);
 }
-<<<<<<< HEAD
-bool Filter::GetPrincipal(bool peer, std::string* user) const {
-=======
 
 bool Filter::GetPrincipal(bool peer, std::string *user) const {
->>>>>>> b6b4b5dd
   return Utils::GetPrincipal(&filter_callbacks_->connection(), peer, user);
 }
 
@@ -204,19 +200,11 @@
   return Utils::IsMutualTLS(&filter_callbacks_->connection());
 }
 
-<<<<<<< HEAD
-bool Filter::GetRequestedServerName(std::string* name) const {
-  return Utils::GetRequestedServerName(&filter_callbacks_->connection(), name);
-}
-
-bool Filter::GetDestinationIpPort(std::string* str_ip, int* port) const {
-=======
 bool Filter::GetRequestedServerName(std::string *name) const {
   return Utils::GetRequestedServerName(&filter_callbacks_->connection(), name);
 }
 
 bool Filter::GetDestinationIpPort(std::string *str_ip, int *port) const {
->>>>>>> b6b4b5dd
   if (filter_callbacks_->upstreamHost() &&
       filter_callbacks_->upstreamHost()->address()) {
     return Utils::GetIpPort(filter_callbacks_->upstreamHost()->address()->ip(),
@@ -256,10 +244,7 @@
 
 void Filter::OnReportTimer() {
   handler_->Report(this, ConnectionEvent::CONTINUE);
-<<<<<<< HEAD
-=======
   clearCachedFilterMetadata();
->>>>>>> b6b4b5dd
   report_timer_->enableTimer(control_.config().report_interval_ms());
 }
 
