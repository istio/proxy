--- conflicted
+++ resolved
@@ -52,17 +52,10 @@
   void onBelowWriteBufferLowWatermark() override {}
 
   // CheckData virtual functions.
-<<<<<<< HEAD
-  bool GetSourceIpPort(std::string* str_ip, int* port) const override;
-  bool GetPrincipal(bool peer, std::string* user) const override;
-  bool IsMutualTLS() const override;
-  bool GetRequestedServerName(std::string* name) const override;
-=======
   bool GetSourceIpPort(std::string *str_ip, int *port) const override;
   bool GetPrincipal(bool peer, std::string *user) const override;
   bool IsMutualTLS() const override;
   bool GetRequestedServerName(std::string *name) const override;
->>>>>>> b6b4b5dd
 
   // ReportData virtual functions.
   bool GetDestinationIpPort(std::string *str_ip, int *port) const override;
