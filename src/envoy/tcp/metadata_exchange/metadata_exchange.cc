--- conflicted
+++ resolved
@@ -227,13 +227,9 @@
       MetadataExchangeInitialHeader::magic_number) {
     config_->stats().initial_header_not_found_.inc();
     setMetadataNotFoundFilterState();
-<<<<<<< HEAD
-    ENVOY_LOG(warn, "Alpn Protocol Matched. Magic not matched.");
-=======
     ENVOY_LOG(warn,
               "Incorrect istio-peer-exchange ALPN magic. Peer missing TCP "
               "MetadataExchange filter.");
->>>>>>> d14f4048
     conn_state_ = Invalid;
     return;
   }
