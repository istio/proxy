/* Copyright 2017 Istio Authors. All Rights Reserved.
 *
 * Licensed under the Apache License, Version 2.0 (the "License");
 * you may not use this file except in compliance with the License.
 * You may obtain a copy of the License at
 *
 *    http://www.apache.org/licenses/LICENSE-2.0
 *
 * Unless required by applicable law or agreed to in writing, software
 * distributed under the License is distributed on an "AS IS" BASIS,
 * WITHOUT WARRANTIES OR CONDITIONS OF ANY KIND, either express or implied.
 * See the License for the specific language governing permissions and
 * limitations under the License.
 */

#include "src/envoy/utils/utils.h"
#include "include/istio/utils/attributes_builder.h"
#include "mixer/v1/attributes.pb.h"

using ::google::protobuf::Message;
using ::google::protobuf::Struct;
using ::google::protobuf::util::Status;

namespace Envoy {
namespace Utils {

namespace {

const std::string kSPIFFEPrefix("spiffe://");

// Per-host opaque data field
const std::string kPerHostMetadataKey("istio");

// Attribute field for per-host data override
const std::string kMetadataDestinationUID("uid");

}  // namespace

void ExtractHeaders(const Http::HeaderMap& header_map,
                    const std::set<std::string>& exclusives,
                    std::map<std::string, std::string>& headers) {
  struct Context {
    Context(const std::set<std::string>& exclusives,
            std::map<std::string, std::string>& headers)
        : exclusives(exclusives), headers(headers) {}
    const std::set<std::string>& exclusives;
    std::map<std::string, std::string>& headers;
  };
  Context ctx(exclusives, headers);
  header_map.iterate(
      [](const Http::HeaderEntry& header,
         void* context) -> Http::HeaderMap::Iterate {
        Context* ctx = static_cast<Context*>(context);
        auto key = std::string(header.key().getStringView());
        auto value = std::string(header.value().getStringView());
        if (ctx->exclusives.count(key) == 0) {
          ctx->headers[key] = value;
        }
        return Http::HeaderMap::Iterate::Continue;
      },
      &ctx);
}

void FindHeaders(const Http::HeaderMap& header_map,
                 const std::set<std::string>& inclusives,
                 std::map<std::string, std::string>& headers) {
  struct Context {
    Context(const std::set<std::string>& inclusives,
            std::map<std::string, std::string>& headers)
        : inclusives(inclusives), headers(headers) {}
    const std::set<std::string>& inclusives;
    std::map<std::string, std::string>& headers;
  };
  Context ctx(inclusives, headers);
  header_map.iterate(
      [](const Http::HeaderEntry& header,
         void* context) -> Http::HeaderMap::Iterate {
        Context* ctx = static_cast<Context*>(context);
        auto key = std::string(header.key().getStringView());
        auto value = std::string(header.value().getStringView());
        if (ctx->inclusives.count(key) != 0) {
          ctx->headers[key] = value;
        }
        return Http::HeaderMap::Iterate::Continue;
      },
      &ctx);
}

void FindHeaders(const Http::HeaderMap& header_map,
                 const std::set<std::string>& inclusives,
                 std::map<std::string, std::string>& headers) {
  struct Context {
    Context(const std::set<std::string>& inclusives,
            std::map<std::string, std::string>& headers)
        : inclusives(inclusives), headers(headers) {}
    const std::set<std::string>& inclusives;
    std::map<std::string, std::string>& headers;
  };
  Context ctx(inclusives, headers);
  header_map.iterate(
      [](const Http::HeaderEntry& header,
         void* context) -> Http::HeaderMap::Iterate {
        Context* ctx = static_cast<Context*>(context);
        if (ctx->inclusives.count(header.key().c_str()) != 0) {
          ctx->headers[header.key().c_str()] = header.value().c_str();
        }
        return Http::HeaderMap::Iterate::Continue;
      },
      &ctx);
}

bool GetIpPort(const Network::Address::Ip* ip, std::string* str_ip, int* port) {
  if (ip) {
    *port = ip->port();
    if (ip->ipv4()) {
      uint32_t ipv4 = ip->ipv4()->address();
      *str_ip = std::string(reinterpret_cast<const char*>(&ipv4), sizeof(ipv4));
      return true;
    }
    if (ip->ipv6()) {
      absl::uint128 ipv6 = ip->ipv6()->address();
      *str_ip = std::string(reinterpret_cast<const char*>(&ipv6), 16);
      return true;
    }
  }
  return false;
}

bool GetDestinationUID(const envoy::api::v2::core::Metadata& metadata,
                       std::string* uid) {
  const auto filter_it = metadata.filter_metadata().find(kPerHostMetadataKey);
  if (filter_it == metadata.filter_metadata().end()) {
    return false;
  }
  const Struct& struct_pb = filter_it->second;
  const auto fields_it = struct_pb.fields().find(kMetadataDestinationUID);
  if (fields_it == struct_pb.fields().end()) {
    return false;
  }
  *uid = fields_it->second.string_value();
  return true;
}

bool GetPrincipal(const Network::Connection* connection, bool peer,
                  std::string* principal) {
  if (connection) {
    Ssl::ConnectionInfo* ssl =
        const_cast<Ssl::ConnectionInfo*>(connection->ssl());
    if (ssl != nullptr) {
<<<<<<< HEAD
      const std::vector<std::string> sans =
          (peer ? ssl->uriSanPeerCertificate() : ssl->uriSanLocalCertificate());
      if (sans.empty()) {
        // empty result is not allowed
        return false;
      }
      const std::string result = sans[0];
=======
      std::vector<std::string> sans;

      if (peer) {
        sans = ssl->uriSanPeerCertificate();
      } else {
        sans = ssl->uriSanLocalCertificate();
      }

      if (sans.empty()) {  // empty result is not allowed
        return false;
      }

      std::string result = sans[0];
>>>>>>> 56242cdc
      if (result.length() >= kSPIFFEPrefix.length() &&
          result.compare(0, kSPIFFEPrefix.length(), kSPIFFEPrefix) == 0) {
        // Strip out the prefix "spiffe://" in the identity.
        *principal = result.substr(kSPIFFEPrefix.size());
      } else {
        *principal = result;
      }
      return true;
    }
  }
  return false;
}

bool IsMutualTLS(const Network::Connection* connection) {
  return connection != nullptr && connection->ssl() != nullptr &&
         connection->ssl()->peerCertificatePresented();
}

bool GetRequestedServerName(const Network::Connection* connection,
                            std::string* name) {
  if (connection && !connection->requestedServerName().empty()) {
    *name = std::string(connection->requestedServerName());
    return true;
  }

  return false;
}

Status ParseJsonMessage(const std::string& json, Message* output) {
  ::google::protobuf::util::JsonParseOptions options;
  options.ignore_unknown_fields = true;
  return ::google::protobuf::util::JsonStringToMessage(json, output, options);
}

void CheckResponseInfoToStreamInfo(
    const istio::mixerclient::CheckResponseInfo& check_response,
    StreamInfo::StreamInfo& stream_info) {
  if (!check_response.status().ok()) {
    stream_info.setResponseFlag(
        StreamInfo::ResponseFlag::UnauthorizedExternalService);
    ProtobufWkt::Struct metadata;
    auto& fields = *metadata.mutable_fields();
    fields["status"].set_string_value(check_response.status().ToString());
    stream_info.setDynamicMetadata(istio::utils::kMixerMetadataKey, metadata);
  }
}

}  // namespace Utils
}  // namespace Envoy<|MERGE_RESOLUTION|>--- conflicted
+++ resolved
@@ -14,6 +14,7 @@
  */
 
 #include "src/envoy/utils/utils.h"
+
 #include "include/istio/utils/attributes_builder.h"
 #include "mixer/v1/attributes.pb.h"
 
@@ -36,21 +37,21 @@
 
 }  // namespace
 
-void ExtractHeaders(const Http::HeaderMap& header_map,
-                    const std::set<std::string>& exclusives,
-                    std::map<std::string, std::string>& headers) {
+void ExtractHeaders(const Http::HeaderMap &header_map,
+                    const std::set<std::string> &exclusives,
+                    std::map<std::string, std::string> &headers) {
   struct Context {
-    Context(const std::set<std::string>& exclusives,
-            std::map<std::string, std::string>& headers)
+    Context(const std::set<std::string> &exclusives,
+            std::map<std::string, std::string> &headers)
         : exclusives(exclusives), headers(headers) {}
-    const std::set<std::string>& exclusives;
-    std::map<std::string, std::string>& headers;
+    const std::set<std::string> &exclusives;
+    std::map<std::string, std::string> &headers;
   };
   Context ctx(exclusives, headers);
   header_map.iterate(
-      [](const Http::HeaderEntry& header,
-         void* context) -> Http::HeaderMap::Iterate {
-        Context* ctx = static_cast<Context*>(context);
+      [](const Http::HeaderEntry &header,
+         void *context) -> Http::HeaderMap::Iterate {
+        Context *ctx = static_cast<Context *>(context);
         auto key = std::string(header.key().getStringView());
         auto value = std::string(header.value().getStringView());
         if (ctx->exclusives.count(key) == 0) {
@@ -61,21 +62,21 @@
       &ctx);
 }
 
-void FindHeaders(const Http::HeaderMap& header_map,
-                 const std::set<std::string>& inclusives,
-                 std::map<std::string, std::string>& headers) {
+void FindHeaders(const Http::HeaderMap &header_map,
+                 const std::set<std::string> &inclusives,
+                 std::map<std::string, std::string> &headers) {
   struct Context {
-    Context(const std::set<std::string>& inclusives,
-            std::map<std::string, std::string>& headers)
+    Context(const std::set<std::string> &inclusives,
+            std::map<std::string, std::string> &headers)
         : inclusives(inclusives), headers(headers) {}
-    const std::set<std::string>& inclusives;
-    std::map<std::string, std::string>& headers;
+    const std::set<std::string> &inclusives;
+    std::map<std::string, std::string> &headers;
   };
   Context ctx(inclusives, headers);
   header_map.iterate(
-      [](const Http::HeaderEntry& header,
-         void* context) -> Http::HeaderMap::Iterate {
-        Context* ctx = static_cast<Context*>(context);
+      [](const Http::HeaderEntry &header,
+         void *context) -> Http::HeaderMap::Iterate {
+        Context *ctx = static_cast<Context *>(context);
         auto key = std::string(header.key().getStringView());
         auto value = std::string(header.value().getStringView());
         if (ctx->inclusives.count(key) != 0) {
@@ -86,53 +87,31 @@
       &ctx);
 }
 
-void FindHeaders(const Http::HeaderMap& header_map,
-                 const std::set<std::string>& inclusives,
-                 std::map<std::string, std::string>& headers) {
-  struct Context {
-    Context(const std::set<std::string>& inclusives,
-            std::map<std::string, std::string>& headers)
-        : inclusives(inclusives), headers(headers) {}
-    const std::set<std::string>& inclusives;
-    std::map<std::string, std::string>& headers;
-  };
-  Context ctx(inclusives, headers);
-  header_map.iterate(
-      [](const Http::HeaderEntry& header,
-         void* context) -> Http::HeaderMap::Iterate {
-        Context* ctx = static_cast<Context*>(context);
-        if (ctx->inclusives.count(header.key().c_str()) != 0) {
-          ctx->headers[header.key().c_str()] = header.value().c_str();
-        }
-        return Http::HeaderMap::Iterate::Continue;
-      },
-      &ctx);
-}
-
-bool GetIpPort(const Network::Address::Ip* ip, std::string* str_ip, int* port) {
+bool GetIpPort(const Network::Address::Ip *ip, std::string *str_ip, int *port) {
   if (ip) {
     *port = ip->port();
     if (ip->ipv4()) {
       uint32_t ipv4 = ip->ipv4()->address();
-      *str_ip = std::string(reinterpret_cast<const char*>(&ipv4), sizeof(ipv4));
+      *str_ip =
+          std::string(reinterpret_cast<const char *>(&ipv4), sizeof(ipv4));
       return true;
     }
     if (ip->ipv6()) {
       absl::uint128 ipv6 = ip->ipv6()->address();
-      *str_ip = std::string(reinterpret_cast<const char*>(&ipv6), 16);
+      *str_ip = std::string(reinterpret_cast<const char *>(&ipv6), 16);
       return true;
     }
   }
   return false;
 }
 
-bool GetDestinationUID(const envoy::api::v2::core::Metadata& metadata,
-                       std::string* uid) {
+bool GetDestinationUID(const envoy::api::v2::core::Metadata &metadata,
+                       std::string *uid) {
   const auto filter_it = metadata.filter_metadata().find(kPerHostMetadataKey);
   if (filter_it == metadata.filter_metadata().end()) {
     return false;
   }
-  const Struct& struct_pb = filter_it->second;
+  const Struct &struct_pb = filter_it->second;
   const auto fields_it = struct_pb.fields().find(kMetadataDestinationUID);
   if (fields_it == struct_pb.fields().end()) {
     return false;
@@ -141,13 +120,12 @@
   return true;
 }
 
-bool GetPrincipal(const Network::Connection* connection, bool peer,
-                  std::string* principal) {
+bool GetPrincipal(const Network::Connection *connection, bool peer,
+                  std::string *principal) {
   if (connection) {
-    Ssl::ConnectionInfo* ssl =
-        const_cast<Ssl::ConnectionInfo*>(connection->ssl());
+    Ssl::ConnectionInfo *ssl =
+        const_cast<Ssl::ConnectionInfo *>(connection->ssl());
     if (ssl != nullptr) {
-<<<<<<< HEAD
       const std::vector<std::string> sans =
           (peer ? ssl->uriSanPeerCertificate() : ssl->uriSanLocalCertificate());
       if (sans.empty()) {
@@ -155,21 +133,6 @@
         return false;
       }
       const std::string result = sans[0];
-=======
-      std::vector<std::string> sans;
-
-      if (peer) {
-        sans = ssl->uriSanPeerCertificate();
-      } else {
-        sans = ssl->uriSanLocalCertificate();
-      }
-
-      if (sans.empty()) {  // empty result is not allowed
-        return false;
-      }
-
-      std::string result = sans[0];
->>>>>>> 56242cdc
       if (result.length() >= kSPIFFEPrefix.length() &&
           result.compare(0, kSPIFFEPrefix.length(), kSPIFFEPrefix) == 0) {
         // Strip out the prefix "spiffe://" in the identity.
@@ -183,13 +146,13 @@
   return false;
 }
 
-bool IsMutualTLS(const Network::Connection* connection) {
+bool IsMutualTLS(const Network::Connection *connection) {
   return connection != nullptr && connection->ssl() != nullptr &&
          connection->ssl()->peerCertificatePresented();
 }
 
-bool GetRequestedServerName(const Network::Connection* connection,
-                            std::string* name) {
+bool GetRequestedServerName(const Network::Connection *connection,
+                            std::string *name) {
   if (connection && !connection->requestedServerName().empty()) {
     *name = std::string(connection->requestedServerName());
     return true;
@@ -198,20 +161,20 @@
   return false;
 }
 
-Status ParseJsonMessage(const std::string& json, Message* output) {
+Status ParseJsonMessage(const std::string &json, Message *output) {
   ::google::protobuf::util::JsonParseOptions options;
   options.ignore_unknown_fields = true;
   return ::google::protobuf::util::JsonStringToMessage(json, output, options);
 }
 
 void CheckResponseInfoToStreamInfo(
-    const istio::mixerclient::CheckResponseInfo& check_response,
-    StreamInfo::StreamInfo& stream_info) {
+    const istio::mixerclient::CheckResponseInfo &check_response,
+    StreamInfo::StreamInfo &stream_info) {
   if (!check_response.status().ok()) {
     stream_info.setResponseFlag(
         StreamInfo::ResponseFlag::UnauthorizedExternalService);
     ProtobufWkt::Struct metadata;
-    auto& fields = *metadata.mutable_fields();
+    auto &fields = *metadata.mutable_fields();
     fields["status"].set_string_value(check_response.status().ToString());
     stream_info.setDynamicMetadata(istio::utils::kMixerMetadataKey, metadata);
   }
