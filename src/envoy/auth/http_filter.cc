/* Copyright 2017 Istio Authors. All Rights Reserved.
 *
 * Licensed under the Apache License, Version 2.0 (the "License");
 * you may not use this file except in compliance with the License.
 * You may obtain a copy of the License at
 *
 *    http://www.apache.org/licenses/LICENSE-2.0
 *
 * Unless required by applicable law or agreed to in writing, software
 * distributed under the License is distributed on an "AS IS" BASIS,
 * WITHOUT WARRANTIES OR CONDITIONS OF ANY KIND, either express or implied.
 * See the License for the specific language governing permissions and
 * limitations under the License.
 */

#include "http_filter.h"
#include "config.h"
#include "jwt.h"

#include "common/http/message_impl.h"
#include "common/http/utility.h"
#include "envoy/http/async_client.h"
#include "server/config/network/http_connection_manager.h"

#include <chrono>
#include <string>

namespace Envoy {
namespace Http {

const LowerCaseString& JwtVerificationFilter::AuthorizedHeaderKey() {
  static LowerCaseString* key = new LowerCaseString("sec-istio-auth-userinfo");
  return *key;
}

JwtVerificationFilter::JwtVerificationFilter(
    std::shared_ptr<Auth::JwtAuthConfig> config)
    : config_(config) {}

JwtVerificationFilter::~JwtVerificationFilter() {}

void JwtVerificationFilter::onDestroy() {
  ENVOY_LOG(debug, "Called JwtVerificationFilter : {}", __func__);
  state_ = Responded;
  // Cancelling all request for public keys
  for (const auto& iss_kv : calling_issuers_) {
    iss_kv.second.second->Cancel();
  }
}

FilterHeadersStatus JwtVerificationFilter::decodeHeaders(HeaderMap& headers,
                                                         bool) {
  ENVOY_LOG(debug, "Called JwtVerificationFilter : {}", __func__);
  state_ = Calling;
  stopped_ = false;

  /*
   * TODO: update cached public key regularly
   * TODO: handle the case that the next request comes before fetching public
   * key completed
   */

  // list up issuers whose public key should be fetched
  for (const auto& iss : config_->issuers_) {
    if (!iss->failed_ && !iss->loaded_) {
      calling_issuers_[iss->name_] = std::make_pair(iss, nullptr);
    }
  }
  // send HTTP requests to fetch public keys
  if (!calling_issuers_.empty()) {
    for (const auto& iss : config_->issuers_) {
      if (iss->failed_ || iss->loaded_) {
        continue;
      }
      calling_issuers_[iss->name_].second =
          std::unique_ptr<Auth::AsyncClientCallbacks>(
              new Auth::AsyncClientCallbacks(
                  config_->cm_, iss->cluster_,
                  [&](bool succeed, const std::string& pubkey) -> void {
                    this->ReceivePubkey(headers, iss->name_, succeed, pubkey);
                  }));
      calling_issuers_[iss->name_].second->Call(iss->uri_);
    }
  } else {
    // If we do not need to fetch any public keys, just proceed to verification.
    CompleteVerification(headers);
  }

  if (state_ == Complete) {
    return FilterHeadersStatus::Continue;
  }
  ENVOY_LOG(debug, "Called JwtVerificationFilter : {} Stop", __func__);
  stopped_ = true;
  return FilterHeadersStatus::StopIteration;
}

FilterDataStatus JwtVerificationFilter::decodeData(Buffer::Instance&, bool) {
  ENVOY_LOG(debug, "Called JwtVerificationFilter : {}", __func__);
  if (state_ == Calling) {
    return FilterDataStatus::StopIterationAndBuffer;
  }
  return FilterDataStatus::Continue;
}

FilterTrailersStatus JwtVerificationFilter::decodeTrailers(HeaderMap&) {
  ENVOY_LOG(debug, "Called JwtVerificationFilter : {}", __func__);
  if (state_ == Calling) {
    return FilterTrailersStatus::StopIteration;
  }
  return FilterTrailersStatus::Continue;
}

void JwtVerificationFilter::setDecoderFilterCallbacks(
    StreamDecoderFilterCallbacks& callbacks) {
  ENVOY_LOG(debug, "Called JwtVerificationFilter : {}", __func__);
  decoder_callbacks_ = &callbacks;
}

void JwtVerificationFilter::ReceivePubkey(HeaderMap& headers,
                                          std::string issuer_name, bool succeed,
                                          const std::string& pubkey) {
  ENVOY_LOG(debug, "Called JwtVerificationFilter : {} , issuer = {}", __func__,
            issuer_name);
  auto iss_it = calling_issuers_.find(issuer_name);
  auto& iss = iss_it->second.first;
  iss->failed_ = !succeed;
  if (succeed) {
    iss->pkey_ = Auth::Pubkeys::CreateFrom(pubkey, iss->pkey_type_);
  }
  iss->loaded_ = true;
  calling_issuers_.erase(iss_it);

  // if receive all responses, proceed to verification
  if (calling_issuers_.empty()) {
    CompleteVerification(headers);
  }
}

/*
 * TODO: status as enum class
 */
std::string JwtVerificationFilter::Verify(HeaderMap& headers) {
  const HeaderEntry* entry = headers.get(kAuthorizationHeaderKey);
  if (!entry) {
    return "NO_AUTHORIZATION_HEADER";
  }
  const HeaderString& value = entry->value();
  if (strncmp(value.c_str(), kAuthorizationHeaderTokenPrefix.c_str(),
              kAuthorizationHeaderTokenPrefix.length()) != 0) {
    return "AUTHORIZATION_HEADER_BAD_FORMAT";
  }
  Auth::Jwt jwt(value.c_str() + kAuthorizationHeaderTokenPrefix.length());
  if (jwt.GetStatus() != Auth::Status::OK) {
    // Invalid JWT
    return Auth::StatusToString(jwt.GetStatus());
  }

  // Check "exp" claim.
  auto unix_timestamp = std::chrono::duration_cast<std::chrono::seconds>(
                            std::chrono::system_clock::now().time_since_epoch())
                            .count();
  if (jwt.Exp() < unix_timestamp) {
    return "JWT_EXPIRED";
  }

  bool iss_aud_matched = false;
<<<<<<< HEAD
  Auth::Verifier v;
=======
>>>>>>> d4d12e15
  for (const auto& iss : config_->issuers_) {
    if (iss->failed_ || iss->pkey_->GetStatus() != Auth::Status::OK) {
      continue;
    }
    // Check "iss" claim.
    if (jwt.Iss() != iss->name_) {
      continue;
    }
    if (!iss->IsAudienceAllowed(jwt.Aud())) {
      continue;
    }
    iss_aud_matched = true;

    iss_aud_matched = true;
    if (v.Verify(jwt, *iss->pkey_)) {
      // verification succeeded
      std::string str_to_add;
      switch (config_->user_info_type_) {
        case Auth::JwtAuthConfig::UserInfoType::kPayload:
          str_to_add = jwt.PayloadStr();
          break;
        case Auth::JwtAuthConfig::UserInfoType::kPayloadBase64Url:
          str_to_add = jwt.PayloadStrBase64Url();
          break;
        case Auth::JwtAuthConfig::UserInfoType::kHeaderPayloadBase64Url:
          str_to_add =
              jwt.HeaderStrBase64Url() + "." + jwt.PayloadStrBase64Url();
      }
      headers.addReferenceKey(AuthorizedHeaderKey(), str_to_add);

      // Remove JWT from headers.
      headers.remove(kAuthorizationHeaderKey);
      return "OK";
    }
  }
<<<<<<< HEAD
  return iss_aud_matched ? Auth::StatusToString(v.GetStatus())
                         : "ISS_AUD_UNMATCH";
=======
  return iss_aud_matched ? "INVALID_SIGNATURE" : "ISS_AUD_UNMATCH";
>>>>>>> d4d12e15
}

void JwtVerificationFilter::CompleteVerification(HeaderMap& headers) {
  ENVOY_LOG(debug, "Called JwtVerificationFilter : {}", __func__);
  if (state_ == Responded) {
    // This stream has been reset, abort the callback.
    return;
  }
  std::string status = Verify(headers);
  ENVOY_LOG(debug, "Verification status = {}", status);
  if (status != "OK") {
    // verification failed
    Code code = Code(401);  // Unauthorized
    // return failure reason as message body
    Utility::sendLocalReply(*decoder_callbacks_, false, code, status);
    return;
  }

  state_ = Complete;
  if (stopped_) {
    decoder_callbacks_->continueDecoding();
  }
}

}  // Http
}  // Envoy<|MERGE_RESOLUTION|>--- conflicted
+++ resolved
@@ -164,10 +164,7 @@
   }
 
   bool iss_aud_matched = false;
-<<<<<<< HEAD
   Auth::Verifier v;
-=======
->>>>>>> d4d12e15
   for (const auto& iss : config_->issuers_) {
     if (iss->failed_ || iss->pkey_->GetStatus() != Auth::Status::OK) {
       continue;
@@ -203,12 +200,8 @@
       return "OK";
     }
   }
-<<<<<<< HEAD
   return iss_aud_matched ? Auth::StatusToString(v.GetStatus())
                          : "ISS_AUD_UNMATCH";
-=======
-  return iss_aud_matched ? "INVALID_SIGNATURE" : "ISS_AUD_UNMATCH";
->>>>>>> d4d12e15
 }
 
 void JwtVerificationFilter::CompleteVerification(HeaderMap& headers) {
