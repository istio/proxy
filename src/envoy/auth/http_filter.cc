/* Copyright 2017 Istio Authors. All Rights Reserved.
 *
 * Licensed under the Apache License, Version 2.0 (the "License");
 * you may not use this file except in compliance with the License.
 * You may obtain a copy of the License at
 *
 *    http://www.apache.org/licenses/LICENSE-2.0
 *
 * Unless required by applicable law or agreed to in writing, software
 * distributed under the License is distributed on an "AS IS" BASIS,
 * WITHOUT WARRANTIES OR CONDITIONS OF ANY KIND, either express or implied.
 * See the License for the specific language governing permissions and
 * limitations under the License.
 */

#include "http_filter.h"
#include "config.h"
#include "jwt.h"

#include "common/http/message_impl.h"
#include "common/http/utility.h"
#include "envoy/http/async_client.h"
#include "server/config/network/http_connection_manager.h"

#include <chrono>
#include <string>

namespace Envoy {
namespace Http {

const LowerCaseString& JwtVerificationFilter::AuthorizedHeaderKey() {
  static LowerCaseString* key = new LowerCaseString("sec-istio-auth-userinfo");
  return *key;
}

JwtVerificationFilter::JwtVerificationFilter(
    std::shared_ptr<Auth::JwtAuthConfig> config)
    : config_(config) {}

JwtVerificationFilter::~JwtVerificationFilter() {}

void JwtVerificationFilter::onDestroy() {
  ENVOY_LOG(debug, "Called JwtVerificationFilter : {}", __func__);
  state_ = Responded;
  // Cancelling all request for public keys
  for (const auto& calling_issuer_kv : calling_issuers_) {
    calling_issuer_kv.second.async_cb_->Cancel();
  }
}

FilterHeadersStatus JwtVerificationFilter::decodeHeaders(HeaderMap& headers,
                                                         bool) {
  ENVOY_LOG(debug, "Called JwtVerificationFilter : {}", __func__);
  state_ = Calling;
  stopped_ = false;

  // list up issuers whose public key should be fetched.
  bool at_least_one_call = false;
  all_issuers_pubkey_expiration_checked_ = false;
  uint32_t index = 0;
  for (const auto& iss : config_->issuers_) {
    if (++index == config_->issuers_.size()) {
      all_issuers_pubkey_expiration_checked_ = true;
    }
    if (!iss->pkey_->IsNotExpired()) {
      // send HTTP requests to fetch public keys
      at_least_one_call = true;
      auto async_cb = std::unique_ptr<Auth::AsyncClientCallbacks>(
          new Auth::AsyncClientCallbacks(
              config_->cm_, iss->cluster_,
              [&](bool succeed, const std::string& pubkey) -> void {
                this->ReceivePubkey(headers, iss->name_, succeed, pubkey);
              }));
      calling_issuers_[iss->name_] =
          CallingIssuerInfo{iss, std::move(async_cb)};
      calling_issuers_[iss->name_].async_cb_->Call(iss->uri_);
    }
  }
  if (!at_least_one_call) {
    // If we do not need to fetch any public keys, just proceed to verification.
    CompleteVerification(headers);
  }

  if (state_ == Complete) {
    return FilterHeadersStatus::Continue;
  }
  ENVOY_LOG(debug, "Called JwtVerificationFilter : {} Stop", __func__);
  stopped_ = true;
  return FilterHeadersStatus::StopIteration;
}

FilterDataStatus JwtVerificationFilter::decodeData(Buffer::Instance&, bool) {
  ENVOY_LOG(debug, "Called JwtVerificationFilter : {}", __func__);
  if (state_ == Calling) {
    return FilterDataStatus::StopIterationAndBuffer;
  }
  return FilterDataStatus::Continue;
}

FilterTrailersStatus JwtVerificationFilter::decodeTrailers(HeaderMap&) {
  ENVOY_LOG(debug, "Called JwtVerificationFilter : {}", __func__);
  if (state_ == Calling) {
    return FilterTrailersStatus::StopIteration;
  }
  return FilterTrailersStatus::Continue;
}

void JwtVerificationFilter::setDecoderFilterCallbacks(
    StreamDecoderFilterCallbacks& callbacks) {
  ENVOY_LOG(debug, "Called JwtVerificationFilter : {}", __func__);
  decoder_callbacks_ = &callbacks;
}

void JwtVerificationFilter::ReceivePubkey(HeaderMap& headers,
                                          std::string issuer_name, bool succeed,
                                          const std::string& pubkey) {
  ENVOY_LOG(debug, "Called JwtVerificationFilter : {} , issuer = {}", __func__,
            issuer_name);
  auto iss_it = calling_issuers_.find(issuer_name);
  auto& iss = iss_it->second.iss_;
  // Update the public key.
  if (succeed) {
    iss->pkey_->Update(Auth::Pubkeys::CreateFrom(pubkey, iss->pkey_type_));
  } else {
    // Even when fetching public key is failed, we should call Update() to
    // unlock mutex.
    // We set nullptr and update the expiration.
    iss->pkey_->Update(nullptr);
  }
  calling_issuers_.erase(iss_it);

  // If it receive all responses, proceed to verification.
  // Note that we should make sure that all issuer's public key expiration are
  // checked.
  if (calling_issuers_.empty() && all_issuers_pubkey_expiration_checked_) {
    CompleteVerification(headers);
  }
}

/*
 * TODO: status as enum class
 */
std::string JwtVerificationFilter::Verify(HeaderMap& headers) {
  const HeaderEntry* entry = headers.get(kAuthorizationHeaderKey);
  if (!entry) {
    return "NO_AUTHORIZATION_HEADER";
  }
  const HeaderString& value = entry->value();
  if (strncmp(value.c_str(), kAuthorizationHeaderTokenPrefix.c_str(),
              kAuthorizationHeaderTokenPrefix.length()) != 0) {
    return "AUTHORIZATION_HEADER_BAD_FORMAT";
  }
  Auth::Jwt jwt(value.c_str() + kAuthorizationHeaderTokenPrefix.length());
  if (jwt.GetStatus() != Auth::Status::OK) {
    // Invalid JWT
    return Auth::StatusToString(jwt.GetStatus());
  }

  // Check "exp" claim.
  auto unix_timestamp = std::chrono::duration_cast<std::chrono::seconds>(
                            std::chrono::system_clock::now().time_since_epoch())
                            .count();
  if (jwt.Exp() < unix_timestamp) {
    return "JWT_EXPIRED";
  }

  bool iss_aud_matched = false;
  Auth::Verifier v;
  for (const auto& iss : config_->issuers_) {
    std::shared_ptr<Auth::Pubkeys> pkey = iss->pkey_->Get();
    if (!pkey || pkey->GetStatus() != Auth::Status::OK) {
      continue;
    }
    // Check "iss" claim.
    if (jwt.Iss() != iss->name_) {
      continue;
    }
    if (!iss->IsAudienceAllowed(jwt.Aud())) {
      continue;
    }
    iss_aud_matched = true;

<<<<<<< HEAD
    if (jwt.Verify(*pkey)) {
=======
    iss_aud_matched = true;
    if (v.Verify(jwt, *iss->pkey_)) {
>>>>>>> 3bd1beb2
      // verification succeeded
      std::string str_to_add;
      switch (config_->user_info_type_) {
        case Auth::JwtAuthConfig::UserInfoType::kPayload:
          str_to_add = jwt.PayloadStr();
          break;
        case Auth::JwtAuthConfig::UserInfoType::kPayloadBase64Url:
          str_to_add = jwt.PayloadStrBase64Url();
          break;
        case Auth::JwtAuthConfig::UserInfoType::kHeaderPayloadBase64Url:
          str_to_add =
              jwt.HeaderStrBase64Url() + "." + jwt.PayloadStrBase64Url();
      }
      headers.addReferenceKey(AuthorizedHeaderKey(), str_to_add);

      // Remove JWT from headers.
      headers.remove(kAuthorizationHeaderKey);
      return "OK";
    }
  }
  return iss_aud_matched ? Auth::StatusToString(v.GetStatus())
                         : "ISS_AUD_UNMATCH";
}

void JwtVerificationFilter::CompleteVerification(HeaderMap& headers) {
  ENVOY_LOG(debug, "Called JwtVerificationFilter : {}", __func__);
  if (state_ == Responded) {
    // This stream has been reset, abort the callback.
    return;
  }
  std::string status = Verify(headers);
  ENVOY_LOG(debug, "Verification status = {}", status);
  if (status != "OK") {
    // verification failed
    Code code = Code(401);  // Unauthorized
    // return failure reason as message body
    Utility::sendLocalReply(*decoder_callbacks_, false, code, status);
    return;
  }

  state_ = Complete;
  if (stopped_) {
    decoder_callbacks_->continueDecoding();
  }
}

}  // Http
}  // Envoy<|MERGE_RESOLUTION|>--- conflicted
+++ resolved
@@ -180,12 +180,7 @@
     }
     iss_aud_matched = true;
 
-<<<<<<< HEAD
-    if (jwt.Verify(*pkey)) {
-=======
-    iss_aud_matched = true;
-    if (v.Verify(jwt, *iss->pkey_)) {
->>>>>>> 3bd1beb2
+    if (v.Verify(jwt, *pkey)) {
       // verification succeeded
       std::string str_to_add;
       switch (config_->user_info_type_) {
