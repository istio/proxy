--- conflicted
+++ resolved
@@ -40,10 +40,9 @@
 
 }
 
-<<<<<<< HEAD
-
-=======
+# Git sync
 function istio_sync() {
+  # TODO: use repo sync instead
   local BRANCH=${1-master}
   mkdir -p $GOPATH/src/istio.io
 
@@ -56,7 +55,6 @@
   done
 
 }
->>>>>>> fd74e8f5
 
 # Build docker images for istio. Intended to test backward compat.
 function istio_build_docker() {
@@ -128,7 +126,6 @@
   gcloud compute scp  --zone $ISTIO_ZONE --recurse $FILES ${NAME}:
 }
 
-<<<<<<< HEAD
 # Helper to use the raw istio config templates directly.
 function istioTmpl() {
   local FILE=$1
@@ -270,10 +267,9 @@
   echo "ISTIO_SERVICE_CIDR=$CIDR" > cluster.env
 
 }
-=======
+
 function istioSSHVM() {
   local NAME=${1:-testvm}
 
   gcloud compute ssh --project $PROJECT --zone $ISTIO_ZONE $NAME
-}
->>>>>>> fd74e8f5
+}