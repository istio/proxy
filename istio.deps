[
	{
		"_comment": "",
		"name": "ISTIO_API",
		"repoName": "api",
		"file": "repositories.bzl",
<<<<<<< HEAD
		"lastStableSHA": "6b8d1849e7f44ef523b4442af69b57ddc960d38b"
=======
		"lastStableSHA": "820986f2947c3f83154cf3f157d6145bb584830b"
>>>>>>> 542b4fda
	},
	{
		"_comment": "",
		"name": "ENVOY_SHA",
		"repoName": "envoyproxy/envoy",
		"file": "WORKSPACE",
<<<<<<< HEAD
		"lastStableSHA": "5ea1a0c1cb506ed3e80d52b572b0f767f55f9f39"
=======
		"lastStableSHA": "829b905ca0fdc85233c3969247e53a62a52ac627"
>>>>>>> 542b4fda
	}
]<|MERGE_RESOLUTION|>--- conflicted
+++ resolved
@@ -4,21 +4,13 @@
 		"name": "ISTIO_API",
 		"repoName": "api",
 		"file": "repositories.bzl",
-<<<<<<< HEAD
-		"lastStableSHA": "6b8d1849e7f44ef523b4442af69b57ddc960d38b"
-=======
 		"lastStableSHA": "820986f2947c3f83154cf3f157d6145bb584830b"
->>>>>>> 542b4fda
 	},
 	{
 		"_comment": "",
 		"name": "ENVOY_SHA",
 		"repoName": "envoyproxy/envoy",
 		"file": "WORKSPACE",
-<<<<<<< HEAD
-		"lastStableSHA": "5ea1a0c1cb506ed3e80d52b572b0f767f55f9f39"
-=======
 		"lastStableSHA": "829b905ca0fdc85233c3969247e53a62a52ac627"
->>>>>>> 542b4fda
 	}
 ]