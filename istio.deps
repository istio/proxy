--- conflicted
+++ resolved
@@ -4,21 +4,13 @@
 		"name": "ISTIO_API",
 		"repoName": "api",
 		"file": "repositories.bzl",
-<<<<<<< HEAD
-		"lastStableSHA": "ecef45ec0f0ef17c4b383ee84dcbcdba4fcc0c8d"
-=======
 		"lastStableSHA": "8d67e57e3612dae1a3423795bce93a372cfe4fa4"
->>>>>>> 38353474
 	},
 	{
 		"_comment": "",
 		"name": "ENVOY_SHA",
 		"repoName": "envoyproxy/envoy",
 		"file": "WORKSPACE",
-<<<<<<< HEAD
-		"lastStableSHA": "12c470e666d23f1cedaea92cdae6c747d6081dfe"
-=======
 		"lastStableSHA": "c2baf348055284ac761d94e9a06bc37ebf8a3532"
->>>>>>> 38353474
 	}
 ]