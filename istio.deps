[
	{
		"_comment": "",
		"name": "ISTIO_API",
		"repoName": "api",
		"file": "repositories.bzl",
<<<<<<< HEAD
		"lastStableSHA": "78da6e6eb4ad4f158fb58e02f94efde4abf4cabf"
=======
		"lastStableSHA": "e0393132615598242fd7140e894fb336621b8a5b"
>>>>>>> a6cf6066
	},
	{
		"_comment": "",
		"name": "ENVOY_SHA",
		"repoName": "envoyproxy/envoy",
		"file": "WORKSPACE",
		"lastStableSHA": "12c470e666d23f1cedaea92cdae6c747d6081dfe"
	}
]<|MERGE_RESOLUTION|>--- conflicted
+++ resolved
@@ -4,11 +4,7 @@
 		"name": "ISTIO_API",
 		"repoName": "api",
 		"file": "repositories.bzl",
-<<<<<<< HEAD
-		"lastStableSHA": "78da6e6eb4ad4f158fb58e02f94efde4abf4cabf"
-=======
-		"lastStableSHA": "e0393132615598242fd7140e894fb336621b8a5b"
->>>>>>> a6cf6066
+		"lastStableSHA": "9b8e46e9e9710d6a8b50772964ef2194b0b26bd7"
 	},
 	{
 		"_comment": "",
