[
	{
		"name": "MIXER_CLIENT",
		"repoName": "mixerclient",
		"prodBranch": "master",
		"file": "src/envoy/mixer/repositories.bzl",
<<<<<<< HEAD
		"lastStableSHA": "f1fcf55b3a70d8f25860982be8eef6f2e4ce547c"
	},
	{
		"name": "ENVOY_SHA",
		"repoName": "envoyproxy/envoy",
		"prodBranch": "master",
		"file": "WORKSPACE",
		"lastStableSHA": "5c15e351703ad69fe51cfd5d60a4db4dfd69d97b"
=======
		"lastStableSHA": "b016813197862be7948c90fbc7e2ae2e40f069f7"
>>>>>>> 4b43cad0
	}
]<|MERGE_RESOLUTION|>--- conflicted
+++ resolved
@@ -4,8 +4,7 @@
 		"repoName": "mixerclient",
 		"prodBranch": "master",
 		"file": "src/envoy/mixer/repositories.bzl",
-<<<<<<< HEAD
-		"lastStableSHA": "f1fcf55b3a70d8f25860982be8eef6f2e4ce547c"
+		"lastStableSHA": "b016813197862be7948c90fbc7e2ae2e40f069f7"
 	},
 	{
 		"name": "ENVOY_SHA",
@@ -13,8 +12,5 @@
 		"prodBranch": "master",
 		"file": "WORKSPACE",
 		"lastStableSHA": "5c15e351703ad69fe51cfd5d60a4db4dfd69d97b"
-=======
-		"lastStableSHA": "b016813197862be7948c90fbc7e2ae2e40f069f7"
->>>>>>> 4b43cad0
 	}
 ]